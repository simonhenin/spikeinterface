from pathlib import Path
from typing import Union, List

import numpy as np
import h5py

from spikeinterface import get_global_tmp_folder
from spikeinterface.core import BaseRecording, BaseRecordingSegment, BaseSorting, BaseSortingSegment
from spikeinterface.core.core_tools import define_function_from_class

try:
    import pynwb
    from pynwb import NWBHDF5IO, NWBFile
    from pynwb.ecephys import ElectricalSeries, FilteredEphys, LFP, ElectrodeGroup
    from hdmf.data_utils import DataChunkIterator
    from hdmf.backends.hdf5.h5_utils import H5DataIO

    HAVE_NWB = True
except ModuleNotFoundError:
    HAVE_NWB = False

try:
    import fsspec

    HAVE_FSSPEC = True
except ModuleNotFoundError:
    HAVE_FSSPEC = False

PathType = Union[str, Path, None]


def check_nwb_install():
    assert HAVE_NWB, NwbRecordingExtractor.installation_mesg


def check_fsspec_install():
    assert HAVE_FSSPEC, "To stream NWB data with fsspec, install fsspec: \n\n pip install fsspec aiohttp requests\n\n"


def get_electrical_series(nwbfile, electrical_series_name):
    if electrical_series_name is not None:
        es_dict = {i.name: i for i in nwbfile.all_children() if isinstance(i, ElectricalSeries)}
        assert electrical_series_name in es_dict, "electrical series name not present in nwbfile"
        es = es_dict[electrical_series_name]
    else:
        es_list = []
        for name, series in nwbfile.acquisition.items():
            if isinstance(series, ElectricalSeries):
                es_list.append(series)
        if len(es_list) > 1:
            raise ValueError(
                f"More than one acquisition found! You must specify 'electrical_series_name'. Options in current file are: {[e.name for e in es_list]}"
            )
        if len(es_list) == 0:
            raise ValueError("No acquisitions found in the .nwb file.")
        es = es_list[0]
    return es


class NwbRecordingExtractor(BaseRecording):
    """Load an NWBFile as a RecordingExtractor.

    Parameters
    ----------
    file_path: str or Path
        Path to NWB file or s3 url.
    electrical_series_name: str, optional
        The name of the ElectricalSeries. Used if multiple ElectricalSeries are present.
    load_time_vector: bool, default: False
        If True, the time vector is loaded to the recording object.
    samples_for_rate_estimation: int, default: 100000
        The number of timestamp samples to use to estimate the rate.
        Used if 'rate' is not specified in the ElectricalSeries.
    stream_mode: str, optional
        Specify the stream mode: "fsspec" or "ros3".
    stream_cache_path: str or Path, optional
        Local path for caching. Default: cwd/cache.

    Returns
    -------
    recording : NwbRecordingExtractor
        The recording extractor for the NWB file.

    Examples
    --------
    Run on local file:

    >>> from spikeinterface.extractors.nwbextractors import NwbRecordingExtractor
    >>> rec = NwbRecordingExtractor(filepath)

    Run on s3 URL from the DANDI Archive:

    >>> from spikeinterface.extractors.nwbextractors import NwbRecordingExtractor
    >>> from dandi.dandiapi import DandiAPIClient
    >>>
    >>> # get s3 path
    >>> dandiset_id, filepath = "101116", "sub-001/sub-001_ecephys.nwb"
    >>> with DandiAPIClient("https://api-staging.dandiarchive.org/api") as client:
    >>>     asset = client.get_dandiset(dandiset_id, "draft").get_asset_by_path(filepath)
    >>>     s3_url = asset.get_content_url(follow_redirects=1, strip_query=True)
    >>>
    >>> rec = NwbRecordingExtractor(s3_url, stream_mode="fsspec", stream_cache_path="cache")
    """

    extractor_name = "NwbRecording"
    has_default_locations = True
    installed = HAVE_NWB  # check at class level if installed or not
    is_writable = True
    mode = "file"
    installation_mesg = "To use the Nwb extractors, install pynwb: \n\n pip install pynwb\n\n"
    name = "nwb"

    def __init__(
        self,
        file_path: PathType,
        electrical_series_name: str = None,
        load_time_vector: bool = False,
        samples_for_rate_estimation: int = 100000,
        stream_mode: str = None,
        stream_cache_path: PathType = None,
    ):
        check_nwb_install()
        self.stream_mode = stream_mode
        self.stream_cache_path = stream_cache_path
        self._electrical_series_name = electrical_series_name

<<<<<<< HEAD
        self.file_path = file_path
        self._nwbfile = self.read_nwb_file(
            file_path=file_path, stream_mode=stream_mode, stream_cache_path=stream_cache_path
        )
        electrical_series = get_electrical_series(self._nwbfile, electrical_series_name)
        # The indices in the electrode table corresponding to this electrical series
        electrodes_indices = electrical_series.electrodes.data[:]
        # The table for all the electrodes in the nwbfile
        electrodes_table = self._nwbfile.electrodes

        ###################
        # Extract temporal information TODO: Should be a function
        ###################
        sampling_frequency = None
        if hasattr(electrical_series, "rate"):
            sampling_frequency = electrical_series.rate

        if hasattr(electrical_series, "starting_time"):
            t_start = electrical_series.starting_time
=======
        if stream_mode == "fsspec":
            import fsspec
            from fsspec.implementations.cached import CachingFileSystem

            self.stream_cache_path = stream_cache_path if stream_cache_path is not None else get_global_tmp_folder()
            self.cfs = CachingFileSystem(
                fs=fsspec.filesystem("http"),
                cache_storage=str(self.stream_cache_path),
            )
            self._file_path = self.cfs.open(str(file_path), "rb")
            f = h5py.File(self._file_path)
            self.io = NWBHDF5IO(file=f, mode="r", load_namespaces=True)

        elif stream_mode == "ros3":
            drivers = h5py.registered_drivers()
            assertion_msg = "ROS3 support not enbabled, use: install -c conda-forge h5py>=3.2 to enable streaming"
            assert "ros3" in drivers, assertion_msg
            self._file_path = str(file_path)
            self.io = NWBHDF5IO(self._file_path, mode="r", load_namespaces=True, driver="ros3")

        else:
            self._file_path = str(file_path)
            self.io = NWBHDF5IO(self._file_path, mode="r", load_namespaces=True)

        self._nwbfile = self.io.read()
        self._es = get_electrical_series(self._nwbfile, self._electrical_series_name)

        sampling_frequency = None
        if hasattr(self._es, "rate"):
            sampling_frequency = self._es.rate

        if hasattr(self._es, "starting_time"):
            t_start = self._es.starting_time
>>>>>>> ffe0fcd5
        else:
            t_start = None

        timestamps = None
<<<<<<< HEAD
        if hasattr(electrical_series, "timestamps"):
            if electrical_series.timestamps is not None:
                timestamps = electrical_series.timestamps
                t_start = electrical_series.timestamps[0]
=======
        if hasattr(self._es, "timestamps"):
            if self._es.timestamps is not None:
                timestamps = self._es.timestamps
                t_start = self._es.timestamps[0]
>>>>>>> ffe0fcd5

        # if rate is unknown, estimate from timestamps
        if sampling_frequency is None:
            assert timestamps is not None, (
                "Could not find rate information as both 'rate' and "
                "'timestamps' are missing from the file. "
                "Use the 'sampling_frequency' argument."
            )
            sampling_frequency = 1.0 / np.median(np.diff(timestamps[:samples_for_rate_estimation]))

        if load_time_vector and timestamps is not None:
            times_kwargs = dict(time_vector=electrical_series.timestamps)
        else:
            times_kwargs = dict(sampling_frequency=sampling_frequency, t_start=t_start)

        # Extractors channel groups must be integers, but Nwb electrodes group_name can be strings
<<<<<<< HEAD
        if "group_name" in electrodes_table.colnames:
            unique_grp_names = list(np.unique(electrodes_table["group_name"][:]))
=======
        if "group_name" in self._nwbfile.electrodes.colnames:
            unique_grp_names = list(np.unique(self._nwbfile.electrodes["group_name"][:]))
>>>>>>> ffe0fcd5

        # Fill channel properties dictionary from electrodes table
        if "channel_name" in electrodes_table.colnames:
            channel_ids = [electrical_series.electrodes["channel_name"][i] for i in electrodes_indices]
        else:
<<<<<<< HEAD
            channel_ids = [electrical_series.electrodes.table.id[x] for x in electrodes_indices]

        dtype = electrical_series.data.dtype
        BaseRecording.__init__(self, channel_ids=channel_ids, sampling_frequency=sampling_frequency, dtype=dtype)
        num_frames = int(electrical_series.data.shape[0])
        recording_segment = NwbRecordingSegment(
            nwbfile=self._nwbfile,
            electrical_series_name=electrical_series_name,
=======
            channel_ids = [self._es.electrodes.table.id[x] for x in self._es.electrodes.data]

        dtype = self._es.data.dtype
        BaseRecording.__init__(self, channel_ids=channel_ids, sampling_frequency=sampling_frequency, dtype=dtype)
        recording_segment = NwbRecordingSegment(
            nwbfile=self._nwbfile,
            electrical_series_name=self._electrical_series_name,
>>>>>>> ffe0fcd5
            num_frames=num_frames,
            times_kwargs=times_kwargs,
        )
        self.add_recording_segment(recording_segment)

<<<<<<< HEAD
        #################
        # Extract gains and offsets TODO: Should be a function
        ###############3
=======
        self.extra_requirements.extend(["pandas", "pynwb", "hdmf"])
>>>>>>> ffe0fcd5

        # Channels gains - for RecordingExtractor, these are values to cast traces to uV
        gains = electrical_series.conversion * 1e6
        if electrical_series.channel_conversion is not None:
            gains = electrical_series.conversion * electrical_series.channel_conversion[:] * 1e6

        # Set gains
        self.set_channel_gains(gains)

        # Set offsets
        offset = electrical_series.offset if hasattr(electrical_series, "offset") else 0
        if offset == 0 and "offset" in electrodes_table:
            offset = electrodes_table["offset"].data[electrodes_indices]

        self.set_channel_offsets(offset * 1e6)

        #########
        # Extract and re-name properties from nwbfile TODO: Should be a function
        ########

        properties = dict()
<<<<<<< HEAD
        # Extract rel_x, rel_y and rel_z and assign to location

        # TODO: Refactor ALL of this and add tests. This is a mess.
        if "rel_x" in electrodes_table:
            ndim = 3 if "rel_z" in electrodes_table else 2
            properties["location"] = np.zeros((self.get_num_channels(), ndim), dtype=float)

        for es_ind, (channel_id, electrode_table_index) in enumerate(zip(channel_ids, electrodes_indices)):
            if "rel_x" in electrodes_table:
                properties["location"][es_ind, 0] = electrodes_table["rel_x"][electrode_table_index]
                if "rel_y" in electrodes_table:
                    properties["location"][es_ind, 1] = electrodes_table["rel_y"][electrode_table_index]
                if "rel_z" in electrodes_table:
                    properties["location"][es_ind, 2] = electrodes_table["rel_z"][electrode_table_index]

        # Extract all the other properties
        for es_ind, (channel_id, electrode_table_index) in enumerate(zip(channel_ids, electrodes_indices)):
            for column in electrodes_table.colnames:
                if isinstance(electrodes_table[column][electrode_table_index], ElectrodeGroup):
                    continue
                elif column == "group_name":
                    group = unique_grp_names.index(electrodes_table[column][electrode_table_index])
                    if "group" not in properties:
                        properties["group"] = np.zeros(self.get_num_channels(), dtype=type(group))
                    properties["group"][es_ind] = group
                elif column == "location":
                    brain_area = electrodes_table[column][electrode_table_index]
                    if "brain_area" not in properties:
                        properties["brain_area"] = np.zeros(self.get_num_channels(), dtype=type(brain_area))
                    properties["brain_area"][es_ind] = brain_area
                elif column == "offset":
                    offset = electrodes_table[column][electrode_table_index]
                    if "offset" not in properties:
                        properties["offset"] = np.zeros(self.get_num_channels(), dtype=type(offset))
                    properties["offset"][es_ind] = offset
                elif column in ["x", "y", "z", "rel_x", "rel_y", "rel_z"]:
=======
        for es_ind, (channel_id, electrode_table_index) in enumerate(zip(channel_ids, self._es.electrodes.data)):
            if "rel_x" in self._nwbfile.electrodes:
                ndim = 2  # assume 2 dimensions
                if "rel_z" in self._nwbfile.electrodes:
                    ndim = 3  # if we have rel_z, it is 3 dimensions

                if "location" not in properties:
                    properties["location"] = np.zeros((self.get_num_channels(), ndim), dtype=float)
                properties["location"][es_ind, 0] = self._nwbfile.electrodes["rel_x"][electrode_table_index]
                if "rel_y" in self._nwbfile.electrodes:
                    properties["location"][es_ind, 1] = self._nwbfile.electrodes["rel_y"][electrode_table_index]
                if "rel_z" in self._nwbfile.electrodes:
                    properties["location"][es_ind, 2] = self._nwbfile.electrodes["rel_z"][electrode_table_index]

            for col in self._nwbfile.electrodes.colnames:
                if isinstance(self._nwbfile.electrodes[col][electrode_table_index], ElectrodeGroup):
                    continue
                elif col == "group_name":
                    group = unique_grp_names.index(self._nwbfile.electrodes[col][electrode_table_index])
                    if "group" not in properties:
                        properties["group"] = np.zeros(self.get_num_channels(), dtype=type(group))
                    properties["group"][es_ind] = group
                elif col == "location":
                    brain_area = self._nwbfile.electrodes[col][electrode_table_index]
                    if "brain_area" not in properties:
                        properties["brain_area"] = np.zeros(self.get_num_channels(), dtype=type(brain_area))
                    properties["brain_area"][es_ind] = brain_area
                elif col == "offset":
                    offset = self._nwbfile.electrodes[col][electrode_table_index]
                    if "offset" not in properties:
                        properties["offset"] = np.zeros(self.get_num_channels(), dtype=type(offset))
                    properties["offset"][es_ind] = offset
                elif col in ["x", "y", "z", "rel_x", "rel_y", "rel_z"]:
>>>>>>> ffe0fcd5
                    continue
                else:
                    val = electrodes_table[column][electrode_table_index]
                    if column not in properties:
                        properties[column] = np.zeros(self.get_num_channels(), dtype=type(val))
                    properties[column][es_ind] = val

        # Set the properties in the recorder
        for prop_name, values in properties.items():
            if prop_name == "location":
                self.set_dummy_probe_from_locations(values)
            elif prop_name == "group":
                if np.isscalar(values):
                    groups = [values] * len(channel_ids)
                else:
                    groups = values
                self.set_channel_groups(groups)
            else:
                self.set_property(prop_name, values)

        if stream_mode not in ["fsspec", "ros3"]:
            file_path = str(Path(file_path).absolute())
        if stream_mode == "fsspec":
            # only add stream_cache_path to kwargs if it was passed as an argument
            if stream_cache_path is not None:
                stream_cache_path = str(Path(self.stream_cache_path).absolute())

        self.extra_requirements.extend(["pandas", "pynwb", "hdmf"])
        self._electrical_series = electrical_series
        self._kwargs = {
            "file_path": file_path,
            "electrical_series_name": self._electrical_series_name,
            "load_time_vector": load_time_vector,
            "samples_for_rate_estimation": samples_for_rate_estimation,
            "stream_mode": stream_mode,
            "stream_cache_path": stream_cache_path,
        }

    def read_nwb_file(self, file_path, stream_mode="fsspec", stream_cache_path=None):
        if stream_mode == "fsspec":
            import fsspec
            from fsspec.implementations.cached import CachingFileSystem

            self.stream_cache_path = stream_cache_path if stream_cache_path is not None else get_global_tmp_folder()
            self.cfs = CachingFileSystem(
                fs=fsspec.filesystem("http"),
                cache_storage=str(self.stream_cache_path),
            )
            self._file_path = self.cfs.open(str(file_path), "rb")
            f = h5py.File(self._file_path)
            io = NWBHDF5IO(file=f, mode="r", load_namespaces=True)

        elif stream_mode == "ros3":
            drivers = h5py.registered_drivers()
            assertion_msg = "ROS3 support not enbabled, use: install -c conda-forge h5py>=3.2 to enable streaming"
            assert "ros3" in drivers, assertion_msg
            self._file_path = str(file_path)
            io = NWBHDF5IO(self._file_path, mode="r", load_namespaces=True, driver="ros3")

        else:
            self._file_path = str(file_path)
            io = NWBHDF5IO(self._file_path, mode="r", load_namespaces=True)

        nwbfile = io.read()
        return nwbfile


class NwbRecordingSegment(BaseRecordingSegment):
    def __init__(self, nwbfile, electrical_series_name, num_frames, times_kwargs):
        BaseRecordingSegment.__init__(self, **times_kwargs)
        self._nwbfile = nwbfile
        self._electrical_series_name = electrical_series_name
        self.electrical_series = get_electrical_series(self._nwbfile, self._electrical_series_name)
        self._num_samples = num_frames

    def get_num_samples(self):
        """Returns the number of samples in this signal block

        Returns:
            SampleIndex: Number of samples in the signal block
        """
        return self._num_samples

    def get_traces(self, start_frame, end_frame, channel_indices):
        if start_frame is None:
            start_frame = 0
        if end_frame is None:
            end_frame = self.get_num_samples()

        electrical_series_data = self.electrical_series.data
        if isinstance(channel_indices, slice):
            traces = electrical_series_data[start_frame:end_frame, channel_indices]
        else:
            # channel_indices is np.ndarray
            if np.array(channel_indices).size > 1 and np.any(np.diff(channel_indices) < 0):
                # get around h5py constraint that it does not allow datasets
                # to be indexed out of order
                sorted_channel_indices = np.sort(channel_indices)
                resorted_indices = np.array([list(sorted_channel_indices).index(ch) for ch in channel_indices])
                recordings = electrical_series_data[start_frame:end_frame, sorted_channel_indices]
                traces = recordings[:, resorted_indices]
            else:
                traces = electrical_series_data[start_frame:end_frame, channel_indices]

        return traces


class NwbSortingExtractor(BaseSorting):
    """Load an NWBFile as a SortingExtractor.

    Parameters
    ----------
    file_path: str or Path
        Path to NWB file.
    electrical_series_name: str, optional
        The name of the ElectricalSeries (if multiple ElectricalSeries are present).
    sampling_frequency: float, optional
        The sampling frequency in Hz (required if no ElectricalSeries is available).
    samples_for_rate_estimation: int, default: 100000
        The number of timestamp samples to use to estimate the rate.
        Used if 'rate' is not specified in the ElectricalSeries.
    stream_mode: str, optional
        Specify the stream mode: "fsspec" or "ros3".
    stream_cache_path: str or Path, optional
        Local path for caching. Default: cwd/cache.

    Returns
    -------
    sorting: NwbSortingExtractor
        The sorting extractor for the NWB file.
    """

    extractor_name = "NwbSorting"
    installed = HAVE_NWB  # check at class level if installed or not
    mode = "file"
    installation_mesg = "To use the Nwb extractors, install pynwb: \n\n pip install pynwb\n\n"
    name = "nwb"

    def __init__(
        self,
        file_path: PathType,
        electrical_series_name: str = None,
        sampling_frequency: float = None,
        samples_for_rate_estimation: int = 100000,
        stream_mode: str = None,
        stream_cache_path: PathType = None,
    ):
        check_nwb_install()
        self.stream_mode = stream_mode
        self.stream_cache_path = stream_cache_path
        self._electrical_series_name = electrical_series_name

        if stream_mode == "fsspec":
            check_fsspec_install()
            import fsspec
            from fsspec.implementations.cached import CachingFileSystem
            import h5py

            self.stream_cache_path = stream_cache_path if stream_cache_path is not None else "cache"
            self.cfs = CachingFileSystem(
                fs=fsspec.filesystem("http"),
                cache_storage=self.stream_cache_path,
            )
            self._file_path = self.cfs.open(str(file_path), "rb")
            f = h5py.File(self._file_path)
            self.io = NWBHDF5IO(file=f, mode="r", load_namespaces=True)

        elif stream_mode == "ros3":
            self._file_path = str(file_path)
            self.io = NWBHDF5IO(self._file_path, mode="r", load_namespaces=True, driver="ros3")

        else:
            self._file_path = str(file_path)
            self.io = NWBHDF5IO(self._file_path, mode="r", load_namespaces=True)

        self._nwbfile = self.io.read()
        timestamps = None
        if sampling_frequency is None:
            # defines the electrical series from where the sorting came from
            # important to know the sampling_frequency
            self._es = get_electrical_series(self._nwbfile, self._electrical_series_name)
            # get rate
            if self._es.rate is not None:
                sampling_frequency = self._es.rate
            else:
                if hasattr(self._es, "timestamps"):
                    if self._es.timestamps is not None:
                        timestamps = self._es.timestamps
                        sampling_frequency = 1 / np.median(np.diff(timestamps[samples_for_rate_estimation]))

        assert sampling_frequency is not None, (
            "Couldn't load sampling frequency. Please provide it with the " "'sampling_frequency' argument"
        )

        # get all units ids
        units_ids = list(self._nwbfile.units.id[:])

        # store units properties and spike features to dictionaries
        properties = dict()

        for column in list(self._nwbfile.units.colnames):
            if column == "spike_times":
                continue
            # if it is unit_property
            property_values = self._nwbfile.units[column][:]

            # only load columns with same shape for all units
            if np.all(p.shape == property_values[0].shape for p in property_values):
                properties[column] = property_values
            else:
                print(f"Skipping {column} because of unequal shapes across units")

        BaseSorting.__init__(self, sampling_frequency=sampling_frequency, unit_ids=units_ids)
        sorting_segment = NwbSortingSegment(
            nwbfile=self._nwbfile, sampling_frequency=sampling_frequency, timestamps=timestamps
        )
        self.add_sorting_segment(sorting_segment)

        for prop_name, values in properties.items():
            self.set_property(prop_name, np.array(values))

        if stream_mode not in ["fsspec", "ros3"]:
            file_path = str(Path(file_path).absolute())
        if stream_mode == "fsspec":
            stream_cache_path = str(Path(self.stream_cache_path).absolute())
        self._kwargs = {
            "file_path": file_path,
            "electrical_series_name": self._electrical_series_name,
            "sampling_frequency": sampling_frequency,
            "samples_for_rate_estimation": samples_for_rate_estimation,
            "stream_mode": stream_mode,
            "stream_cache_path": stream_cache_path,
        }


class NwbSortingSegment(BaseSortingSegment):
    def __init__(self, nwbfile, sampling_frequency, timestamps):
        BaseSortingSegment.__init__(self)
        self._nwbfile = nwbfile
        self._sampling_frequency = sampling_frequency
        self._timestamps = timestamps

    def get_unit_spike_train(
        self,
        unit_id,
        start_frame: Union[int, None] = None,
        end_frame: Union[int, None] = None,
    ) -> np.ndarray:
        # must be implemented in subclass
        if start_frame is None:
            start_frame = 0
        if end_frame is None:
            end_frame = np.inf
        times = self._nwbfile.units["spike_times"][list(self._nwbfile.units.id[:]).index(unit_id)][:]

        if self._timestamps is not None:
            frames = np.searchsorted(times, self.timestamps).astype("int64")
        else:
            frames = np.round(times * self._sampling_frequency).astype("int64")
<<<<<<< HEAD
        return frames[(frames >= start_frame) & (frames < end_frame)]
=======
        return frames[(frames > start_frame) & (frames < end_frame)]
>>>>>>> ffe0fcd5


read_nwb_recording = define_function_from_class(source_class=NwbRecordingExtractor, name="read_nwb_recording")
read_nwb_sorting = define_function_from_class(source_class=NwbSortingExtractor, name="read_nwb_sorting")


def read_nwb(file_path, load_recording=True, load_sorting=False, electrical_series_name=None):
    """Reads NWB file into SpikeInterface extractors.

    Parameters
    ----------
    file_path: str or Path
        Path to NWB file.
    load_recording : bool, default: True
        If True, the recording object is loaded.
    load_sorting : bool, default: False
        If True, the recording object is loaded.
    electrical_series_name: str, optional
        The name of the ElectricalSeries (if multiple ElectricalSeries are present)

    Returns
    -------
    extractors: extractor or tuple
        Single RecordingExtractor/SortingExtractor or tuple with both
        (depending on 'load_recording'/'load_sorting') arguments.
    """
    outputs = ()
    if load_recording:
        rec = read_nwb_recording(file_path, electrical_series_name=electrical_series_name)
        outputs = outputs + (rec,)
    if load_sorting:
        sorting = read_nwb_sorting(file_path, electrical_series_name=electrical_series_name)
        outputs = outputs + (sorting,)

    if len(outputs) == 1:
        outputs = outputs[0]

    return outputs<|MERGE_RESOLUTION|>--- conflicted
+++ resolved
@@ -15,6 +15,7 @@
     from hdmf.data_utils import DataChunkIterator
     from hdmf.backends.hdf5.h5_utils import H5DataIO
 
+
     HAVE_NWB = True
 except ModuleNotFoundError:
     HAVE_NWB = False
@@ -22,6 +23,7 @@
 try:
     import fsspec
 
+
     HAVE_FSSPEC = True
 except ModuleNotFoundError:
     HAVE_FSSPEC = False
@@ -40,6 +42,7 @@
 def get_electrical_series(nwbfile, electrical_series_name):
     if electrical_series_name is not None:
         es_dict = {i.name: i for i in nwbfile.all_children() if isinstance(i, ElectricalSeries)}
+        assert electrical_series_name in es_dict, "electrical series name not present in nwbfile"
         assert electrical_series_name in es_dict, "electrical series name not present in nwbfile"
         es = es_dict[electrical_series_name]
     else:
@@ -48,6 +51,9 @@
             if isinstance(series, ElectricalSeries):
                 es_list.append(series)
         if len(es_list) > 1:
+            raise ValueError(
+                f"More than one acquisition found! You must specify 'electrical_series_name'. Options in current file are: {[e.name for e in es_list]}"
+            )
             raise ValueError(
                 f"More than one acquisition found! You must specify 'electrical_series_name'. Options in current file are: {[e.name for e in es_list]}"
             )
@@ -103,10 +109,12 @@
     """
 
     extractor_name = "NwbRecording"
+    extractor_name = "NwbRecording"
     has_default_locations = True
     installed = HAVE_NWB  # check at class level if installed or not
     is_writable = True
     mode = "file"
+    mode = "file"
     installation_mesg = "To use the Nwb extractors, install pynwb: \n\n pip install pynwb\n\n"
     name = "nwb"
 
@@ -114,7 +122,13 @@
         self,
         file_path: PathType,
         electrical_series_name: str = None,
+        self,
+        file_path: PathType,
+        electrical_series_name: str = None,
         load_time_vector: bool = False,
+        samples_for_rate_estimation: int = 100000,
+        stream_mode: str = None,
+        stream_cache_path: PathType = None,
         samples_for_rate_estimation: int = 100000,
         stream_mode: str = None,
         stream_cache_path: PathType = None,
@@ -124,7 +138,6 @@
         self.stream_cache_path = stream_cache_path
         self._electrical_series_name = electrical_series_name
 
-<<<<<<< HEAD
         self.file_path = file_path
         self._nwbfile = self.read_nwb_file(
             file_path=file_path, stream_mode=stream_mode, stream_cache_path=stream_cache_path
@@ -144,56 +157,14 @@
 
         if hasattr(electrical_series, "starting_time"):
             t_start = electrical_series.starting_time
-=======
-        if stream_mode == "fsspec":
-            import fsspec
-            from fsspec.implementations.cached import CachingFileSystem
-
-            self.stream_cache_path = stream_cache_path if stream_cache_path is not None else get_global_tmp_folder()
-            self.cfs = CachingFileSystem(
-                fs=fsspec.filesystem("http"),
-                cache_storage=str(self.stream_cache_path),
-            )
-            self._file_path = self.cfs.open(str(file_path), "rb")
-            f = h5py.File(self._file_path)
-            self.io = NWBHDF5IO(file=f, mode="r", load_namespaces=True)
-
-        elif stream_mode == "ros3":
-            drivers = h5py.registered_drivers()
-            assertion_msg = "ROS3 support not enbabled, use: install -c conda-forge h5py>=3.2 to enable streaming"
-            assert "ros3" in drivers, assertion_msg
-            self._file_path = str(file_path)
-            self.io = NWBHDF5IO(self._file_path, mode="r", load_namespaces=True, driver="ros3")
-
-        else:
-            self._file_path = str(file_path)
-            self.io = NWBHDF5IO(self._file_path, mode="r", load_namespaces=True)
-
-        self._nwbfile = self.io.read()
-        self._es = get_electrical_series(self._nwbfile, self._electrical_series_name)
-
-        sampling_frequency = None
-        if hasattr(self._es, "rate"):
-            sampling_frequency = self._es.rate
-
-        if hasattr(self._es, "starting_time"):
-            t_start = self._es.starting_time
->>>>>>> ffe0fcd5
         else:
             t_start = None
 
         timestamps = None
-<<<<<<< HEAD
         if hasattr(electrical_series, "timestamps"):
             if electrical_series.timestamps is not None:
                 timestamps = electrical_series.timestamps
                 t_start = electrical_series.timestamps[0]
-=======
-        if hasattr(self._es, "timestamps"):
-            if self._es.timestamps is not None:
-                timestamps = self._es.timestamps
-                t_start = self._es.timestamps[0]
->>>>>>> ffe0fcd5
 
         # if rate is unknown, estimate from timestamps
         if sampling_frequency is None:
@@ -203,6 +174,12 @@
                 "Use the 'sampling_frequency' argument."
             )
             sampling_frequency = 1.0 / np.median(np.diff(timestamps[:samples_for_rate_estimation]))
+            assert timestamps is not None, (
+                "Could not find rate information as both 'rate' and "
+                "'timestamps' are missing from the file. "
+                "Use the 'sampling_frequency' argument."
+            )
+            sampling_frequency = 1.0 / np.median(np.diff(timestamps[:samples_for_rate_estimation]))
 
         if load_time_vector and timestamps is not None:
             times_kwargs = dict(time_vector=electrical_series.timestamps)
@@ -210,19 +187,13 @@
             times_kwargs = dict(sampling_frequency=sampling_frequency, t_start=t_start)
 
         # Extractors channel groups must be integers, but Nwb electrodes group_name can be strings
-<<<<<<< HEAD
         if "group_name" in electrodes_table.colnames:
             unique_grp_names = list(np.unique(electrodes_table["group_name"][:]))
-=======
-        if "group_name" in self._nwbfile.electrodes.colnames:
-            unique_grp_names = list(np.unique(self._nwbfile.electrodes["group_name"][:]))
->>>>>>> ffe0fcd5
 
         # Fill channel properties dictionary from electrodes table
         if "channel_name" in electrodes_table.colnames:
             channel_ids = [electrical_series.electrodes["channel_name"][i] for i in electrodes_indices]
         else:
-<<<<<<< HEAD
             channel_ids = [electrical_series.electrodes.table.id[x] for x in electrodes_indices]
 
         dtype = electrical_series.data.dtype
@@ -231,27 +202,14 @@
         recording_segment = NwbRecordingSegment(
             nwbfile=self._nwbfile,
             electrical_series_name=electrical_series_name,
-=======
-            channel_ids = [self._es.electrodes.table.id[x] for x in self._es.electrodes.data]
-
-        dtype = self._es.data.dtype
-        BaseRecording.__init__(self, channel_ids=channel_ids, sampling_frequency=sampling_frequency, dtype=dtype)
-        recording_segment = NwbRecordingSegment(
-            nwbfile=self._nwbfile,
-            electrical_series_name=self._electrical_series_name,
->>>>>>> ffe0fcd5
             num_frames=num_frames,
             times_kwargs=times_kwargs,
         )
         self.add_recording_segment(recording_segment)
 
-<<<<<<< HEAD
         #################
         # Extract gains and offsets TODO: Should be a function
         ###############3
-=======
-        self.extra_requirements.extend(["pandas", "pynwb", "hdmf"])
->>>>>>> ffe0fcd5
 
         # Channels gains - for RecordingExtractor, these are values to cast traces to uV
         gains = electrical_series.conversion * 1e6
@@ -261,6 +219,7 @@
         # Set gains
         self.set_channel_gains(gains)
 
+
         # Set offsets
         offset = electrical_series.offset if hasattr(electrical_series, "offset") else 0
         if offset == 0 and "offset" in electrodes_table:
@@ -273,7 +232,6 @@
         ########
 
         properties = dict()
-<<<<<<< HEAD
         # Extract rel_x, rel_y and rel_z and assign to location
 
         # TODO: Refactor ALL of this and add tests. This is a mess.
@@ -310,41 +268,6 @@
                         properties["offset"] = np.zeros(self.get_num_channels(), dtype=type(offset))
                     properties["offset"][es_ind] = offset
                 elif column in ["x", "y", "z", "rel_x", "rel_y", "rel_z"]:
-=======
-        for es_ind, (channel_id, electrode_table_index) in enumerate(zip(channel_ids, self._es.electrodes.data)):
-            if "rel_x" in self._nwbfile.electrodes:
-                ndim = 2  # assume 2 dimensions
-                if "rel_z" in self._nwbfile.electrodes:
-                    ndim = 3  # if we have rel_z, it is 3 dimensions
-
-                if "location" not in properties:
-                    properties["location"] = np.zeros((self.get_num_channels(), ndim), dtype=float)
-                properties["location"][es_ind, 0] = self._nwbfile.electrodes["rel_x"][electrode_table_index]
-                if "rel_y" in self._nwbfile.electrodes:
-                    properties["location"][es_ind, 1] = self._nwbfile.electrodes["rel_y"][electrode_table_index]
-                if "rel_z" in self._nwbfile.electrodes:
-                    properties["location"][es_ind, 2] = self._nwbfile.electrodes["rel_z"][electrode_table_index]
-
-            for col in self._nwbfile.electrodes.colnames:
-                if isinstance(self._nwbfile.electrodes[col][electrode_table_index], ElectrodeGroup):
-                    continue
-                elif col == "group_name":
-                    group = unique_grp_names.index(self._nwbfile.electrodes[col][electrode_table_index])
-                    if "group" not in properties:
-                        properties["group"] = np.zeros(self.get_num_channels(), dtype=type(group))
-                    properties["group"][es_ind] = group
-                elif col == "location":
-                    brain_area = self._nwbfile.electrodes[col][electrode_table_index]
-                    if "brain_area" not in properties:
-                        properties["brain_area"] = np.zeros(self.get_num_channels(), dtype=type(brain_area))
-                    properties["brain_area"][es_ind] = brain_area
-                elif col == "offset":
-                    offset = self._nwbfile.electrodes[col][electrode_table_index]
-                    if "offset" not in properties:
-                        properties["offset"] = np.zeros(self.get_num_channels(), dtype=type(offset))
-                    properties["offset"][es_ind] = offset
-                elif col in ["x", "y", "z", "rel_x", "rel_y", "rel_z"]:
->>>>>>> ffe0fcd5
                     continue
                 else:
                     val = electrodes_table[column][electrode_table_index]
@@ -365,6 +288,7 @@
             else:
                 self.set_property(prop_name, values)
 
+
         if stream_mode not in ["fsspec", "ros3"]:
             file_path = str(Path(file_path).absolute())
         if stream_mode == "fsspec":
@@ -375,6 +299,12 @@
         self.extra_requirements.extend(["pandas", "pynwb", "hdmf"])
         self._electrical_series = electrical_series
         self._kwargs = {
+            "file_path": file_path,
+            "electrical_series_name": self._electrical_series_name,
+            "load_time_vector": load_time_vector,
+            "samples_for_rate_estimation": samples_for_rate_estimation,
+            "stream_mode": stream_mode,
+            "stream_cache_path": stream_cache_path,
             "file_path": file_path,
             "electrical_series_name": self._electrical_series_name,
             "load_time_vector": load_time_vector,
@@ -604,11 +534,7 @@
             frames = np.searchsorted(times, self.timestamps).astype("int64")
         else:
             frames = np.round(times * self._sampling_frequency).astype("int64")
-<<<<<<< HEAD
         return frames[(frames >= start_frame) & (frames < end_frame)]
-=======
-        return frames[(frames > start_frame) & (frames < end_frame)]
->>>>>>> ffe0fcd5
 
 
 read_nwb_recording = define_function_from_class(source_class=NwbRecordingExtractor, name="read_nwb_recording")
