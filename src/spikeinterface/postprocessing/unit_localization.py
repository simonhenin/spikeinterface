import warnings

import numpy as np


try:
    import numba

    HAVE_NUMBA = True
except ImportError:
    HAVE_NUMBA = False

from ..core import compute_sparsity
from ..core.waveform_extractor import WaveformExtractor, BaseWaveformExtractorExtension
from ..core.template_tools import get_template_extremum_channel


dtype_localize_by_method = {
    "center_of_mass": [("x", "float64"), ("y", "float64")],
    "grid_convolution": [("x", "float64"), ("y", "float64"), ("z", "float64")],
    "peak_channel": [("x", "float64"), ("y", "float64")],
    "monopolar_triangulation": [("x", "float64"), ("y", "float64"), ("z", "float64"), ("alpha", "float64")],
}

possible_localization_methods = list(dtype_localize_by_method.keys())


class UnitLocationsCalculator(BaseWaveformExtractorExtension):
    """
    Comput unit locations from WaveformExtractor.

    Parameters
    ----------
    waveform_extractor: WaveformExtractor
        A waveform extractor object
    """

    extension_name = "unit_locations"

    def __init__(self, waveform_extractor):
        BaseWaveformExtractorExtension.__init__(self, waveform_extractor)

    def _set_params(self, method="center_of_mass", method_kwargs={}):
        params = dict(method=method, method_kwargs=method_kwargs)
        return params

    def _select_extension_data(self, unit_ids):
        unit_inds = self.waveform_extractor.sorting.ids_to_indices(unit_ids)
        new_unit_location = self._extension_data["unit_locations"][unit_inds]
        return dict(unit_locations=new_unit_location)

    def _run(self, **job_kwargs):
        method = self._params["method"]
        method_kwargs = self._params["method_kwargs"]

        assert method in possible_localization_methods

        if method == "center_of_mass":
            unit_location = compute_center_of_mass(self.waveform_extractor, **method_kwargs)
        elif method == "grid_convolution":
            unit_location = compute_grid_convolution(self.waveform_extractor, **method_kwargs)
        elif method == "monopolar_triangulation":
            unit_location = compute_monopolar_triangulation(self.waveform_extractor, **method_kwargs)
        self._extension_data["unit_locations"] = unit_location

    def get_data(self, outputs="numpy"):
        """
        Get the computed unit locations.

        Parameters
        ----------
        outputs : "numpy" | "by_unit", default: "numpy"
            The output format

        Returns
        -------
        unit_locations : np.array or dict
            The unit locations as a Nd array (outputs="numpy") or
            as a dict with units as key and locations as values.
        """
        if outputs == "numpy":
            return self._extension_data["unit_locations"]

        elif outputs == "by_unit":
            locations_by_unit = {}
            for unit_ind, unit_id in enumerate(self.waveform_extractor.sorting.unit_ids):
                locations_by_unit[unit_id] = self._extension_data["unit_locations"][unit_ind]
            return locations_by_unit

    @staticmethod
    def get_extension_function():
        return compute_unit_locations


WaveformExtractor.register_extension(UnitLocationsCalculator)


def compute_unit_locations(
    waveform_extractor, load_if_exists=False, method="monopolar_triangulation", outputs="numpy", **method_kwargs
):
    """
    Localize units in 2D or 3D with several methods given the template.

    Parameters
    ----------
    waveform_extractor: WaveformExtractor
        A waveform extractor object
    load_if_exists : bool, default: False
        Whether to load precomputed unit locations, if they already exist
    method: "center_of_mass" | "monopolar_triangulation" | "grid_convolution", default: "center_of_mass"
        The method to use for localization
    outputs: "numpy" | "by_unit", default: "numpy"
        The output format
    method_kwargs:
        Other kwargs depending on the method

    Returns
    -------
    unit_locations: np.array
        unit location with shape (num_unit, 2) or (num_unit, 3) or (num_unit, 3) (with alpha)
    """
    if load_if_exists and waveform_extractor.is_extension(UnitLocationsCalculator.extension_name):
        ulc = waveform_extractor.load_extension(UnitLocationsCalculator.extension_name)
    else:
        ulc = UnitLocationsCalculator(waveform_extractor)
        ulc.set_params(method=method, method_kwargs=method_kwargs)
        ulc.run()

    unit_locations = ulc.get_data(outputs=outputs)
    return unit_locations


def make_initial_guess_and_bounds(wf_data, local_contact_locations, max_distance_um, initial_z=20):
    # constant for initial guess and bounds
    ind_max = np.argmax(wf_data)
    max_ptp = wf_data[ind_max]
    max_alpha = max_ptp * max_distance_um

    # initial guess is the center of mass
    com = np.sum(wf_data[:, np.newaxis] * local_contact_locations, axis=0) / np.sum(wf_data)
    x0 = np.zeros(4, dtype="float32")
    x0[:2] = com
    x0[2] = initial_z
    initial_alpha = np.sqrt(np.sum((com - local_contact_locations[ind_max, :]) ** 2) + initial_z**2) * max_ptp
    x0[3] = initial_alpha

    # bounds depend on initial guess
    bounds = (
        [x0[0] - max_distance_um, x0[1] - max_distance_um, 1, 0],
        [x0[0] + max_distance_um, x0[1] + max_distance_um, max_distance_um * 10, max_alpha],
    )

    return x0, bounds


def solve_monopolar_triangulation(wf_data, local_contact_locations, max_distance_um, optimizer):
    import scipy.optimize

    x0, bounds = make_initial_guess_and_bounds(wf_data, local_contact_locations, max_distance_um)

    if optimizer == "least_square":
        args = (wf_data, local_contact_locations)
        try:
            output = scipy.optimize.least_squares(estimate_distance_error, x0=x0, bounds=bounds, args=args)
            return tuple(output["x"])
        except Exception as e:
            print(f"scipy.optimize.least_squares error: {e}")
            return (np.nan, np.nan, np.nan, np.nan)

    if optimizer == "minimize_with_log_penality":
        x0 = x0[:3]
        bounds = [(bounds[0][0], bounds[1][0]), (bounds[0][1], bounds[1][1]), (bounds[0][2], bounds[1][2])]
        max_data = wf_data.max()
        args = (wf_data, local_contact_locations, max_data)
        try:
            output = scipy.optimize.minimize(estimate_distance_error_with_log, x0=x0, bounds=bounds, args=args)
            # final alpha
            q = data_at(*output["x"], 1.0, local_contact_locations)
            alpha = (wf_data * q).sum() / np.square(q).sum()
            return (*output["x"], alpha)
        except Exception as e:
            print(f"scipy.optimize.minimize error: {e}")
            return (np.nan, np.nan, np.nan, np.nan)


# ----
# optimizer "least_square"


def estimate_distance_error(vec, wf_data, local_contact_locations):
    # vec dims ar (x, y, z amplitude_factor)
    # given that for contact_location x=dim0 + z=dim1 and y is orthogonal to probe
    dist = np.sqrt(((local_contact_locations - vec[np.newaxis, :2]) ** 2).sum(axis=1) + vec[2] ** 2)
    data_estimated = vec[3] / dist
    err = wf_data - data_estimated
    return err


# ----
# optimizer "minimize_with_log_penality"


def data_at(x, y, z, alpha, local_contact_locations):
    return alpha / np.sqrt(
        np.square(x - local_contact_locations[:, 0]) + np.square(y - local_contact_locations[:, 1]) + np.square(z)
    )


def estimate_distance_error_with_log(vec, wf_data, local_contact_locations, max_data):
    x, y, z = vec
    q = data_at(x, y, z, 1.0, local_contact_locations)
    alpha = (q * wf_data / max_data).sum() / (q * q).sum()
    err = (
        np.square(wf_data / max_data - data_at(x, y, z, alpha, local_contact_locations)).mean()
        - np.log1p(10.0 * z) / 10000.0
    )
    return err


def compute_monopolar_triangulation(
    waveform_extractor,
    optimizer="minimize_with_log_penality",
    radius_um=75,
    max_distance_um=1000,
    return_alpha=False,
    enforce_decrease=False,
    feature="ptp",
):
    """
    Localize unit with monopolar triangulation.
    This method is from Julien Boussard, Erdem Varol and Charlie Windolf
    https://www.biorxiv.org/content/10.1101/2021.11.05.467503v1

    There are 2 implementations of the 2 optimizer variants:
      * https://github.com/int-brain-lab/spikes_localization_registration/blob/main/localization_pipeline/localizer.py
      * https://github.com/cwindolf/spike-psvae/blob/main/spike_psvae/localization.py

    Important note about axis:
      * x/y are dimmension on the probe plane (dim0, dim1)
      * y is the depth by convention
      * z it the orthogonal axis to the probe plan (dim2)

    Code from Erdem, Julien and Charlie do not use the same convention!!!


    Parameters
    ----------
    waveform_extractor:WaveformExtractor
        A waveform extractor object
    method: "least_square" | "minimize_with_log_penality", default: "least_square"
       The optimizer to use
    radius_um: float, default: 75
        For channel sparsity
    max_distance_um: float, default: 1000
        to make bounddary in x, y, z and also for alpha
    return_alpha: bool, default: False
        Return or not the alpha value
    enforce_decrease : bool, default: False
        Enforce spatial decreasingness for PTP vectors
    feature: "ptp" | "energy" | "peak_voltage", default: "ptp"
        The available features to consider for estimating the position via
        monopolar triangulation are peak-to-peak amplitudes ("ptp", default),
        energy ("energy", as L2 norm) or voltages at the center of the waveform
        ("peak_voltage")

    Returns
    -------
    unit_location: np.array
        3d or 4d, x, y, z, alpha
        alpha is the amplitude at source estimation
    """
    assert optimizer in ("least_square", "minimize_with_log_penality")

    assert feature in ["ptp", "energy", "peak_voltage"], f"{feature} is not a valid feature"
    unit_ids = waveform_extractor.sorting.unit_ids

    contact_locations = waveform_extractor.get_channel_locations()
    nbefore = waveform_extractor.nbefore

    sparsity = compute_sparsity(waveform_extractor, method="radius", radius_um=radius_um)
    templates = waveform_extractor.get_all_templates(mode="average")

    if enforce_decrease:
        neighbours_mask = np.zeros((templates.shape[0], templates.shape[2]), dtype=bool)
        for i, unit_id in enumerate(unit_ids):
            chan_inds = sparsity.unit_id_to_channel_indices[unit_id]
            neighbours_mask[i, chan_inds] = True
        enforce_decrease_radial_parents = make_radial_order_parents(contact_locations, neighbours_mask)
        best_channels = get_template_extremum_channel(waveform_extractor, outputs="index")

    unit_location = np.zeros((unit_ids.size, 4), dtype="float64")
    for i, unit_id in enumerate(unit_ids):
        chan_inds = sparsity.unit_id_to_channel_indices[unit_id]
        local_contact_locations = contact_locations[chan_inds, :]

        # wf is (nsample, nchan) - chann is only nieghboor
        wf = templates[i, :, :][:, chan_inds]
        if feature == "ptp":
            wf_data = wf.ptp(axis=0)
        elif feature == "energy":
            wf_data = np.linalg.norm(wf, axis=0)
        elif feature == "peak_voltage":
            wf_data = np.abs(wf[nbefore])

        # if enforce_decrease:
        #    enforce_decrease_shells_data(
        #        wf_data, best_channels[unit_id], enforce_decrease_radial_parents, in_place=True
        #    )

        unit_location[i] = solve_monopolar_triangulation(wf_data, local_contact_locations, max_distance_um, optimizer)

    if not return_alpha:
        unit_location = unit_location[:, :3]

    return unit_location


def compute_center_of_mass(waveform_extractor, peak_sign="neg", radius_um=75, feature="ptp"):
    """
    Computes the center of mass (COM) of a unit based on the template amplitudes.

    Parameters
    ----------
    waveform_extractor: WaveformExtractor
        The waveform extractor
    peak_sign: "neg" | "pos" | "both", default: "neg"
        Sign of the template to compute best channels
    radius_um: float
        Radius to consider in order to estimate the COM
    feature: "ptp" | "mean" | "energy" | "peak_voltage", default: "ptp"
        Feature to consider for computation

    Returns
    -------
    unit_location: np.array
    """
    unit_ids = waveform_extractor.sorting.unit_ids

    recording = waveform_extractor.recording
    contact_locations = recording.get_channel_locations()

    assert feature in ["ptp", "mean", "energy", "peak_voltage"], f"{feature} is not a valid feature"

    sparsity = compute_sparsity(waveform_extractor, peak_sign=peak_sign, method="radius", radius_um=radius_um)
    templates = waveform_extractor.get_all_templates(mode="average")

    unit_location = np.zeros((unit_ids.size, 2), dtype="float64")
    for i, unit_id in enumerate(unit_ids):
        chan_inds = sparsity.unit_id_to_channel_indices[unit_id]
        local_contact_locations = contact_locations[chan_inds, :]

        wf = templates[i, :, :]

        if feature == "ptp":
            wf_data = (wf[:, chan_inds]).ptp(axis=0)
        elif feature == "mean":
            wf_data = (wf[:, chan_inds]).mean(axis=0)
        elif feature == "energy":
            wf_data = np.linalg.norm(wf[:, chan_inds], axis=0)
        elif feature == "peak_voltage":
            wf_data = wf[waveform_extractor.nbefore, chan_inds]

        # center of mass
        com = np.sum(wf_data[:, np.newaxis] * local_contact_locations, axis=0) / np.sum(wf_data)
        unit_location[i, :] = com

    return unit_location


@np.errstate(divide="ignore", invalid="ignore")
def compute_grid_convolution(
    waveform_extractor,
    peak_sign="neg",
    radius_um=40.0,
    upsampling_um=5,
    depth_um=np.linspace(5.0, 100.0, 5),
    decay_power=2,
    sigma_ms=0.25,
    margin_um=50,
    prototype=None,
    percentile=10,
    sparsity_threshold=0.01,
    mode="2d",
):
    """
    Estimate the positions of the templates from a large grid of fake templates

    Parameters
    ----------
    waveform_extractor: WaveformExtractor
        The waveform extractor
    peak_sign: "neg" | "pos" | "both", default: "neg"
        Sign of the template to compute best channels
    radius_um: float, default: 40.0
        Radius to consider for the fake templates
    upsampling_um: float, default: 5
        Upsampling resolution for the grid of templates
    depth_um: np.array, default: np.linspace(5.0, 100.0, 5)
        Putative depth of the fake templates
    decay_power: float, default: 2
        The decay power as function of the distances for the amplitudes
    sigma_ms: float, default: 0.25
        The temporal decay of the fake templates
    margin_um: float, default: 50
        The margin for the grid of fake templates
    prototype: np.array or None, default: None
        Fake waveforms for the templates. If None, generated as Gaussian
    percentile: float, default: 10
        The percentage  in [0, 100] of the best scalar products kept to
        estimate the position
    sparsity_threshold: float, default: 0.01
        The sparsity threshold (in 0-1) below which weights should be considered as 0.
    Returns
    -------
    unit_location: np.array
    """

    contact_locations = waveform_extractor.get_channel_locations()

    nbefore = waveform_extractor.nbefore
    nafter = waveform_extractor.nafter
    fs = waveform_extractor.sampling_frequency
    percentile = 100 - percentile
    assert 0 <= percentile <= 100, "Percentile should be in [0, 100]"
    assert 0 <= sparsity_threshold <= 1, "sparsity_threshold should be in [0, 1]"

    time_axis = np.arange(-nbefore, nafter) * 1000 / fs
    if prototype is None:
        prototype = np.exp(-(time_axis**2) / (2 * (sigma_ms**2)))
    prototype = prototype[:, np.newaxis]

    template_positions, weights, nearest_template_mask = get_grid_convolution_templates_and_weights(
        contact_locations, radius_um, upsampling_um, depth_um, margin_um, decay_power
    )

    # print(template_positions.shape)
    templates = waveform_extractor.get_all_templates(mode="average")

    peak_channels = get_template_extremum_channel(waveform_extractor, peak_sign, outputs="index")
    unit_ids = waveform_extractor.sorting.unit_ids

    weights_sparsity_mask = weights > sparsity_threshold

    assert mode in ("2d", "3d"), "mode can be '2d' or '3d'"
    if mode == "2d":
        ndim = 2
    else:
        ndim = 3

    unit_location = np.zeros((unit_ids.size, ndim), dtype="float64")
    for i, unit_id in enumerate(unit_ids):
        main_chan = peak_channels[unit_id]
        wf = templates[i, :, :]
        amplitude = wf[nbefore, main_chan]
        nearest_templates = nearest_template_mask[main_chan, :]

        channel_mask = np.sum(weights_sparsity_mask[:, :, nearest_templates], axis=(0, 2)) > 0
        num_templates = np.sum(nearest_templates)
        global_products = ((wf[:, channel_mask] / amplitude) * prototype).sum(axis=0)

        mid_depth = len(depth_um) // 2
        #dot_products = np.zeros((1, num_templates), dtype=np.float32)
        
        w = weights[mid_depth, :, :][channel_mask, :][:, nearest_templates]
        dot_products = np.dot(global_products, w)

        dot_products = np.maximum(0, dot_products)
        if percentile < 100:
            thresholds = np.percentile(dot_products, percentile)
            dot_products[dot_products < thresholds] = 0

        unit_location[i, :2] = np.dot(dot_products, template_positions[nearest_templates])/dot_products.sum()

        if mode == "3d":
            n_best_templates = 4
            best_templates = np.argsort(np.linalg.norm(template_positions - unit_location[i, :2], axis=1))[
                :n_best_templates
            ]
            w = weights[:, channel_mask][:, :, best_templates]

            dot_products = np.zeros((w.shape[0], n_best_templates), dtype=np.float32)
            for count in range(w.shape[0]):
                dot_products[count, :] = np.dot(global_products, w[count])

            dot_products = np.maximum(0, dot_products)
            if percentile < 100:
                thresholds = np.percentile(dot_products, percentile, axis=0)
                dot_products[dot_products < thresholds[np.newaxis, :]] = 0
            unit_location[i, 2] = (dot_products * depth_um[:, np.newaxis]).sum() / dot_products.sum()
    return unit_location


# ---
# waveform cleaning for localization. could be moved to another file


def make_shell(channel, geom, n_jumps=1):
    """See make_shells"""
    from scipy.spatial.distance import cdist

    pt = geom[channel]
    dists = cdist([pt], geom).ravel()
    radius = np.unique(dists)[1 : n_jumps + 1][-1]
    return np.setdiff1d(np.flatnonzero(dists <= radius + 1e-8), [channel])


def make_shells(geom, n_jumps=1):
    """Get the neighbors of a channel within a radius

    That radius is found by figuring out the distance to the closest channel,
    then the channel which is the next closest (but farther than the closest),
    etc... for n_jumps.

    So, if n_jumps is 1, it will return the indices of channels which are
    as close as the closest channel. If n_jumps is 2, it will include those
    and also the indices of the next-closest channels. And so on...

    Returns
    -------
    shell_neighbors : list
        List of length geom.shape[0] (aka, the number of channels)
        The ith entry in the list is an array with the indices of the neighbors
        of the ith channel.
        i is not included in these arrays (a channel is not in its own shell).
    """
    return [make_shell(c, geom, n_jumps=n_jumps) for c in range(geom.shape[0])]


def make_radial_order_parents(geom, neighbours_mask, n_jumps_per_growth=1, n_jumps_parent=3):
    """Pre-computes a helper data structure for enforce_decrease_shells"""
    n_channels = len(geom)

    # which channels should we consider as possible parents for each channel?
    shells = make_shells(geom, n_jumps=n_jumps_parent)

    radial_parents = []
    for channel, neighbors in enumerate(neighbours_mask):
        channel_parents = []

        # convert from boolean mask to list of indices
        neighbors = np.flatnonzero(neighbors)

        # the closest shell will do nothing
        already_seen = [channel]
        shell0 = make_shell(channel, geom, n_jumps=n_jumps_per_growth)
        already_seen += sorted(c for c in shell0 if c not in already_seen)

        # so we start at the second jump
        jumps = 2
        while len(already_seen) < (neighbors < n_channels).sum():
            # grow our search -- what are the next-closest channels?
            new_shell = make_shell(channel, geom, n_jumps=jumps * n_jumps_per_growth)
            new_shell = list(sorted(c for c in new_shell if (c not in already_seen) and (c in neighbors)))

            # for each new channel, find the intersection of the channels
            # from previous shells and that channel's shell in `shells`
            for new_chan in new_shell:
                parents = np.intersect1d(shells[new_chan], already_seen)
                parents_rel = np.flatnonzero(np.isin(neighbors, parents))
                if not len(parents_rel):
                    # this can happen for some strange geometries. in that case, bail.
                    continue
                channel_parents.append((np.flatnonzero(neighbors == new_chan).item(), parents_rel))

            # add this shell to what we have seen
            already_seen += new_shell
            jumps += 1

        radial_parents.append(channel_parents)

    return radial_parents


def enforce_decrease_shells_data(wf_data, maxchan, radial_parents, in_place=False):
    """Radial enforce decrease"""
    (C,) = wf_data.shape

    # allocate storage for decreasing version of data
    decreasing_data = wf_data if in_place else wf_data.copy()

    # loop to enforce data decrease from parent shells
    for c, parents_rel in radial_parents[maxchan]:
        if decreasing_data[c] > decreasing_data[parents_rel].max():
            decreasing_data[c] *= decreasing_data[parents_rel].max() / decreasing_data[c]

    return decreasing_data


def get_grid_convolution_templates_and_weights(
<<<<<<< HEAD
    contact_locations, radius_um=50, upsampling_um=5, depth_um=np.arange(5, 100.0, 5),
    margin_um=50, decay_power=2
=======
    contact_locations, radius_um=50, upsampling_um=5, depth_um=np.linspace(5, 100.0, 5), margin_um=50, decay_power=2
>>>>>>> 5b866dde
):
    import sklearn.metrics

    x_min, x_max = contact_locations[:, 0].min(), contact_locations[:, 0].max()
    y_min, y_max = contact_locations[:, 1].min(), contact_locations[:, 1].max()

    x_min -= margin_um
    x_max += margin_um
    y_min -= margin_um
    y_max += margin_um

    dx = np.abs(x_max - x_min)
    dy = np.abs(y_max - y_min)

    eps = upsampling_um / 10

    all_x, all_y = np.meshgrid(
        np.arange(x_min, x_max + eps, upsampling_um), np.arange(y_min, y_max + eps, upsampling_um)
    )

    nb_templates = all_x.size

    template_positions = np.zeros((nb_templates, 2))
    template_positions[:, 0] = all_x.flatten()
    template_positions[:, 1] = all_y.flatten()

    # mask to get nearest template given a channel
    dist = sklearn.metrics.pairwise_distances(contact_locations, template_positions)
    nearest_template_mask = dist <= radius_um

    weights = np.zeros((len(depth_um), len(contact_locations), nb_templates), dtype=np.float32)
    for count, depth in enumerate(depth_um):
        weights[count] = (
            1 / (1 + np.sqrt(dist**2 + depth**2)) ** decay_power
        )  ##np.exp(-(dist**2) / (2 * (sigma**2)))

    # normalize
    with np.errstate(divide="ignore", invalid="ignore"):
        norm = np.sqrt(np.sum(weights**2, axis=1))[:, np.newaxis, :]
        weights /= norm
        weights[~np.isfinite(weights)] = 0.0

    return template_positions, weights, nearest_template_mask


if HAVE_NUMBA:
    enforce_decrease_shells = numba.jit(enforce_decrease_shells_data, nopython=True)<|MERGE_RESOLUTION|>--- conflicted
+++ resolved
@@ -587,12 +587,7 @@
 
 
 def get_grid_convolution_templates_and_weights(
-<<<<<<< HEAD
-    contact_locations, radius_um=50, upsampling_um=5, depth_um=np.arange(5, 100.0, 5),
-    margin_um=50, decay_power=2
-=======
-    contact_locations, radius_um=50, upsampling_um=5, depth_um=np.linspace(5, 100.0, 5), margin_um=50, decay_power=2
->>>>>>> 5b866dde
+    contact_locations, radius_um=50, upsampling_um=5, depth_um=np.arange(5, 100.0, 5), margin_um=50, decay_power=2
 ):
     import sklearn.metrics
 
