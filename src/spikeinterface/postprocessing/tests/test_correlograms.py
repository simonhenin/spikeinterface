import numpy as np
import importlib

<<<<<<< HEAD
=======
import importlib.util

>>>>>>> acf848f0
numba_spec = importlib.util.find_spec("numba")
if numba_spec is not None:
    HAVE_NUMBA = True
else:
    HAVE_NUMBA = False

npyx_spec = importlib.util.find_spec("npyx")
if npyx_spec is not None:
    HAVE_NPYX = True
else:
    HAVE_NPYX = False


import pytest
from pytest import param

from spikeinterface import NumpySorting, generate_sorting
from spikeinterface.postprocessing import ComputeACG3D, ComputeCorrelograms
from spikeinterface.postprocessing.correlograms import (
    _compute_3d_acg_one_unit,
    _compute_correlograms_on_sorting,
    _make_bins,
    compute_acgs_3d,
    compute_correlograms,
)
from spikeinterface.postprocessing.tests.common_extension_tests import AnalyzerExtensionCommonTestSuite

SKIP_NUMBA = pytest.mark.skipif(not HAVE_NUMBA, reason="Numba not available")


class TestComputeCorrelograms(AnalyzerExtensionCommonTestSuite):
    @pytest.mark.parametrize(
        "params",
        [
            dict(method="numpy"),
            dict(method="auto"),
            param(dict(method="numba"), marks=SKIP_NUMBA),
        ],
    )
    def test_extension(self, params):
        self.run_extension_tests(ComputeCorrelograms, params)

    @pytest.mark.parametrize("method", ["numpy", param("numba", marks=SKIP_NUMBA)])
    def test_sortinganalyzer_correlograms(self, method):
        """
        Test the outputs when using SortingAnalyzer against
        the output passing sorting directly to `compute_correlograms`.
        Sorting to `compute_correlograms` is tested extensively below
        so if these match it means `SortingAnalyzer` is working.
        """
        sorting_analyzer = self._prepare_sorting_analyzer("memory", sparse=False, extension_class=ComputeCorrelograms)

        params = dict(method=method, window_ms=100, bin_ms=6.5)
        ext_numpy = sorting_analyzer.compute(ComputeCorrelograms.extension_name, **params)

        result_sorting, bins_sorting = compute_correlograms(self.sorting, **params)

        assert np.array_equal(result_sorting, ext_numpy.data["ccgs"])
        assert np.array_equal(bins_sorting, ext_numpy.data["bins"])


# Unit Tests
############
def test_make_bins():
    """
    Check the `_make_bins()` function that generates time bins (lags) for
    the correlogram creates the expected number of bins.
    """
    sorting = generate_sorting(num_units=5, sampling_frequency=30000.0, durations=[10.325, 3.5], seed=0)

    window_ms = 43.57
    bin_ms = 1.6421
    bins, window_size, bin_size = _make_bins(sorting, window_ms, bin_ms)
    assert bins.size == np.floor(window_ms / bin_ms) + 1

    window_ms = 60.0
    bin_ms = 2.0
    bins, window_size, bin_size = _make_bins(sorting, window_ms, bin_ms)
    assert bins.size == np.floor(window_ms / bin_ms) + 1
    assert np.array_equal(bins, np.linspace(-30, 30, bins.size))


@pytest.mark.skipif(not HAVE_NUMBA, reason="Numba not available")
@pytest.mark.parametrize("window_and_bin_ms", [(60.0, 2.0), (3.57, 1.6421)])
def test_equal_results_correlograms(window_and_bin_ms):
    """
    Test that the 2 methods have same results with some varied time bins
    that are not tested in other tests.
    """

    window_ms, bin_ms = window_and_bin_ms
    sorting = generate_sorting(num_units=5, sampling_frequency=30000.0, durations=[10.325, 3.5], seed=0)

    result_numpy, bins_numpy = _compute_correlograms_on_sorting(
        sorting, window_ms=window_ms, bin_ms=bin_ms, method="numpy"
    )
    result_numba, bins_numba = _compute_correlograms_on_sorting(
        sorting, window_ms=window_ms, bin_ms=bin_ms, method="numba"
    )

    assert np.array_equal(result_numpy, result_numba)


@pytest.mark.parametrize("method", ["numpy", param("numba", marks=SKIP_NUMBA)])
def test_flat_cross_correlogram(method):
    """
    Check that the correlogram (num_units x num_units x num_bins) does not
    vary too much across time bins (lags), for entries representing two different units.
    """
    sorting = generate_sorting(num_units=2, sampling_frequency=10000.0, durations=[100000.0], seed=0)

    correlograms, bins = _compute_correlograms_on_sorting(sorting, window_ms=50.0, bin_ms=1.0, method=method)
    cc = correlograms[0, 1, :].copy()
    m = np.mean(cc)

    assert np.all(cc > (m * 0.90))
    assert np.all(cc < (m * 1.10))


@pytest.mark.parametrize("method", ["numpy", param("numba", marks=SKIP_NUMBA)])
def test_auto_equal_cross_correlograms(method):
    """
    Check if cross correlogram is the same as autocorrelogram
    by removing n spike in bin zeros
    """
    num_spike = 2000
    spike_times = np.sort(np.unique(np.random.randint(0, 100000, num_spike)))
    num_spike = spike_times.size
    units_dict = {"1": spike_times, "2": spike_times}
    sorting = NumpySorting.from_unit_dict([units_dict], sampling_frequency=10000.0)

    correlograms, bins = _compute_correlograms_on_sorting(sorting, window_ms=10.0, bin_ms=0.1, method=method)

    num_half_bins = correlograms.shape[2] // 2

    cc = correlograms[0, 1, :]
    ac = correlograms[0, 0, :]
    cc_corrected = cc.copy()
    cc_corrected[num_half_bins] -= num_spike

    assert np.array_equal(cc_corrected, ac)


@pytest.mark.parametrize("method", ["numpy", param("numba", marks=SKIP_NUMBA)])
def test_detect_injected_correlation(method):
    """
    Inject 1.44 ms of correlation every 13 spikes and compute
    cross-correlation. Check that the time bin lag with the peak
    correlation lag is 1.44 ms (within tolerance of a sampling period).
    """
    sampling_frequency = 10000.0
    num_spike = 2000
    rng = np.random.default_rng(seed=0)
    spike_times1 = np.sort(np.unique(rng.integers(low=0, high=100000, size=num_spike)))
    spike_times2 = np.sort(np.unique(rng.integers(low=0, high=100000, size=num_spike)))
    n = min(spike_times1.size, spike_times2.size)
    spike_times1 = spike_times1[:n]
    spike_times2 = spike_times2[:n]

    # inject 1.44 ms correlation every 13 spikes
    injected_delta_ms = 1.44
    spike_times2[::13] = spike_times1[::13] + int(injected_delta_ms / 1000 * sampling_frequency)
    spike_times2 = np.sort(spike_times2)

    units_dict = {"1": spike_times1, "2": spike_times2}
    sorting = NumpySorting.from_unit_dict([units_dict], sampling_frequency=sampling_frequency)

    correlograms, bins = _compute_correlograms_on_sorting(sorting, window_ms=10.0, bin_ms=0.1, method=method)

    cc_01 = correlograms[0, 1, :]
    cc_10 = correlograms[1, 0, :]

    peak_location_01_ms = bins[np.argmax(cc_01)]
    peak_location_02_ms = bins[np.argmax(cc_10)]

    sampling_period_ms = 1000.0 / sampling_frequency
    assert abs(peak_location_01_ms) - injected_delta_ms < sampling_period_ms
    assert abs(peak_location_02_ms) - injected_delta_ms < sampling_period_ms


# Functional Tests
###################
@pytest.mark.parametrize("fill_all_bins", [True, False])
@pytest.mark.parametrize("on_time_bin", [True, False])
@pytest.mark.parametrize("multi_segment", [True, False])
def test_compute_correlograms(fill_all_bins, on_time_bin, multi_segment):
    """
    Test the entry function `compute_correlograms` under a variety of conditions.
    For specifics of `fill_all_bins` and `on_time_bin` see `generate_correlogram_test_dataset()`.

    This function tests numpy and numba in one go, to avoid over-parameterising the method.
    It tests both a single-segment and multi-segment dataset. The way that segments are
    handled for the correlogram is to combine counts across all segments, therefore the
    counts should double when two segments with identical spike times / labels are used.
    """
    sampling_frequency = 30000
    window_ms, bin_ms, spike_times, spike_unit_indices, expected_bins, expected_result_auto, expected_result_corr = (
        generate_correlogram_test_dataset(sampling_frequency, fill_all_bins, on_time_bin)
    )

    if multi_segment:
        sorting = NumpySorting.from_samples_and_labels(
            samples_list=[spike_times], labels_list=[spike_unit_indices], sampling_frequency=sampling_frequency
        )
    else:
        sorting = NumpySorting.from_samples_and_labels(
            samples_list=[spike_times, spike_times],
            labels_list=[spike_unit_indices, spike_unit_indices],
            sampling_frequency=sampling_frequency,
        )
        expected_result_auto *= 2
        expected_result_corr *= 2

    result_numba, bins_numba = compute_correlograms(sorting, window_ms=window_ms, bin_ms=bin_ms, method="numba")
    result_numpy, bins_numpy = compute_correlograms(sorting, window_ms=window_ms, bin_ms=bin_ms, method="numpy")

    for auto_idx in [(0, 0), (1, 1), (2, 2)]:
        assert np.array_equal(expected_result_auto, result_numpy[auto_idx])
        assert np.array_equal(expected_result_auto, result_numba[auto_idx])

    for auto_idx in [(1, 0), (0, 1), (0, 2), (2, 0), (1, 2), (2, 1)]:
        assert np.array_equal(expected_result_corr, result_numpy[auto_idx])
        assert np.array_equal(expected_result_corr, result_numba[auto_idx])


@pytest.mark.parametrize("method", ["numpy", param("numba", marks=SKIP_NUMBA)])
def test_compute_correlograms_different_units(method):
    """
    Make a supplementary test to `test_compute_correlograms` in which all
    units had the same spike train. Test here a simpler and accessible
    test case with only two neurons with different spike time differences
    within and across units.

    This case is simple enough to validate by hand, for example for the
    result[1, 1] case we are looking at the autocorrelogram of the unit '1'.
    The spike times are 4 and 16 s, therefore we expect to see a count in
    the +/- 10 to 15 s bin.
    """
    sampling_frequency = 30000
    spike_times = np.array([0, 4, 8, 16]) / 1000 * sampling_frequency
    spike_times.astype(int)

    spike_unit_indices = np.array([0, 1, 0, 1])

    window_ms = 40
    bin_ms = 5

    sorting = NumpySorting.from_samples_and_labels(
        samples_list=[spike_times], labels_list=[spike_unit_indices], sampling_frequency=sampling_frequency
    )

    result, bins = compute_correlograms(sorting, window_ms=window_ms, bin_ms=bin_ms, method=method)

    assert np.array_equal(result[0, 0], np.array([0, 0, 1, 0, 0, 1, 0, 0]))

    assert np.array_equal(result[1, 1], np.array([0, 1, 0, 0, 0, 0, 1, 0]))

    assert np.array_equal(result[1, 0], np.array([0, 0, 0, 1, 1, 1, 0, 1]))

    assert np.array_equal(result[0, 1], np.array([1, 0, 1, 1, 1, 0, 0, 0]))


def generate_correlogram_test_dataset(sampling_frequency, fill_all_bins, hit_bin_edge):
    """
    This generates a detailed correlogram test and expected outputs, for a number of
    test cases:

    overflow edges : when there are counts expected in every measured bins, otherwise
                     counts are expected only in a (central) subset of bins.
    hit_bin_edge : if `True`, the difference in spike times are created to land
                  exactly as multiples of the bin size, an edge case that caused
                  some problems in previous iterations of the algorithm.

    The approach used is to create a set of spike times which are
    multiples of a 'base_diff_time'. When `hit_bin_edge` is `False` this is
    set to 5.1 ms. So, we have spikes at:
        5.1 ms, 10.2 ms, 15.3 ms, ..., base_diff_time * num_filled_bins

    This means consecutive spike times are 5.1 ms apart. Then every two
    spike times are 10.2 ms apart. This gives predictable bin counts,
    that are maximal at the smaller bins (e.g. 5-10 s) and minimal at
    the later bins (e.g. 100-105 s). Note at more than num_filled_bins the
    the times will overflow to the next bin and test wont work. None of these
    parameters should be changed.

    When `hit_bin_edge` is `False`, we expect that bin counts will increase from the
    edge of the bins to the middle, maximum in the middle, 0 in the exact center
    (-5 to 0, 0 to 5) and then decreasing until the end of the bin. For the autocorrelation,
    the zero-lag case  is not included and the two central bins will be zero.

    Different units are tested by repeating the spike times. This means all
    results for all units autocorrelation and cross-correlation will be
    identical, simplifying the tests. The only difference is that auto-correlation
    does not count the zero-lag bins but cross-correlation does. Because the
    spike times are identical, this means in the cross-correlation case we have
    `num_filled_bins` in the central bin. By convention, this is always put
    in the positive (i.e. 0-5 s) not negative (-5 to 0 s) bin. I guess it
    could make sense to force it into both positive and negative bins?

    Finally, the case when the time differences are exactly the bin
    size is tested. In this case the spike times are [0, 5, 10, 15, ...]
    with all diffs 5 and the `bin_ms` set to 5. By convention, when spike
    diffs hit the bin edge they are set into the 'right' (i.e. positive)
    bin. For positive bins this does not change, but for negative bins
    all entries are shifted one place to the right.
    """
    num_units = 3

    # These give us 61 bins, [-150, -145,...,0,...,145, 150]
    window_ms = 300
    bin_ms = 5

    # If overflow edges, we will have a diff at every possible
    # bin e.g. the counts will be [31, 30, ..., 30, 31]. If not,
    # test the case where there are zero bins e.g. [0, 0, 9, 8, ..., 8, 9, 0, 0].
    if fill_all_bins:
        num_filled_bins = 60
    else:
        num_filled_bins = 10

    # If we are on a time bin, make the time delays exactly
    # the same as a time bin, testing this tricky edge case.
    if hit_bin_edge:
        base_diff_time = bin_ms / 1000
    else:
        base_diff_time = bin_ms / 1000 + 0.0001  # i.e. 0.0051 s

    # Now, make a set of times that increase by `base_diff_time` e.g.
    # if base_diff_time=0.0051 then our spike times are [`0.0051, 0.0102, ...]`
    spike_times = np.repeat(np.arange(num_filled_bins), num_units) * base_diff_time
    spike_unit_indices = np.tile(np.arange(num_units), int(spike_times.size / num_units))

    spike_times *= sampling_frequency
    spike_times = spike_times.astype(int)

    # Here generate the expected results. This is done pretty much hard-coded
    # to be as explicit as possible.

    # Generate the expected bins
    num_bins = int(window_ms / bin_ms)
    assert window_ms == 300, "dont change the window_ms"
    assert bin_ms == 5, "dont change the bin_ms"
    expected_bins = np.linspace(-150, 150, num_bins + 1)

    # In this case, all time bins are shifted to the right for the
    # negative shift due to the diffs lying on the bin edge.
    # [30, 31, ..., 59, 0, 59, ..., 30, 31]
    if fill_all_bins and hit_bin_edge:
        expected_result_auto = np.r_[np.arange(30, 60), 0, np.flip(np.arange(31, 60))]

    # In this case there are no edge effects and the bin counts
    # [31, 30, ..., 59, 0, 0, 59, ..., 30, 31]
    # are symmetrical
    elif fill_all_bins and not hit_bin_edge:
        forward = np.r_[np.arange(31, 60), 0]
        expected_result_auto = np.r_[forward, np.flip(forward)]

    # Here we have many zero bins, but the existing bins are
    # shifted left in the negative-bin base
    # [0, 0, ..., 1, 2, 3, ..., 10, 0, 10, ..., 3, 2, 1, ..., 0]
    elif not fill_all_bins and hit_bin_edge:
        forward = np.r_[np.zeros(19), np.arange(10)]
        expected_result_auto = np.r_[0, forward, 0, np.flip(forward)]

    # Here we have many zero bins and they are symmetrical
    # [0, 0, ..., 1, 2, 3, ..., 10, 0, 10, ..., 3, 2, 1, ..., 0, 0]
    elif not fill_all_bins and not hit_bin_edge:
        forward = np.r_[np.zeros(19), np.arange(10), 0]
        expected_result_auto = np.r_[forward, np.flip(forward)]

    # The zero-lag bins are only skipped in the autocorrelogram
    # case.
    expected_result_corr = expected_result_auto.copy()
    expected_result_corr[int(num_bins / 2)] = num_filled_bins

    return window_ms, bin_ms, spike_times, spike_unit_indices, expected_bins, expected_result_auto, expected_result_corr


#########################################
# 3D ACG Tests
#########################################


class TestComputeACG3D(AnalyzerExtensionCommonTestSuite):
    @pytest.mark.parametrize(
        "params",
        [
            dict(window_ms=50.0, bin_ms=1.0, num_firing_rate_quantiles=10, smoothing_factor=250),
        ],
    )
    def test_extension(self, params):
        self.run_extension_tests(ComputeACG3D, params)

    @pytest.mark.parametrize("num_firing_rate_quantiles", [10, 15])
    def test_sortinganalyzer_acgs_3d(self, num_firing_rate_quantiles):
        """
        Test the outputs when using SortingAnalyzer against
        the output passing sorting directly to `compute_acgs_3d`.
        """
        sorting_analyzer = self._prepare_sorting_analyzer("memory", sparse=False, extension_class=ComputeACG3D)

        params = dict(num_firing_rate_quantiles=num_firing_rate_quantiles, window_ms=100, bin_ms=6.5)
        ext_numpy = sorting_analyzer.compute(ComputeACG3D.extension_name, **params)

        result_sorting, quantiles_sorting, time_bins = compute_acgs_3d(self.sorting, **params)

        assert np.array_equal(result_sorting, ext_numpy.data["acgs_3d"])
        assert np.array_equal(quantiles_sorting, ext_numpy.data["firing_quantiles"])
        assert np.array_equal(time_bins, ext_numpy.data["bins"])


@pytest.mark.skipif(not HAVE_NPYX, reason="npyx not installed")
@pytest.mark.parametrize("window_ms", [50.0, 100.0])
@pytest.mark.parametrize("bin_ms", [1.0, 2.0])
@pytest.mark.parametrize("num_firing_rate_quantiles", [10, 15])
@pytest.mark.parametrize("smoothing_factor", [250, 500])
def test_acgs_3d_original_implementation(window_ms, bin_ms, num_firing_rate_quantiles, smoothing_factor):
    sorting = generate_sorting(num_units=1, sampling_frequency=30000.0, durations=[100], firing_rates=60, seed=0)

    unit_ids = sorting.get_unit_ids()

    times_1 = times_2 = sorting.get_unit_spike_train(unit_id=unit_ids[0])

    npyx_quantiles, npyx_3dacg = npyx.corr.crosscorr_vs_firing_rate(
        times_1,
        times_2,
        win_size=window_ms,
        bin_size=bin_ms,
        fs=sorting.sampling_frequency,
        num_firing_rate_bins=num_firing_rate_quantiles,
        smooth=smoothing_factor,
    )

    acg_3d, firing_rate_quantiles = _compute_3d_acg_one_unit(
        sorting=sorting,
        unit_id=unit_ids[0],
        win_size=window_ms,
        bin_size=bin_ms,
        num_firing_rate_quantiles=num_firing_rate_quantiles,
        smoothing_factor=smoothing_factor,
    )

    assert np.allclose(npyx_3dacg, acg_3d, rtol=1e-2, atol=1e-2), "3D-ACG result does not match original implementation"
    assert np.allclose(
        npyx_quantiles, firing_rate_quantiles, rtol=1e-5, atol=1e-5
    ), "3D-ACG quantiles do not match original implementation"


# Check in the case where we have segments
@pytest.mark.skipif(not HAVE_NPYX, reason="npyx not installed")
@pytest.mark.parametrize("window_ms", [50.0, 100.0])
@pytest.mark.parametrize("bin_ms", [1.0, 2.0])
@pytest.mark.parametrize("num_firing_rate_quantiles", [10, 15])
@pytest.mark.parametrize("segments", [2, 5, 10])
def test_acgs_3d_original_implementation_with_segments(window_ms, bin_ms, num_firing_rate_quantiles, segments):
    durations = [np.random.randint(30, 60) for _ in range(segments)]
    sorting = generate_sorting(num_units=1, sampling_frequency=30000.0, durations=durations, firing_rates=50, seed=0)
    unit_ids = sorting.get_unit_ids()

    # Simulate single segment by concatenating all segments
    segment_spike_trains = [
        sorting.get_unit_spike_train(unit_id=unit_ids[0], segment_index=i) for i in range(sorting.get_num_segments())
    ]
    segment_durations = [np.max(segment) + 1 for segment in segment_spike_trains]
    segment_offsets = [0] + np.cumsum(segment_durations).tolist()
    concat_times = np.concatenate(
        [np.array(segment) + segment_offsets[i] for i, segment in enumerate(segment_spike_trains)]
    )

    npyx_quantiles, npyx_3dacg = npyx.corr.crosscorr_vs_firing_rate(
        concat_times,
        concat_times,
        win_size=window_ms,
        bin_size=bin_ms,
        fs=sorting.sampling_frequency,
        num_firing_rate_bins=num_firing_rate_quantiles,
    )

    acg_3d, firing_rate_quantiles = _compute_3d_acg_one_unit(
        sorting=sorting,
        unit_id=unit_ids[0],
        win_size=window_ms,
        bin_size=bin_ms,
        num_firing_rate_quantiles=num_firing_rate_quantiles,
        # use npyx quantiles to check for matching results. multiple segments will use first segments' quantiles
        firing_rate_quantiles=npyx_quantiles.tolist(),
    )

    # Use a less strict tolerance here as we are only simulating a single segment
    assert np.allclose(
        npyx_3dacg, acg_3d, rtol=5e-2, atol=5e-2
    ), f"3D-ACG result for {segments} segments does not match original implementation with concatenated times"<|MERGE_RESOLUTION|>--- conflicted
+++ resolved
@@ -1,11 +1,8 @@
 import numpy as np
 import importlib
 
-<<<<<<< HEAD
-=======
 import importlib.util
 
->>>>>>> acf848f0
 numba_spec = importlib.util.find_spec("numba")
 if numba_spec is not None:
     HAVE_NUMBA = True
