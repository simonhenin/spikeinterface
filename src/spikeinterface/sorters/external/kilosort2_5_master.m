function kilosort2_5_master(fpath, kilosortPath)
    try
        set(groot,'defaultFigureVisible', 'off');

        if ~isdeployed
            % prepare for kilosort execution
            addpath(genpath(kilosortPath));

            % add npy-matlab functions (copied in the output folder)
            addpath(genpath(fpath));
        end

        % Load channel map file
        load(fullfile(fpath, 'chanMap.mat'));

        % Load the configuration file, it builds the structure of options (ops)
        load(fullfile(fpath, 'ops.mat'));

        if ops.skip_kilosort_preprocessing
            % hack to skip the internal preprocessing
            % this mimic the preprocessDataSub() function
            fprintf("SKIP kilosort2.5 preprocessing\n");

            ops.nt0 	  = getOr(ops, {'nt0'}, 61); % number of time samples for the templates (has to be <=81 due to GPU shared memory)
            ops.nt0min  = getOr(ops, 'nt0min', ceil(20 * ops.nt0/61)); % time sample where the negative peak should be aligned
            NT       = ops.NT ; % number of timepoints per batch
            NchanTOT = ops.NchanTOT; % total number of channels in the raw binary file, including dead, auxiliary etc
            bytes       = get_file_size(ops.fbinary); % size in bytes of raw binary
            nTimepoints = floor(bytes/NchanTOT/2); % number of total timepoints
            ops.tstart  = ceil(ops.trange(1) * ops.fs); % starting timepoint for processing data segment
            ops.tend    = min(nTimepoints, ceil(ops.trange(2) * ops.fs)); % ending timepoint
            ops.sampsToRead = ops.tend-ops.tstart; % total number of samples to read
            ops.twind = ops.tstart * NchanTOT*2; % skip this many bytes at the start
            [chanMap, xc, yc, kcoords, NchanTOTdefault] = loadChanMap(ops.chanMap); % function to load channel map file

            ops.igood = true(size(chanMap));
            ops.Nchan = numel(chanMap); % total number of good channels that we will spike sort
            ops.Nfilt = getOr(ops, 'nfilt_factor', 4) * ops.Nchan; % upper bound on the number of templates we can have

            rez.xc = xc; % for historical reasons, make all these copies of the channel coordinates
            rez.yc = yc;
            rez.xcoords = xc;
            rez.ycoords = yc;
            Nbatch      = ceil(ops.sampsToRead / ops.NT); % number of data batches
            NTbuff      = ops.NT + 3*ops.ntbuff; % we need buffers on both sides for filtering

            rez.Wrot    = eye(ops.Nchan); % fake whitenning
            rez.temp.Nbatch = Nbatch;
            % fproc is the same as the binary
            ops.fproc = ops.fbinary;

            rez.ops = ops; % memorize ops
            rez.ops.chanMap = chanMap;
            rez.ops.kcoords = kcoords;
            rez.ops.Nbatch = Nbatch;
            rez.ops.NTbuff = NTbuff;


        else
            % preprocess data to create temp_wh.dat
            rez = preprocessDataSub(ops);
        end

        % NEW STEP TO DO DATA REGISTRATION
        if isfield(ops, 'do_correction')
            do_correction = ops.do_correction;
        else
            do_correction = 1;
        end

        if do_correction
            fprintf("Drift correction ENABLED\n");
        else
            fprintf("Drift correction DISABLED\n");
        end

        rez = datashift2(rez, do_correction); % last input is for shifting data
        


        % ORDER OF BATCHES IS NOW RANDOM, controlled by random number generator
        iseed = 1;

        % main tracking and template matching algorithm
        rez = learnAndSolve8b(rez, iseed);

        % OPTIONAL: remove double-counted spikes - solves issue in which individual spikes are assigned to multiple templates.
        % See issue 29: https://github.com/MouseLand/Kilosort/issues/29
        %rez = remove_ks2_duplicate_spikes(rez);

        % final merges
        rez = find_merges(rez, 1);

        % final splits by SVD
        rez = splitAllClusters(rez, 1);

        % decide on cutoff
        rez = set_cutoff(rez);
        % eliminate widely spread waveforms (likely noise)
        rez.good = get_good_units(rez);

        fprintf('found %d good units \n', sum(rez.good>0))

<<<<<<< HEAD
        % save rez
        save(fullfile(fpath, 'rez.mat'), 'rez', '-v7')
=======
>>>>>>> 10e682f3

        % write to Phy
        fprintf('Saving results to Phy  \n')
        rezToPhy(rez, fullfile(fpath));

        % save the motion vector. Done after rezToPhy because it delete the entire folder
        if do_correction
            writeNPY(rez.dshift, fullfile(fpath, 'motion.npy'))
        end

<<<<<<< HEAD
=======
        % save rez
        if ops.save_rez_to_mat
            save(fullfile(fpath, 'rez.mat'), 'rez', '-v7')
        end

>>>>>>> 10e682f3
    catch
        fprintf('----------------------------------------');
        fprintf(lasterr());
        quit(1);
    end
    quit(0);
end<|MERGE_RESOLUTION|>--- conflicted
+++ resolved
@@ -75,7 +75,6 @@
         end
 
         rez = datashift2(rez, do_correction); % last input is for shifting data
-        
 
 
         % ORDER OF BATCHES IS NOW RANDOM, controlled by random number generator
@@ -101,11 +100,6 @@
 
         fprintf('found %d good units \n', sum(rez.good>0))
 
-<<<<<<< HEAD
-        % save rez
-        save(fullfile(fpath, 'rez.mat'), 'rez', '-v7')
-=======
->>>>>>> 10e682f3
 
         % write to Phy
         fprintf('Saving results to Phy  \n')
@@ -116,14 +110,11 @@
             writeNPY(rez.dshift, fullfile(fpath, 'motion.npy'))
         end
 
-<<<<<<< HEAD
-=======
         % save rez
         if ops.save_rez_to_mat
             save(fullfile(fpath, 'rez.mat'), 'rez', '-v7')
         end
 
->>>>>>> 10e682f3
     catch
         fprintf('----------------------------------------');
         fprintf(lasterr());
