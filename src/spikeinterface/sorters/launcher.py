"""
Utils functions to launch several sorter on several recording in parallel or not.
"""

from __future__ import annotations


from pathlib import Path
import shutil
import numpy as np
import tempfile
import os
import stat
import subprocess
import sys
import warnings

from spikeinterface.core import aggregate_units

from .sorterlist import sorter_dict
from .runsorter import run_sorter
from .basesorter import is_log_ok

_default_engine_kwargs = dict(
    loop=dict(),
    joblib=dict(n_jobs=-1, backend="loky"),
    processpoolexecutor=dict(max_workers=2, mp_context=None),
    dask=dict(client=None),
    slurm=dict(tmp_script_folder=None, sbatch_args=dict(cpus_per_task=1, mem="1G")),
)


_implemented_engine = list(_default_engine_kwargs.keys())


def run_sorter_jobs(job_list, engine="loop", engine_kwargs=None, return_output=False):
    """
    Run several :py:func:`run_sorter()` sequentially or in parallel given a list of jobs.

    For **engine="loop"** this is equivalent to:

    ..code::

        for job in job_list:
            run_sorter(**job)

    The following engines block the I/O:
      * "loop"
      * "joblib"
      * "multiprocessing"
      * "dask"

    The following engines are *asynchronous*:
      * "slurm"

    Where *blocking* means that this function is blocking until the results are returned.
    This is in opposition to *asynchronous*, where the function returns `None` almost immediately (aka non-blocking),
    but the results must be retrieved by hand when jobs are finished. No mechanism is provided here to know
    when jobs are finished.
    In this *asynchronous* case, the :py:func:`~spikeinterface.sorters.read_sorter_folder()` helps to retrieve individual results.

    Parameters
    ----------
    job_list : list of dict
        A list a dict that are propagated to run_sorter(...)
    engine : str "loop", "joblib", "dask", "slurm"
        The engine to run the list.
        * "loop" : a simple loop. This engine is
    engine_kwargs : dict
        In the case of engine="slum", arguments to sbatch can be passed via sbatch_args, which is a dictionary whose
        keys correspond to the --args to be passed to sbatch.

    return_output : bool, dfault False
        Return a sortings or None.
        This also overwrite kwargs in run_sorter(with_sorting=True/False)

    Returns
    -------
    sortings : None or list of sorting
        With engine="loop" or "joblib" you can optional get directly the list of sorting result if return_output=True.
    """

    assert engine in _implemented_engine, f"engine must be in {_implemented_engine}"

    engine_kwargs = {} if None else engine_kwargs
    engine_kwargs_ = dict()
    engine_kwargs_.update(_default_engine_kwargs[engine])
    engine_kwargs_.update(engine_kwargs)
    engine_kwargs = engine_kwargs_

    if return_output:
        assert engine in (
            "loop",
            "joblib",
            "processpoolexecutor",
        ), "Only 'loop', 'joblib', and 'processpoolexecutor' support return_output=True."
        out = []
        for kwargs in job_list:
            kwargs["with_output"] = True
    else:
        out = None
        for kwargs in job_list:
            kwargs["with_output"] = False

    if engine == "loop":
        # simple loop in main process
        for kwargs in job_list:
            sorting = run_sorter(**kwargs)
            if return_output:
                out.append(sorting)

    elif engine == "joblib":
        from joblib import Parallel, delayed

        n_jobs = engine_kwargs["n_jobs"]
        backend = engine_kwargs["backend"]
        sortings = Parallel(n_jobs=n_jobs, backend=backend)(delayed(run_sorter)(**kwargs) for kwargs in job_list)
        if return_output:
            out.extend(sortings)

    elif engine == "processpoolexecutor":
        from concurrent.futures import ProcessPoolExecutor

        max_workers = engine_kwargs["max_workers"]
        mp_context = engine_kwargs["mp_context"]

        with ProcessPoolExecutor(max_workers=max_workers, mp_context=mp_context) as executor:
            futures = []
            for kwargs in job_list:
                res = executor.submit(run_sorter, **kwargs)
                futures.append(res)
            for futur in futures:
                sorting = futur.result()
                if return_output:
                    out.append(sorting)

    elif engine == "dask":
        client = engine_kwargs["client"]
        assert client is not None, "For dask engine you have to provide : client = dask.distributed.Client(...)"

        tasks = []
        for kwargs in job_list:
            task = client.submit(run_sorter, **kwargs)
            tasks.append(task)

        for task in tasks:
            task.result()

    elif engine == "slurm":
        # generate python script for slurm
        tmp_script_folder = engine_kwargs["tmp_script_folder"]
        if tmp_script_folder is None:
            tmp_script_folder = tempfile.mkdtemp(prefix="spikeinterface_slurm_")
        tmp_script_folder = Path(tmp_script_folder)

        tmp_script_folder.mkdir(exist_ok=True, parents=True)

        for i, kwargs in enumerate(job_list):
            script_name = tmp_script_folder / f"si_script_{i}.py"
            with open(script_name, "w") as f:
                kwargs_txt = ""
                for k, v in kwargs.items():
                    kwargs_txt += "    "
                    if k == "recording":
                        # put None temporally
                        kwargs_txt += "recording=None"
                    else:
                        if isinstance(v, str):
                            kwargs_txt += f'{k}="{v}"'
                        elif isinstance(v, Path):
                            kwargs_txt += f'{k}="{str(v.absolute())}"'
                        else:
                            kwargs_txt += f"{k}={v}"
                    kwargs_txt += ",\n"

                # recording_dict = task_args[1]
                recording_dict = kwargs["recording"].to_dict()
                slurm_script = _slurm_script.format(
                    python=sys.executable, recording_dict=recording_dict, kwargs_txt=kwargs_txt
                )
                f.write(slurm_script)
                os.fchmod(f.fileno(), mode=stat.S_IRWXU)
<<<<<<< HEAD
            sbatch_args = ' '.join(['--{k}={v}' for k, v in engine_kwargs['sbatch_args'].items()])
            subprocess.Popen("sbatch", str(script_name.absolute()), sbatch_args)
=======
            sbatch_args = ' '.join(['--{k}={v}' for k, v in sbatch_args.items()]
            subprocess.Popen(["sbatch", str(script_name.absolute()), f"-cpus-per-task={cpus_per_task}", f"-mem={mem}"])
>>>>>>> efa0751f

    return out


_slurm_script = """#! {python}
from numpy import array
from spikeinterface import load_extractor
from spikeinterface.sorters import run_sorter

rec_dict = {recording_dict}

kwargs = dict(
{kwargs_txt}
)
kwargs['recording'] = load_extractor(rec_dict)

run_sorter(**kwargs)
"""


def run_sorter_by_property(
    sorter_name,
    recording,
    grouping_property,
    folder,
    mode_if_folder_exists=None,
    engine="loop",
    engine_kwargs={},
    verbose=False,
    docker_image=None,
    singularity_image=None,
    working_folder: None = None,
    **sorter_params,
):
    """
    Generic function to run a sorter on a recording after splitting by a "grouping_property" (e.g. "group").

    Internally, the function works as follows:
        * the recording is split based on the provided "grouping_property" (using the "split_by" function)
        * the "run_sorters" function is run on the split recordings
        * sorting outputs are aggregated using the "aggregate_units" function
        * the "grouping_property" is added as a property to the SortingExtractor

    Parameters
    ----------
    sorter_name : str
        The sorter name
    recording : BaseRecording
        The recording to be sorted
    grouping_property : object
        Property to split by before sorting
    folder : str | Path
        The working directory.
    mode_if_folder_exists : bool or None, default: None
        Must be None. This is deprecated.
        If not None then a warning is raise.
        Will be removed in next release.
    engine : "loop" | "joblib" | "dask", default: "loop"
        Which engine to use to run sorter.
    engine_kwargs : dict
        This contains kwargs specific to the launcher engine:
            * "loop" : no kwargs
            * "joblib" : {"n_jobs" : } number of processes
            * "dask" : {"client":} the dask client for submitting task
    verbose : bool, default: False
        Controls sorter verboseness
    docker_image : None or str, default: None
        If str run the sorter inside a container (docker) using the docker package
    **sorter_params : keyword args
        Spike sorter specific arguments (they can be retrieved with `get_default_sorter_params(sorter_name_or_class)`)

    Returns
    -------
    sorting : UnitsAggregationSorting
        The aggregated SortingExtractor.

    Examples
    --------
    This example shows how to run spike sorting split by group using the "joblib" backend with 4 jobs for parallel
    processing.

    >>> sorting = si.run_sorter_by_property("tridesclous", recording, grouping_property="group",
                                            folder="sort_by_group", engine="joblib",
                                            engine_kwargs={"n_jobs": 4})

    """
    if mode_if_folder_exists is not None:
        warnings.warn(
            "run_sorter_by_property(): mode_if_folder_exists is not used anymore and will be removed in 0.102.0",
            DeprecationWarning,
            stacklevel=2,
        )

    if working_folder is not None:
        warnings.warn(
            "`working_folder` is deprecated and will be removed in 0.103. Please use folder instead",
            category=DeprecationWarning,
            stacklevel=2,
        )
        folder = working_folder

    working_folder = Path(folder).absolute()

    assert grouping_property in recording.get_property_keys(), (
        f"The 'grouping_property' {grouping_property} is not " f"a recording property!"
    )
    recording_dict = recording.split_by(grouping_property)

    job_list = []
    for k, rec in recording_dict.items():
        job = dict(
            sorter_name=sorter_name,
            recording=rec,
            folder=working_folder / str(k),
            verbose=verbose,
            docker_image=docker_image,
            singularity_image=singularity_image,
            **sorter_params,
        )
        job_list.append(job)

    sorting_list = run_sorter_jobs(job_list, engine=engine, engine_kwargs=engine_kwargs, return_output=True)

    unit_groups = []
    for sorting, group in zip(sorting_list, recording_dict.keys()):
        num_units = sorting.get_unit_ids().size
        unit_groups.extend([group] * num_units)
    unit_groups = np.array(unit_groups)

    aggregate_sorting = aggregate_units(sorting_list)
    aggregate_sorting.set_property(key=grouping_property, values=unit_groups)
    aggregate_sorting.register_recording(recording)

    return aggregate_sorting<|MERGE_RESOLUTION|>--- conflicted
+++ resolved
@@ -180,13 +180,8 @@
                 )
                 f.write(slurm_script)
                 os.fchmod(f.fileno(), mode=stat.S_IRWXU)
-<<<<<<< HEAD
             sbatch_args = ' '.join(['--{k}={v}' for k, v in engine_kwargs['sbatch_args'].items()])
-            subprocess.Popen("sbatch", str(script_name.absolute()), sbatch_args)
-=======
-            sbatch_args = ' '.join(['--{k}={v}' for k, v in sbatch_args.items()]
-            subprocess.Popen(["sbatch", str(script_name.absolute()), f"-cpus-per-task={cpus_per_task}", f"-mem={mem}"])
->>>>>>> efa0751f
+            subprocess.Popen(["sbatch", str(script_name.absolute()), sbatch_args])
 
     return out
 
