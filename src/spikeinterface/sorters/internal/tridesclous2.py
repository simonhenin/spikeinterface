<<<<<<< HEAD
=======
from __future__ import annotations

import shutil
>>>>>>> 6bb7e71a
from .si_based import ComponentsBasedSorter

from spikeinterface.core import (
    get_noise_levels,
    extract_waveforms,
    NumpySorting,
    get_channel_distances,
)

from spikeinterface.core.job_tools import fix_job_kwargs

from spikeinterface.preprocessing import bandpass_filter, common_reference, zscore, whiten
from spikeinterface.core.basesorting import minimum_spike_dtype

from spikeinterface.sortingcomponents.tools import extract_waveform_at_max_channel, cache_preprocessing

# from spikeinterface.qualitymetrics import compute_snrs

import numpy as np

import pickle
import json


class Tridesclous2Sorter(ComponentsBasedSorter):
    sorter_name = "tridesclous2"

    _default_params = {
        "apply_preprocessing": True,
        "cache_preprocessing": {"mode": "memory", "memory_limit": 0.5, "delete_cache": True},
        "waveforms": {
            "ms_before": 0.5,
            "ms_after": 1.5,
            "radius_um": 120.0,
        },
        "filtering": {"freq_min": 300.0, "freq_max": 12000.0},
        "detection": {"peak_sign": "neg", "detect_threshold": 5, "exclude_sweep_ms": 1.5, "radius_um": 150.0},
        "selection": {"n_peaks_per_channel": 5000, "min_n_peaks": 20000},
        "svd": {"n_components": 6},
        "clustering": {
            "split_radius_um": 40.0,
            "merge_radius_um": 40.0,
            "threshold_diff": 1.5,
        },
        "templates": {
            "ms_before": 2.,
            "ms_after": 3.,
            "max_spikes_per_unit" : 400,
            # "peak_shift_ms": 0.2,
        },
        # "matching": {"method": "tridesclous", "method_kwargs": {"peak_shift_ms": 0.2, "radius_um": 100.0}},
        "matching": {"method": "circus-omp-svd", "method_kwargs": {}},

        "job_kwargs": {"n_jobs": -1},
        "save_array": True,
    }

    _params_description = {
        "apply_preprocessing": "Apply internal preprocessing or not",
        "cache_preprocessing": "A dict contaning how to cache the preprocessed recording. mode='memory' | 'folder | 'zarr' ",
        "waveforms": "A dictonary containing waveforms params: ms_before, ms_after, radius_um",
        "filtering": "A dictonary containing filtering params: freq_min, freq_max", 
        "detection": "A dictonary containing detection params: peak_sign, detect_threshold, exclude_sweep_ms, radius_um", 
        "selection": "A dictonary containing selection params: n_peaks_per_channel, min_n_peaks", 
        "svd": "A dictonary containing svd params: n_components", 
        "clustering": "A dictonary containing clustering params: split_radius_um, merge_radius_um",
        "templates": "A dictonary containing waveforms params for peeler: ms_before, ms_after",
        "matching": "A dictonary containing matching params for matching: peak_shift_ms, radius_um",
        "job_kwargs": "A dictionary containing job kwargs",
        "save_array": "Save or not intermediate arrays",
     }

    handle_multi_segment = True

    @classmethod
    def get_sorter_version(cls):
        return "2.0"

    @classmethod
    def _run_from_folder(cls, sorter_output_folder, params, verbose):
        job_kwargs = params["job_kwargs"].copy()
        job_kwargs = fix_job_kwargs(job_kwargs)
        job_kwargs["progress_bar"] = verbose

        from spikeinterface.sortingcomponents.matching import find_spikes_from_templates
        from spikeinterface.core.node_pipeline import (
            run_node_pipeline,
            ExtractDenseWaveforms,
            ExtractSparseWaveforms,
            PeakRetriever,
        )
        from spikeinterface.sortingcomponents.peak_detection import detect_peaks, DetectPeakLocallyExclusive
        from spikeinterface.sortingcomponents.peak_selection import select_peaks
        from spikeinterface.sortingcomponents.peak_localization import LocalizeCenterOfMass, LocalizeGridConvolution
        from spikeinterface.sortingcomponents.waveforms.temporal_pca import TemporalPCAProjection

        from spikeinterface.sortingcomponents.clustering.split import split_clusters
        from spikeinterface.sortingcomponents.clustering.merge import merge_clusters
        from spikeinterface.sortingcomponents.clustering.tools import compute_template_from_sparse

        from sklearn.decomposition import TruncatedSVD

        import hdbscan

        recording_raw = cls.load_recording_from_folder(sorter_output_folder.parent, with_warnings=False)

        num_chans = recording_raw.get_num_channels()
        sampling_frequency = recording_raw.get_sampling_frequency()

        # preprocessing
        if params["apply_preprocessing"]:
            recording = bandpass_filter(recording_raw, **params["filtering"])
            # TODO what is the best about zscore>common_reference or the reverse
            recording = common_reference(recording)
            recording = zscore(recording, dtype="float32")
            # recording = whiten(recording, dtype="float32")
            
            # used only if "folder" or "zarr"
            cache_folder = sorter_output_folder / "cache_preprocessing"
            recording = cache_preprocessing(recording, folder=cache_folder, **job_kwargs,  **params["cache_preprocessing"])

            noise_levels = np.ones(num_chans, dtype="float32")
        else:
            recording = recording_raw
            noise_levels = get_noise_levels(recording, return_scaled=False)

        # detection
        detection_params = params["detection"].copy()
        detection_params["noise_levels"] = noise_levels
        all_peaks = detect_peaks(recording, method="locally_exclusive", **detection_params, **job_kwargs)

        if verbose:
            print("We found %d peaks in total" % len(all_peaks))

        # selection
        selection_params = params["selection"].copy()
        n_peaks = params["selection"]["n_peaks_per_channel"] * num_chans
        n_peaks = max(selection_params["min_n_peaks"], n_peaks)
        peaks = select_peaks(all_peaks, method="uniform", n_peaks=n_peaks)

        if verbose:
            print("We kept %d peaks for clustering" % len(peaks))

        ms_before = params["waveforms"]["ms_before"]
        ms_after = params["waveforms"]["ms_after"]

        # SVD for time compression
        few_peaks = select_peaks(peaks, method="uniform", n_peaks=5000)
        few_wfs = extract_waveform_at_max_channel(
            recording, few_peaks, ms_before=ms_before, ms_after=ms_after, **job_kwargs
        )

        wfs = few_wfs[:, :, 0]
        tsvd = TruncatedSVD(params["svd"]["n_components"])
        tsvd.fit(wfs)

        model_folder = sorter_output_folder / "tsvd_model"

        model_folder.mkdir(exist_ok=True)
        with open(model_folder / "pca_model.pkl", "wb") as f:
            pickle.dump(tsvd, f)

        model_params = {
            "ms_before": ms_before,
            "ms_after": ms_after,
            "sampling_frequency": float(sampling_frequency),
        }
        with open(model_folder / "params.json", "w") as f:
            json.dump(model_params, f)

        # features

        features_folder = sorter_output_folder / "features"
        node0 = PeakRetriever(recording, peaks)

        radius_um = params["waveforms"]["radius_um"]
        node1 = ExtractSparseWaveforms(
            recording,
            parents=[node0],
            return_output=True,
            ms_before=ms_before,
            ms_after=ms_after,
            radius_um=radius_um,
        )

        model_folder_path = sorter_output_folder / "tsvd_model"

        node2 = TemporalPCAProjection(
            recording, parents=[node0, node1], return_output=True, model_folder_path=model_folder_path
        )

        pipeline_nodes = [node0, node1, node2]

        output = run_node_pipeline(
            recording,
            pipeline_nodes,
            job_kwargs,
            gather_mode="npy",
            gather_kwargs=dict(exist_ok=True),
            folder=features_folder,
            names=["sparse_wfs", "sparse_tsvd"],
        )

        # TODO make this generic in GatherNPY ???
        sparse_mask = node1.neighbours_mask
        np.save(features_folder / "sparse_mask.npy", sparse_mask)
        np.save(features_folder / "peaks.npy", peaks)

        # Clustering: channel index > split > merge
        split_radius_um = params["clustering"]["split_radius_um"]
        neighbours_mask = get_channel_distances(recording) < split_radius_um

        original_labels = peaks["channel_index"]

        min_cluster_size = 50

        post_split_label, split_count = split_clusters(
            original_labels,
            recording,
            features_folder,
            method="local_feature_clustering",
            method_kwargs=dict(
                # clusterer="hdbscan",
                clusterer="isocut5",
                feature_name="sparse_tsvd",
                # feature_name="sparse_wfs",
                neighbours_mask=neighbours_mask,
                waveforms_sparse_mask=sparse_mask,
                min_size_split=min_cluster_size,
                min_cluster_size=min_cluster_size,
                min_samples=50,
                n_pca_features=3,
            ),
            recursive=True,
            recursive_depth=3,
            returns_split_count=True,
            **job_kwargs,
        )

        merge_radius_um = params["clustering"]["merge_radius_um"]
        threshold_diff = params["clustering"]["threshold_diff"]
        

        post_merge_label, peak_shifts = merge_clusters(
            peaks,
            post_split_label,
            recording,
            features_folder,
            radius_um=merge_radius_um,
            # method="project_distribution",
            # method_kwargs=dict(
            #     waveforms_sparse_mask=sparse_mask,
            #     feature_name="sparse_wfs",
            #     projection="centroid",
            #     criteria="distrib_overlap",
            #     threshold_overlap=0.3,
            #     min_cluster_size=min_cluster_size + 1,
            #     num_shift=5,
            # ),
            method="normalized_template_diff",
            method_kwargs=dict(
                waveforms_sparse_mask=sparse_mask,
                threshold_diff=threshold_diff,
                min_cluster_size=min_cluster_size + 1,
                num_shift=5,
            ),
            **job_kwargs,
        )

        # sparse_wfs = np.load(features_folder / "sparse_wfs.npy", mmap_mode="r")

        new_peaks = peaks.copy()
        new_peaks["sample_index"] -= peak_shifts

        # clean very small cluster before peeler
        minimum_cluster_size = 25
        labels_set, count = np.unique(post_merge_label, return_counts=True)
        to_remove = labels_set[count < minimum_cluster_size]

        mask = np.isin(post_merge_label, to_remove)
        post_merge_label[mask] = -1

        # final label sets
        labels_set = np.unique(post_merge_label)
        labels_set = labels_set[labels_set >= 0]

        mask = post_merge_label >= 0
        sorting_temp = NumpySorting.from_times_labels(
            new_peaks["sample_index"][mask],
            post_merge_label[mask],
            sampling_frequency,
            unit_ids=labels_set,
        )
        sorting_temp = sorting_temp.save(folder=sorter_output_folder / "sorting_temp")

        we = extract_waveforms(
            recording,
            sorting_temp,
            sorter_output_folder / "waveforms_temp",
            **params["templates"])

        # snrs = compute_snrs(we, peak_sign=params["detection"]["peak_sign"], peak_mode="extremum")
        # print(snrs)



        # matching_params = params["matching"].copy()
        # matching_params["waveform_extractor"] = we
        # matching_params["noise_levels"] = noise_levels
        # matching_params["peak_sign"] = params["detection"]["peak_sign"]
        # matching_params["detect_threshold"] = params["detection"]["detect_threshold"]
        # matching_params["radius_um"] = params["detection"]["radius_um"]

        # spikes = find_spikes_from_templates(
        #     recording, method="tridesclous", method_kwargs=matching_params, **job_kwargs
        # )

        matching_method = params["matching"]["method"]
        matching_params = params["matching"]["method_kwargs"].copy()

        matching_params["waveform_extractor"] = we
        matching_params["noise_levels"] = noise_levels
        # matching_params["peak_sign"] = params["detection"]["peak_sign"]
        # matching_params["detect_threshold"] = params["detection"]["detect_threshold"]
        # matching_params["radius_um"] = params["detection"]["radius_um"]

        # spikes = find_spikes_from_templates(
        #     recording, method="tridesclous", method_kwargs=matching_params, **job_kwargs
        # )
        # )

        if matching_method == "circus-omp-svd":
            job_kwargs = job_kwargs.copy()
            for value in ["chunk_size", "chunk_memory", "total_memory", "chunk_duration"]:
                if value in job_kwargs:
                    job_kwargs.pop(value)
            job_kwargs["chunk_duration"] = "100ms"

        spikes = find_spikes_from_templates(
            recording, method=matching_method, method_kwargs=matching_params, **job_kwargs
        )

        if params["save_array"]:
            np.save(sorter_output_folder / "noise_levels.npy", noise_levels)
            np.save(sorter_output_folder / "all_peaks.npy", all_peaks)
            np.save(sorter_output_folder / "post_split_label.npy", post_split_label)
            np.save(sorter_output_folder / "split_count.npy", split_count)
            np.save(sorter_output_folder / "post_merge_label.npy", post_merge_label)
            np.save(sorter_output_folder / "spikes.npy", spikes)

        final_spikes = np.zeros(spikes.size, dtype=minimum_spike_dtype)
        final_spikes["sample_index"] = spikes["sample_index"]
        final_spikes["unit_index"] = spikes["cluster_index"]
        final_spikes["segment_index"] = spikes["segment_index"]

        sorting = NumpySorting(final_spikes, sampling_frequency, labels_set)
        sorting = sorting.save(folder=sorter_output_folder / "sorting")

        return sorting<|MERGE_RESOLUTION|>--- conflicted
+++ resolved
@@ -1,9 +1,7 @@
-<<<<<<< HEAD
-=======
 from __future__ import annotations
 
 import shutil
->>>>>>> 6bb7e71a
+
 from .si_based import ComponentsBasedSorter
 
 from spikeinterface.core import (
