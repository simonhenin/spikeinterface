--- conflicted
+++ resolved
@@ -140,13 +140,8 @@
                 )
 
         rec_file = output_folder / "spikeinterface_recording.json"
-<<<<<<< HEAD
         if recording._is_json_serializable:
-            recording.dump_to_json(rec_file)
-=======
-        if recording.is_dumpable:
             recording.dump_to_json(rec_file, relative_to=output_folder)
->>>>>>> 0b5d39f3
         else:
             d = {"warning": "The recording is not rerializable to json"}
             rec_file.write_text(json.dumps(d, indent=4), encoding="utf8")
