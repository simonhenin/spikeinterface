import shutil
import os
from pathlib import Path
import json
import pickle
import platform
from warnings import warn
from typing import Optional, Union

from spikeinterface import DEV_MODE
import spikeinterface

from ..core import BaseRecording, NumpySorting
from .. import __version__ as si_version
from spikeinterface.core.npzsortingextractor import NpzSortingExtractor
from spikeinterface.core.core_tools import check_json, recursive_path_modifier, is_editable_mode
from .sorterlist import sorter_dict
from .utils import SpikeSortingError, has_nvidia

try:
    HAS_DOCKER = True
    import docker
except ModuleNotFoundError:
    HAS_DOCKER = False

REGISTRY = "spikeinterface"

SORTER_DOCKER_MAP = dict(
    combinato="combinato",
    herdingspikes="herdingspikes",
    klusta="klusta",
    mountainsort4="mountainsort4",
    mountainsort5="mountainsort5",
    pykilosort="pykilosort",
    spykingcircus="spyking-circus",
    spykingcircus2="spyking-circus2",
    tridesclous="tridesclous",
    yass="yass",
    # Matlab compiled sorters:
    hdsort="hdsort-compiled",
    ironclust="ironclust-compiled",
    kilosort="kilosort-compiled",
    kilosort2="kilosort2-compiled",
    kilosort2_5="kilosort2_5-compiled",
    kilosort3="kilosort3-compiled",
    waveclus="waveclus-compiled",
    waveclus_snippets="waveclus-compiled",
)

SORTER_DOCKER_MAP = {k: f"{REGISTRY}/{v}-base" for k, v in SORTER_DOCKER_MAP.items()}


_common_param_doc = """
    Parameters
    ----------
    sorter_name: str
        The sorter name
    recording: RecordingExtractor
        The recording extractor to be spike sorted
    output_folder: str or Path
        Path to output folder
    remove_existing_folder: bool
        If True and output_folder exists yet then delete.
    delete_output_folder: bool, default: False
        If True, output folder is deleted
    verbose: bool, default: False
        If True, output is verbose
    raise_error: bool, default: True
        If True, an error is raised if spike sorting fails
        If False, the process continues and the error is logged in the log file.
    docker_image: bool or str, default: False
        If True, pull the default docker container for the sorter and run the sorter in that container using docker.
        Use a str to specify a non-default container. If that container is not local it will be pulled from docker hub.
        If False, the sorter is run locally
    singularity_image: bool or str, default: False
        If True, pull the default docker container for the sorter and run the sorter in that container using
        singularity. Use a str to specify a non-default container. If that container is not local it will be pulled
        from Docker Hub. If False, the sorter is run locally
    delete_container_files: bool, default: True
        If True, the container temporary files are deleted after the sorting is done
    with_output: bool, default: True
        If True, the output Sorting is returned as a Sorting
    **sorter_params: keyword args
        Spike sorter specific arguments (they can be retrieved with `get_default_sorter_params(sorter_name_or_class)`)

    Returns
    -------
    sortingextractor: SortingExtractor
        The spike sorted data
    """


def run_sorter(
    sorter_name: str,
    recording: BaseRecording,
    output_folder: Optional[str] = None,
    remove_existing_folder: bool = False,
    delete_output_folder: bool = False,
    verbose: bool = False,
    raise_error: bool = True,
    docker_image: Optional[Union[bool, str]] = False,
    singularity_image: Optional[Union[bool, str]] = False,
    delete_container_files: bool = True,
    with_output: bool = True,
    **sorter_params,
):
    """
    Generic function to run a sorter via function approach.

    {}

    Examples
    --------
    >>> sorting = run_sorter("tridesclous", recording)
    """

    common_kwargs = dict(
        sorter_name=sorter_name,
        recording=recording,
        output_folder=output_folder,
        remove_existing_folder=remove_existing_folder,
        delete_output_folder=delete_output_folder,
        verbose=verbose,
        raise_error=raise_error,
        with_output=with_output,
        **sorter_params,
    )

    if docker_image or singularity_image:
        common_kwargs.update(dict(delete_container_files=delete_container_files))
        if docker_image:
            mode = "docker"
            assert not singularity_image
            if isinstance(docker_image, bool):
                container_image = None
            else:
                container_image = docker_image
        else:
            mode = "singularity"
            assert not docker_image
            if isinstance(singularity_image, bool):
                container_image = None
            else:
                container_image = singularity_image
        return run_sorter_container(
            container_image=container_image,
            mode=mode,
            **common_kwargs,
        )

    return run_sorter_local(**common_kwargs)


run_sorter.__doc__ = run_sorter.__doc__.format(_common_param_doc)


def run_sorter_local(
    sorter_name,
    recording,
    output_folder=None,
    remove_existing_folder=True,
    delete_output_folder=False,
    verbose=False,
    raise_error=True,
    with_output=True,
    **sorter_params,
):
    if isinstance(recording, list):
        raise Exception("If you want to run several sorters/recordings use run_sorter_jobs(...)")

    SorterClass = sorter_dict[sorter_name]

    # only classmethod call not instance (stateless at instance level but state is in folder)
    output_folder = SorterClass.initialize_folder(recording, output_folder, verbose, remove_existing_folder)
    SorterClass.set_params_to_folder(recording, output_folder, sorter_params, verbose)
    SorterClass.setup_recording(recording, output_folder, verbose=verbose)
    SorterClass.run_from_folder(output_folder, raise_error, verbose)
    if with_output:
        sorting = SorterClass.get_result_from_folder(output_folder, register_recording=True, sorting_info=True)
    else:
        sorting = None
    sorter_output_folder = output_folder / "sorter_output"
    if delete_output_folder:
        if with_output and sorting is not None:
            # if we delete the folder the sorting can have a data reference to deleted file/folder: we need a copy
            sorting_info = sorting.sorting_info
            sorting = NumpySorting.from_sorting(sorting, with_metadata=True, copy_spike_vector=True)
            sorting.set_sorting_info(
                recording_dict=sorting_info["recording"],
                params_dict=sorting_info["params"],
                log_dict=sorting_info["log"],
            )
        shutil.rmtree(sorter_output_folder)

    return sorting


def find_recording_folders(d):
    folders_to_mount = []

    def append_parent_folder(p):
        p = Path(p)
        folders_to_mount.append(p.resolve().absolute().parent)
        return p

    _ = recursive_path_modifier(d, append_parent_folder, target="path", copy=True)

    try:  # this will fail if on different drives (Windows)
        base_folders_to_mount = [Path(os.path.commonpath(folders_to_mount))]
    except ValueError:
        base_folders_to_mount = folders_to_mount

    # let's not mount root if dries are /home/..., /mnt1/...
    if len(base_folders_to_mount) == 1:
        if len(str(base_folders_to_mount[0])) == 1:
            base_folders_to_mount = folders_to_mount

    return base_folders_to_mount


def path_to_unix(path):
    path = Path(path)
    if platform.system() == "Windows":
        path = Path(str(path)[str(path).find(":") + 1 :])
    return path.as_posix()


def windows_extractor_dict_to_unix(d):
    d = recursive_path_modifier(d, path_to_unix, target="path", copy=True)
    return d


class ContainerClient:
    """
    Small abstraction class to run commands in:
      * docker with "docker" python package
      * singularity with  "spython" python package
    """

    def __init__(self, mode, container_image, volumes, py_user_base, extra_kwargs):
        """
        Parameters
        ----------
        mode: "docker" | "singularity"
            The container mode
        container_image: str
            container image name and tag
        volumes: dict
            dict of volumes to bind
        py_user_base: str
            Python user base folder to set as PYTHONUSERBASE env var in Singularity mode
            Prevents from overwriting user's packages when running pip install
        extra_kwargs: dict
            Extra kwargs to start container
        """
        assert mode in ("docker", "singularity")
        self.mode = mode
        self.py_user_base = py_user_base
        container_requires_gpu = extra_kwargs.get("container_requires_gpu", None)

        if mode == "docker":
            if not HAS_DOCKER:
                raise ModuleNotFoundError("No module named 'docker'")
            client = docker.from_env()
            if container_requires_gpu is not None:
                extra_kwargs.pop("container_requires_gpu")
                extra_kwargs["device_requests"] = [docker.types.DeviceRequest(count=-1, capabilities=[["gpu"]])]

            if self._get_docker_image(container_image) is None:
                print(f"Docker: pulling image {container_image}")
                client.images.pull(container_image)

            self.docker_container = client.containers.create(container_image, tty=True, volumes=volumes, **extra_kwargs)

        elif mode == "singularity":
            assert self.py_user_base, "py_user_base folder must be set in singularity mode"
            from spython.main import Client

            # load local image file if it exists, otherwise search dockerhub
            sif_file = Client._get_filename(container_image)
            singularity_image = None
            if Path(container_image).exists():
                singularity_image = container_image
            elif Path(sif_file).exists():
                singularity_image = sif_file
            else:
                if HAS_DOCKER:
                    docker_image = self._get_docker_image(container_image)
                    if docker_image and len(docker_image.tags) > 0:
                        tag = docker_image.tags[0]
                        print(f"Building singularity image from local docker image: {tag}")
                        singularity_image = Client.build(f"docker-daemon://{tag}", sif_file, sudo=False)
                if not singularity_image:
                    print(f"Singularity: pulling image {container_image}")
                    singularity_image = Client.pull(f"docker://{container_image}")

            if not Path(singularity_image).exists():
                raise FileNotFoundError(f"Unable to locate container image {container_image}")

            # bin options
            singularity_bind = ",".join([f'{volume_src}:{volume["bind"]}' for volume_src, volume in volumes.items()])
            options = ["--bind", singularity_bind]

            # gpu options
            if container_requires_gpu:
                # only nvidia at the moment
                options += ["--nv"]

            self.client_instance = Client.instance(singularity_image, start=False, options=options)

    @staticmethod
    def _get_docker_image(container_image):
        docker_client = docker.from_env(timeout=300)
        try:
            docker_image = docker_client.images.get(container_image)
        except docker.errors.ImageNotFound:
            docker_image = None
        return docker_image

    def start(self):
        if self.mode == "docker":
            self.docker_container.start()
        elif self.mode == "singularity":
            self.client_instance.start()

    def stop(self):
        if self.mode == "docker":
            self.docker_container.stop()
            self.docker_container.remove(force=True)
        elif self.mode == "singularity":
            self.client_instance.stop()

    def run_command(self, command):
        if self.mode == "docker":
            res = self.docker_container.exec_run(command)
            return res.output.decode(encoding="utf-8", errors="ignore")
        elif self.mode == "singularity":
            from spython.main import Client

            options = ["--cleanenv", "--env", f"PYTHONUSERBASE={self.py_user_base}"]
            res = Client.execute(self.client_instance, command, options=options)
            if isinstance(res, dict):
                res = res["message"]
            return res


def run_sorter_container(
    sorter_name: str,
    recording: BaseRecording,
    mode: str,
    container_image: Optional[str] = None,
    output_folder: Optional[str] = None,
    remove_existing_folder: bool = True,
    delete_output_folder: bool = False,
    verbose: bool = False,
    raise_error: bool = True,
    with_output: bool = True,
    delete_container_files: bool = True,
    extra_requirements=None,
    installation_mode="auto",
    spikeinterface_folder_source=None,
    **sorter_params,
):
    """

    Parameters
    ----------
    sorter_name: str
        The sorter name
    recording: BaseRecording
        The recording extractor to be spike sorted
    mode: str
        The container mode: "docker" or "singularity"
    container_image: str, default: None
        The container image name and tag. If None, the default container image is used
    output_folder: str, default: None
        Path to output folder
    remove_existing_folder: bool, default: True
        If True and output_folder exists yet then delete
    delete_output_folder: bool, default: False
        If True, output folder is deleted
    verbose: bool, default: False
        If True, output is verbose
    raise_error: bool, default: True
        If True, an error is raised if spike sorting fails
    with_output: bool, default: True
        If True, the output Sorting is returned as a Sorting
    delete_container_files: bool, default: True
        If True, the container temporary files are deleted after the sorting is done
    extra_requirements: list, default: None
        List of extra requirements to install in the container
    installation_mode: "auto" | "pypi" | "github" | "folder" | "dev" | "no-install", default: "auto"
        How spikeinterface is installed in the container:
          * "auto": if host installation is release then use "github" with tag
                    if host is DEV_MODE=True then use "dev"
          * "pypi": use pypi with pip install spikeinterface
          * "github": use github with `pip install git+https`
          * "folder": mount a folder in container and install from this one.
                      So the version in the container is a different spikeinterface version from host, useful for
                      cross checks.
          * "dev": same as dev but the folder is the spikeinterface.__file__ to ensure same version as host.
          * "no-install": do not install spikeinterface in the container because it is already installed
    spikeinterface_folder_source: None or Path, default: None
        In case of installation_mode="folder", this must be the spikeinterface folder source for the container.
        
    **sorter_params: keyword args for the sorter

    """

    assert installation_mode in ("auto", "pypi", "github", "folder", "dev", "no-install")

    if extra_requirements is None:
        extra_requirements = []

    # common code for docker and singularity
    if output_folder is None:
        output_folder = sorter_name + "_output"

    if container_image is None:
        if sorter_name in SORTER_DOCKER_MAP:
            container_image = SORTER_DOCKER_MAP[sorter_name]
        else:
            raise ValueError(f"sorter {sorter_name} not in SORTER_DOCKER_MAP. Please specify a container_image.")

    SorterClass = sorter_dict[sorter_name]
    output_folder = Path(output_folder).absolute().resolve()
    parent_folder = output_folder.parent.absolute().resolve()
    parent_folder.mkdir(parents=True, exist_ok=True)

    # find input folder of recording for folder bind
    rec_dict = recording.to_dict(recursive=True)
    recording_input_folders = find_recording_folders(rec_dict)

    if platform.system() == "Windows":
        rec_dict = windows_extractor_dict_to_unix(rec_dict)

    # create 3 files for communication with container
    # recording dict inside
    if recording.check_serializability("json"):
        (parent_folder / "in_container_recording.json").write_text(
            json.dumps(check_json(rec_dict), indent=4), encoding="utf8"
        )
    elif recording.check_serializability("pickle"):
        (parent_folder / "in_container_recording.pickle").write_bytes(pickle.dumps(rec_dict))
    else:
<<<<<<< HEAD
        raise RuntimeError("To use run_sorter with container the recording must be serializable")
=======
        raise RuntimeError("To use run_sorter with a container the recording must be serializable")
>>>>>>> c644b9e3

    # need to share specific parameters
    (parent_folder / "in_container_params.json").write_text(
        json.dumps(check_json(sorter_params), indent=4), encoding="utf8"
    )

    npz_sorting_path = output_folder / "in_container_sorting"

    # if in Windows, skip C:
    parent_folder_unix = path_to_unix(parent_folder)
    output_folder_unix = path_to_unix(output_folder)
    recording_input_folders_unix = [path_to_unix(rf) for rf in recording_input_folders]
    npz_sorting_path_unix = path_to_unix(npz_sorting_path)

    # the py script
    py_script = f"""
import json
from pathlib import Path
from spikeinterface import load_extractor
from spikeinterface.sorters import run_sorter_local

if __name__ == '__main__':
    # this __name__ protection help in some case with multiprocessing (for instance HS2)
    # load recording in container
    json_rec = Path('{parent_folder_unix}/in_container_recording.json')
    pickle_rec = Path('{parent_folder_unix}/in_container_recording.pickle')
    if json_rec.exists():
        recording = load_extractor(json_rec)
    else:
        recording = load_extractor(pickle_rec)

    # load params in container
    with open('{parent_folder_unix}/in_container_params.json', encoding='utf8', mode='r') as f:
        sorter_params = json.load(f)

    # run in container
    output_folder = '{output_folder_unix}'
    sorting = run_sorter_local(
        '{sorter_name}', recording, output_folder=output_folder,
        remove_existing_folder={remove_existing_folder}, delete_output_folder=False,
        verbose={verbose}, raise_error={raise_error}, with_output=True, **sorter_params
    )
    sorting.save_to_folder(folder='{npz_sorting_path_unix}')
"""
    (parent_folder / "in_container_sorter_script.py").write_text(py_script, encoding="utf8")

    volumes = {}
    for recording_folder, recording_folder_unix in zip(recording_input_folders, recording_input_folders_unix):
        # handle duplicates
        if str(recording_folder) not in volumes:
            volumes[str(recording_folder)] = {"bind": str(recording_folder_unix), "mode": "ro"}
    volumes[str(parent_folder)] = {"bind": str(parent_folder_unix), "mode": "rw"}

    host_folder_source = None
    if installation_mode == "auto":
        if DEV_MODE:
            if is_editable_mode():
                installation_mode = "dev"
            else:
                installation_mode = "github"
        else:
            installation_mode = "github"
        if verbose:
            print(f"installation_mode='auto' switching to installation_mode: '{installation_mode}'")

    if installation_mode == "folder":
        assert spikeinterface_folder_source is not None, "for installation_mode='folder', spikeinterface_folder_source must be provided"
        host_folder_source = Path(spikeinterface_folder_source)

    if installation_mode == "dev":
        host_folder_source = Path(spikeinterface.__file__).parents[2]

    if host_folder_source is not None:
        host_folder_source = host_folder_source.resolve()
        # this bind is read only  and will be copy later
        container_folder_source_ro = '/spikeinterface'
        volumes[str(host_folder_source)] = {"bind": container_folder_source_ro, "mode": "ro"}

    extra_kwargs = {}

    use_gpu = SorterClass.use_gpu(sorter_params)
    gpu_capability = SorterClass.gpu_capability
    if use_gpu:
        if gpu_capability == "nvidia-required":
            assert has_nvidia(), "The container requires a NVIDIA GPU capability, but it is not available"
            extra_kwargs["container_requires_gpu"] = True
        elif gpu_capability == "nvidia-optional":
            if has_nvidia():
                extra_kwargs["container_requires_gpu"] = True
            else:
                if verbose:
                    print(
                        f"{SorterClass.sorter_name} supports GPU, but no GPU is available.\n"
                        f"Running the sorter without GPU"
                    )
        else:
            # TODO: make opencl machanism
            raise NotImplementedError("Only nvidia support is available")

    # Creating python user base folder
    py_user_base_unix = None
    if mode == "singularity":
        py_user_base_folder = parent_folder / "in_container_python_base"
        py_user_base_folder.mkdir(parents=True, exist_ok=True)
        py_user_base_unix = path_to_unix(py_user_base_folder)
        container_folder_source = f"{py_user_base_unix}/sources"
    else:
        container_folder_source = "/sources"

    container_client = ContainerClient(mode, container_image, volumes, py_user_base_unix, extra_kwargs)
    if verbose:
        print("Starting container")
    container_client.start()

    if installation_mode == "no-install":
        need_si_install = False
    else:
        cmd_1 = ["python", "-c", "import spikeinterface; print(spikeinterface.__version__)"]
        cmd_2 = ["python", "-c", "from spikeinterface.sorters import run_sorter_local"]
        res_output = ""
        for cmd in [cmd_1, cmd_2]:
            res_output += str(container_client.run_command(cmd))
        need_si_install = "ModuleNotFoundError" in res_output

    if need_si_install:
        # update pip in container
        cmd = f"pip install --user --upgrade pip"
        res_output = container_client.run_command(cmd)

        if installation_mode == "pypi":
            if verbose:
                print(f"Installing spikeinterface=={si_version} with pypi in {container_image}")

            cmd = f"pip install --user --upgrade --no-input --no-build-isolation spikeinterface[full]=={si_version}"
            res_output = container_client.run_command(cmd)
        elif installation_mode == "github":
            if verbose:
                print(f"Installing spikeinterface from github sources in {container_image}")

            if DEV_MODE:
                # not released yet use main branch
                cmd = "pip install --user --upgrade --no-input --no-build-isolation git+https://github.com/SpikeInterface/spikeinterface.git@main#egg=spikeinterface[full]"
                res_output = container_client.run_command(cmd)
            else:
                # already released and has a tag 
                cmd = f"pip install --user --upgrade --no-input --no-build-isolation https://github.com/SpikeInterface/spikeinterface/archive/{si_version}.tar.gz#egg=spikeinterface[full]"
                res_output = container_client.run_command(cmd)

        elif host_folder_source is not None:
            # this is "dev" + "folder"
            if verbose:
                print(f"Installing spikeinterface from local sources in {container_image}")

            # copy spikeinterface sources to avoid problems between host and containers
            cmd = f"mkdir {container_folder_source}"
            res_output = container_client.run_command(cmd)
            cmd = f"cp -r {container_folder_source_ro} {container_folder_source}"
            res_output = container_client.run_command(cmd)

            cmd = f"pip install --user --no-input {container_folder_source}/spikeinterface[full]"
            res_output = container_client.run_command(cmd)

        if installation_mode == "dev":
            # also install neo from github
            cmd = "pip install --user --upgrade --no-input https://github.com/NeuralEnsemble/python-neo/archive/master.zip"
            res_output = container_client.run_command(cmd)


    if hasattr(recording, "extra_requirements"):
        extra_requirements.extend(recording.extra_requirements)

    # install additional required dependencies
    if extra_requirements:
        if verbose:
            print(f"Installing extra requirements: {extra_requirements}")
        cmd = f"pip install --user --upgrade --no-input {' '.join(extra_requirements)}"
        res_output = container_client.run_command(cmd)

    # run sorter on folder
    if verbose:
        print(f"Running {sorter_name} sorter inside {container_image}")

    # this do not work with singularity:
    # cmd = 'python "{}"'.format(parent_folder/'in_container_sorter_script.py')
    # this approach is better
    in_container_script_path_unix = (Path(parent_folder_unix) / "in_container_sorter_script.py").as_posix()
    cmd = ["python", f"{in_container_script_path_unix}"]
    res_output = container_client.run_command(cmd)
    run_sorter_output = res_output

    # chown folder to user uid
    if platform.system() != "Windows":
        uid = os.getuid()
        # this do not work with singularity:
        # cmd = f'chown {uid}:{uid} -R "{output_folder}"'
        # this approach is better
        cmd = ["chown", f"{uid}:{uid}", "-R", f"{output_folder}"]
        res_output = container_client.run_command(cmd)
    else:
        # not needed for Windows
        pass

    if verbose:
        print("Stopping container")
    container_client.stop()

    # clean useless files
    if delete_container_files:
        if (parent_folder / "in_container_recording.json").exists():
            os.remove(parent_folder / "in_container_recording.json")
        if (parent_folder / "in_container_recording.pickle").exists():
            os.remove(parent_folder / "in_container_recording.pickle")
        os.remove(parent_folder / "in_container_params.json")
        os.remove(parent_folder / "in_container_sorter_script.py")
        if mode == "singularity":
            shutil.rmtree(py_user_base_folder)

    # check error
    output_folder = Path(output_folder)
    log_file = output_folder / "spikeinterface_log.json"
    if not log_file.is_file():
        run_error = True
    else:
        with log_file.open("r", encoding="utf8") as f:
            log = json.load(f)
        run_error = bool(log["error"])

    sorting = None
    if run_error:
        if raise_error:
            raise SpikeSortingError(f"Spike sorting in {mode} failed with the following error:\n{run_sorter_output}")
    else:
        if with_output:
            try:
                sorting = SorterClass.get_result_from_folder(output_folder)
            except Exception as e:
                if verbose:
                    print(
                        "Failed to get result with sorter specific extractor.\n"
                        f"Error Message: {e}\n"
                        "Getting result from in-container saved NpzSortingExtractor"
                    )
                try:
                    sorting = NpzSortingExtractor.load_from_folder(npz_sorting_path)
                except FileNotFoundError:
                    SpikeSortingError(f"Spike sorting in {mode} failed with the following error:\n{run_sorter_output}")

    sorter_output_folder = output_folder / "sorter_output"
    if delete_output_folder:
        shutil.rmtree(sorter_output_folder)

    return sorting


_common_run_doc = (
    """
    Runs {} sorter
    """
    + _common_param_doc
)


def read_sorter_folder(output_folder, register_recording=True, sorting_info=True, raise_error=True):
    """
    Load a sorting object from a spike sorting output folder.
    The 'output_folder' must contain a valid 'spikeinterface_log.json' file


    Parameters
    ----------
    output_folder: Pth or str
        The sorter folder
    register_recording: bool, default: True
        Attach recording (when json or pickle) to the sorting
    sorting_info: bool, default: True
        Attach sorting info to the sorting.
    """
    output_folder = Path(output_folder)
    log_file = output_folder / "spikeinterface_log.json"

    if not log_file.is_file():
        raise Exception(f"This folder {output_folder} does not have spikeinterface_log.json")

    with log_file.open("r", encoding="utf8") as f:
        log = json.load(f)

    run_error = bool(log["error"])
    if run_error:
        if raise_error:
            raise SpikeSortingError(f"Spike sorting failed for {output_folder}")
        else:
            return

    sorter_name = log["sorter_name"]
    SorterClass = sorter_dict[sorter_name]
    sorting = SorterClass.get_result_from_folder(
        output_folder, register_recording=register_recording, sorting_info=sorting_info
    )
    return sorting


def run_hdsort(*args, **kwargs):
    warn(
        "run_hdsort is deprecated. Use run_sorter(sorter_name='hdsort') instead.",
        DeprecationWarning,
        stacklevel=2,
    )
    return run_sorter("hdsort", *args, **kwargs)


run_hdsort.__doc__ = _common_run_doc.format("hdsort")


def run_klusta(*args, **kwargs):
    warn(
        "run_klusta is deprecated. Use run_sorter(sorter_name='klusta') instead.",
        DeprecationWarning,
        stacklevel=2,
    )
    return run_sorter("klusta", *args, **kwargs)


run_klusta.__doc__ = _common_run_doc.format("klusta")


def run_tridesclous(*args, **kwargs):
    warn(
        "run_tridesclous is deprecated. Use run_sorter(sorter_name='tridesclous') instead.",
        DeprecationWarning,
        stacklevel=2,
    )
    return run_sorter("tridesclous", *args, **kwargs)


run_tridesclous.__doc__ = _common_run_doc.format("tridesclous")


def run_mountainsort4(*args, **kwargs):
    warn(
        "run_mountainsort4 is deprecated. Use run_sorter(sorter_name='mountainsort4') instead.",
        DeprecationWarning,
        stacklevel=2,
    )
    return run_sorter("mountainsort4", *args, **kwargs)


run_mountainsort4.__doc__ = _common_run_doc.format("mountainsort4")


def run_mountainsort5(*args, **kwargs):
    warn(
        "run_mountainsort5 is deprecated. Use run_sorter(sorter_name='mountainsort5') instead.",
        DeprecationWarning,
        stacklevel=2,
    )
    return run_sorter("mountainsort5", *args, **kwargs)


run_mountainsort5.__doc__ = _common_run_doc.format("mountainsort5")


def run_ironclust(*args, **kwargs):
    warn(
        "run_ironclust is deprecated. Use run_sorter(sorter_name='ironclust') instead.",
        DeprecationWarning,
        stacklevel=2,
    )
    return run_sorter("ironclust", *args, **kwargs)


run_ironclust.__doc__ = _common_run_doc.format("ironclust")


def run_kilosort(*args, **kwargs):
    warn(
        "run_kilosort is deprecated. Use run_sorter(sorter_name='kilosort') instead.",
        DeprecationWarning,
        stacklevel=2,
    )
    return run_sorter("kilosort", *args, **kwargs)


run_kilosort.__doc__ = _common_run_doc.format("kilosort")


def run_kilosort2(*args, **kwargs):
    warn(
        "run_kilosort2 is deprecated. Use run_sorter(sorter_name='kilosort2') instead.",
        DeprecationWarning,
        stacklevel=2,
    )
    return run_sorter("kilosort2", *args, **kwargs)


run_kilosort2.__doc__ = _common_run_doc.format("kilosort2")


def run_kilosort2_5(*args, **kwargs):
    warn(
        "run_kilosort2_5 is deprecated. Use run_sorter(sorter_name='kilosort2_5') instead.",
        DeprecationWarning,
        stacklevel=2,
    )
    return run_sorter("kilosort2_5", *args, **kwargs)


run_kilosort2_5.__doc__ = _common_run_doc.format("kilosort2_5")


def run_kilosort3(*args, **kwargs):
    warn(
        "run_kilosort3 is deprecated. Use run_sorter(sorter_name='kilosort3') instead.",
        DeprecationWarning,
        stacklevel=2,
    )
    return run_sorter("kilosort3", *args, **kwargs)


run_kilosort3.__doc__ = _common_run_doc.format("kilosort3")


def run_spykingcircus(*args, **kwargs):
    warn(
        "run_spykingcircus is deprecated. Use run_sorter(sorter_name='spykingcircus') instead.",
        DeprecationWarning,
        stacklevel=2,
    )
    return run_sorter("spykingcircus", *args, **kwargs)


run_spykingcircus.__doc__ = _common_run_doc.format("spykingcircus")


def run_herdingspikes(*args, **kwargs):
    warn(
        "run_herdingspikes is deprecated. Use run_sorter(sorter_name='herdingspikes') instead.",
        DeprecationWarning,
        stacklevel=2,
    )
    return run_sorter("herdingspikes", *args, **kwargs)


run_herdingspikes.__doc__ = _common_run_doc.format("herdingspikes")


def run_waveclus(*args, **kwargs):
    warn(
        "run_waveclus is deprecated. Use run_sorter(sorter_name='waveclus') instead.",
        DeprecationWarning,
        stacklevel=2,
    )
    return run_sorter("waveclus", *args, **kwargs)


run_waveclus.__doc__ = _common_run_doc.format("waveclus")


def run_waveclus_snippets(*args, **kwargs):
    warn(
        "run_waveclus_snippets is deprecated. Use run_sorter(sorter_name='waveclus_snippets') instead.",
        DeprecationWarning,
        stacklevel=2,
    )
    return run_sorter("waveclus_snippets", *args, **kwargs)


def run_combinato(*args, **kwargs):
    warn(
        "run_combinato is deprecated. Use run_sorter(sorter_name='combinato') instead.",
        DeprecationWarning,
        stacklevel=2,
    )
    return run_sorter("combinato", *args, **kwargs)


run_combinato.__doc__ = _common_run_doc.format("combinato")


def run_yass(*args, **kwargs):
    warn(
        "run_yass is deprecated. Use run_sorter(sorter_name='yass') instead.",
        DeprecationWarning,
        stacklevel=2,
    )
    return run_sorter("yass", *args, **kwargs)


run_yass.__doc__ = _common_run_doc.format("yass")


def run_pykilosort(*args, **kwargs):
    warn(
        "run_pykilosort is deprecated. Use run_sorter(sorter_name='pykilosort') instead.",
        DeprecationWarning,
        stacklevel=2,
    )
    return run_sorter("pykilosort", *args, **kwargs)


run_pykilosort.__doc__ = _common_run_doc.format("pykilosort")<|MERGE_RESOLUTION|>--- conflicted
+++ resolved
@@ -443,11 +443,7 @@
     elif recording.check_serializability("pickle"):
         (parent_folder / "in_container_recording.pickle").write_bytes(pickle.dumps(rec_dict))
     else:
-<<<<<<< HEAD
-        raise RuntimeError("To use run_sorter with container the recording must be serializable")
-=======
         raise RuntimeError("To use run_sorter with a container the recording must be serializable")
->>>>>>> c644b9e3
 
     # need to share specific parameters
     (parent_folder / "in_container_params.json").write_text(
@@ -588,7 +584,7 @@
                 print(f"Installing spikeinterface from github sources in {container_image}")
 
             if DEV_MODE:
-                # not released yet use main branch
+                # not released yet use main branchgit config pull.rebase false
                 cmd = "pip install --user --upgrade --no-input --no-build-isolation git+https://github.com/SpikeInterface/spikeinterface.git@main#egg=spikeinterface[full]"
                 res_output = container_client.run_command(cmd)
             else:
