import pytest

from pathlib import Path
import json
import numpy as np

from spikeinterface.core import generate_ground_truth_recording, create_sorting_analyzer

from spikeinterface.curation.curation_format import (
    validate_curation_dict,
    curation_label_to_vectors,
    curation_label_to_dataframe,
    apply_curation,
)

"""
v1 = {
    'format_version': '1',
    'unit_ids': List[int | str],
    'label_definitions': {
        'category_key1':
        {
         'label_options': List[str],
         'exclusive': bool}
    },
    'manual_labels': [
        {
            'unit_id': str or int,
            'category_key1': List[str],
        }
    ],
    'removed_units': List[int | str]  # Can not be  in the merged_units
    'merge_unit_groups': List[List[int | str]],  # one cell goes into at most one list
}

v2 = {
    'format_version': '2',
    'unit_ids': List[int | int],
    'label_definitions': {
        'category_key1':
        {
         'label_options': List[str],
         'exclusive': bool}
    },
    'manual_labels': [
        {
            'unit_id': str | int,
            'category_key1': List[str],
         }
    ],
    'removed': List[unit_ids], # Can not be  in the merged_units
    'merges': [
        {
            'unit_ids': List[unit_ids],
            'new_unit_id': int | str (optional)
        }
    ],
    'splits': [
        {
            'unit_id': int | str
            'mode': 'indices' or 'labels',
            'indices': List[List[int]],
            'labels': List[int]],
            'new_unit_ids': List[int | str]
        }
    ]

sortingview_curation = {
    'mergeGroups': List[List[int | str]],
    'labelsByUnit': {
        'unit_id': List[str]
    }

"""

curation_ids_int = {
    "format_version": "2",
    "unit_ids": [1, 2, 3, 6, 10, 14, 20, 31, 42],
    "label_definitions": {
        "quality": {"label_options": ["good", "noise", "MUA", "artifact"], "exclusive": True},
        "putative_type": {
            "label_options": ["excitatory", "inhibitory", "pyramidal", "mitral"],
            "exclusive": False,
        },
    },
    "manual_labels": [
        {"unit_id": 1, "quality": ["good"]},
        {
            "unit_id": 2,
            "quality": ["noise"],
            "putative_type": ["excitatory", "pyramidal"],
        },
        {"unit_id": 3, "putative_type": ["inhibitory"]},
    ],
    "merges": [{"unit_ids": [3, 6]}, {"unit_ids": [10, 14, 20]}],
    "splits": [],
    "removed": [31, 42],
}

# Test dictionary format for merges
curation_ids_int_dict = {**curation_ids_int, "merges": {50: [3, 6], 51: [10, 14, 20]}}

curation_ids_str = {
    "format_version": "2",
    "unit_ids": ["u1", "u2", "u3", "u6", "u10", "u14", "u20", "u31", "u42"],
    "label_definitions": {
        "quality": {"label_options": ["good", "noise", "MUA", "artifact"], "exclusive": True},
        "putative_type": {
            "label_options": ["excitatory", "inhibitory", "pyramidal", "mitral"],
            "exclusive": False,
        },
    },
    "manual_labels": [
        {"unit_id": "u1", "quality": ["good"]},
        {
            "unit_id": "u2",
            "quality": ["noise"],
            "putative_type": ["excitatory", "pyramidal"],
        },
        {"unit_id": "u3", "putative_type": ["inhibitory"]},
    ],
    "merges": [{"unit_ids": ["u3", "u6"]}, {"unit_ids": ["u10", "u14", "u20"]}],
    "splits": [],
    "removed": ["u31", "u42"],
}

# Test dictionary format for merges with string IDs
curation_ids_str_dict = {**curation_ids_str, "merges": {"u50": ["u3", "u6"], "u51": ["u10", "u14", "u20"]}}

# This is a failure example with duplicated merge
duplicate_merge = curation_ids_int.copy()
duplicate_merge["merge_unit_groups"] = [[3, 6, 10], [10, 14, 20]]

# Test with splits
curation_with_splits = {
<<<<<<< HEAD
    "format_version": "2",
    "unit_ids": [1, 2, 3, 6, 10, 14, 20, 31, 42],
    "label_definitions": {
        "quality": {"label_options": ["good", "noise", "MUA", "artifact"], "exclusive": True},
        "putative_type": {
            "label_options": ["excitatory", "inhibitory", "pyramidal", "mitral"],
            "exclusive": False,
        },
    },
    "manual_labels": [
        {"unit_id": 2, "quality": ["good"], "putative_type": ["excitatory", "pyramidal"]},
    ],
    "splits": [{"unit_id": 2, "split_mode": "indices", "split_indices": [[0, 1, 2], [3, 4, 5]]}],
=======
    **curation_ids_int,
    "splits": [{"unit_id": 2, "mode": "indices", "indices": [[0, 1, 2], [3, 4, 5]], "new_unit_ids": [50, 51]}],
>>>>>>> b9262bbd
}

# Test dictionary format for splits
curation_with_splits_dict = {**curation_ids_int, "splits": {2: [[0, 1, 2], [3, 4, 5]]}}

# This is a failure example with duplicated merge
duplicate_merge = {**curation_ids_int, "merges": [{"unit_ids": [3, 6, 10]}, {"unit_ids": [10, 14, 20]}]}

# This is a failure example with unit 3 both in removed and merged
merged_and_removed = {
    **curation_ids_int,
    "merges": [{"unit_ids": [3, 6]}, {"unit_ids": [10, 14, 20]}],
    "removed": [3, 31, 42],
}

# This is a failure because unit 99 is not in the initial list
unknown_merged_unit = {
    **curation_ids_int,
    "merges": [{"unit_ids": [3, 6, 99]}, {"unit_ids": [10, 14, 20]}],
}

# This is a failure because unit 99 is not in the initial list
unknown_removed_unit = {**curation_ids_int, "removed": [31, 42, 99]}


def test_curation_format_validation():
    # Test basic formats
    print(curation_ids_int)
    validate_curation_dict(curation_ids_int)
    print(curation_ids_int)
    validate_curation_dict(curation_ids_str)

    # Test dictionary formats
    validate_curation_dict(curation_ids_int_dict)
    validate_curation_dict(curation_ids_str_dict)

    # Test splits
    validate_curation_dict(curation_with_splits)
    validate_curation_dict(curation_with_splits_dict)

    with pytest.raises(ValueError):
        # Raised because duplicated merged units
        validate_curation_dict(duplicate_merge)
    with pytest.raises(ValueError):
        # Raised because some units belong to merged and removed unit groups
        validate_curation_dict(merged_and_removed)
    with pytest.raises(ValueError):
        # Some merged units are not in the unit list
        validate_curation_dict(unknown_merged_unit)
    with pytest.raises(ValueError):
        # Raise because some removed units are not in the unit list
        validate_curation_dict(unknown_removed_unit)


def test_to_from_json():
    json.loads(json.dumps(curation_ids_int, indent=4))
    json.loads(json.dumps(curation_ids_str, indent=4))
    json.loads(json.dumps(curation_ids_int_dict, indent=4))
    json.loads(json.dumps(curation_with_splits, indent=4))


def test_convert_from_sortingview_curation_format_v0():
    parent_folder = Path(__file__).parent
    for filename in (
        "sv-sorting-curation.json",
        "sv-sorting-curation-int.json",
        "sv-sorting-curation-str.json",
        "sv-sorting-curation-false-positive.json",
    ):
        json_file = parent_folder / filename
        with open(json_file, "r") as f:
            curation_v0 = json.load(f)
            validate_curation_dict(curation_v0)


def test_curation_label_to_vectors():
    labels = curation_label_to_vectors(curation_ids_int)
    assert "quality" in labels
    assert "excitatory" in labels
    print(labels)

    labels = curation_label_to_vectors(curation_ids_str)
    print(labels)


def test_curation_label_to_dataframe():
    df = curation_label_to_dataframe(curation_ids_int)
    assert "quality" in df.columns
    assert "excitatory" in df.columns
    print(df)

    df = curation_label_to_dataframe(curation_ids_str)
    print(df)


def test_apply_curation():
    recording, sorting = generate_ground_truth_recording(durations=[10.0], num_units=9, seed=2205)
    sorting = sorting.rename_units([1, 2, 3, 6, 10, 14, 20, 31, 42])
    analyzer = create_sorting_analyzer(sorting, recording, sparse=False)

    # Test with list format
    sorting_curated = apply_curation(sorting, curation_ids_int)
    assert sorting_curated.get_property("quality", ids=[1])[0] == "good"
    assert sorting_curated.get_property("quality", ids=[2])[0] == "noise"
    assert sorting_curated.get_property("excitatory", ids=[2])[0]

    # Test with dictionary format
    sorting_curated = apply_curation(sorting, curation_ids_int_dict)
    assert sorting_curated.get_property("quality", ids=[1])[0] == "good"
    assert sorting_curated.get_property("quality", ids=[2])[0] == "noise"
    assert sorting_curated.get_property("excitatory", ids=[2])[0]

    # Test analyzer
    analyzer_curated = apply_curation(analyzer, curation_ids_int)
    assert "quality" in analyzer_curated.sorting.get_property_keys()


def test_apply_curation_with_split():
    recording, sorting = generate_ground_truth_recording(durations=[10.0], num_units=9, seed=2205)
    sorting = sorting.rename_units(np.array([1, 2, 3, 6, 10, 14, 20, 31, 42]))
    analyzer = create_sorting_analyzer(sorting, recording, sparse=False)

    sorting_curated = apply_curation(sorting, curation_with_splits)
    # the split indices are not complete, so an extra unit is added
    assert len(sorting_curated.unit_ids) == len(sorting.unit_ids) + 2

    assert 2 not in sorting_curated.unit_ids
    split_unit_ids = [43, 44, 45]
    for unit_id in split_unit_ids:
        assert unit_id in sorting_curated.unit_ids
        assert sorting_curated.get_property("quality", ids=[unit_id])[0] == "good"
        assert sorting_curated.get_property("excitatory", ids=[unit_id])[0]
        assert sorting_curated.get_property("pyramidal", ids=[unit_id])[0]

    analyzer_curated = apply_curation(analyzer, curation_with_splits)
    assert len(analyzer_curated.sorting.unit_ids) == len(analyzer.sorting.unit_ids) + 2

    assert 2 not in analyzer_curated.unit_ids
    for unit_id in split_unit_ids:
        assert unit_id in analyzer_curated.unit_ids
        assert analyzer_curated.sorting.get_property("quality", ids=[unit_id])[0] == "good"
        assert analyzer_curated.sorting.get_property("excitatory", ids=[unit_id])[0]
        assert analyzer_curated.sorting.get_property("pyramidal", ids=[unit_id])[0]


def test_apply_curation_with_split_multi_segment():
    recording, sorting = generate_ground_truth_recording(durations=[10.0, 10.0], num_units=9, seed=2205)
    sorting = sorting.rename_units(np.array([1, 2, 3, 6, 10, 14, 20, 31, 42]))
    analyzer = create_sorting_analyzer(sorting, recording, sparse=False)
    num_segments = sorting.get_num_segments()

    curation_with_splits_multi_segment = curation_with_splits.copy()

    # we make a split so that each subsplit will have all spikes from different segments
    split_unit_id = curation_with_splits_multi_segment["splits"][0]["unit_id"]
    sv = sorting.to_spike_vector()
    unit_index = sorting.id_to_index(split_unit_id)
    spikes_from_split_unit = sv[sv["unit_index"] == unit_index]

    split_indices = []
    cum_spikes = 0
    for segment_index in range(num_segments):
        spikes_in_segment = spikes_from_split_unit[spikes_from_split_unit["segment_index"] == segment_index]
        split_indices.append(np.arange(0, len(spikes_in_segment)) + cum_spikes)
        cum_spikes += len(spikes_in_segment)

    curation_with_splits_multi_segment["splits"][0]["split_indices"] = split_indices

    sorting_curated = apply_curation(sorting, curation_with_splits_multi_segment)

    assert len(sorting_curated.unit_ids) == len(sorting.unit_ids) + 1
    assert 2 not in sorting_curated.unit_ids
    assert 43 in sorting_curated.unit_ids
    assert 44 in sorting_curated.unit_ids

    # check that spike trains are correctly split across segments
    for seg_index in range(num_segments):
        st_43 = sorting_curated.get_unit_spike_train(43, segment_index=seg_index)
        st_44 = sorting_curated.get_unit_spike_train(44, segment_index=seg_index)
        if seg_index == 0:
            assert len(st_43) > 0
            assert len(st_44) == 0
        else:
            assert len(st_43) == 0
            assert len(st_44) > 0


def test_apply_curation_splits_with_mask():
    recording, sorting = generate_ground_truth_recording(durations=[10.0], num_units=9, seed=2205)
    sorting = sorting.rename_units(np.array([1, 2, 3, 6, 10, 14, 20, 31, 42]))
    analyzer = create_sorting_analyzer(sorting, recording, sparse=False)

    # Get number of spikes for unit 2
    num_spikes = sorting.count_num_spikes_per_unit()[2]

    # Create split labels that assign spikes to 3 different clusters
    split_labels = np.zeros(num_spikes, dtype=int)
    split_labels[: num_spikes // 3] = 0  # First third to cluster 0
    split_labels[num_spikes // 3 : 2 * num_spikes // 3] = 1  # Second third to cluster 1
    split_labels[2 * num_spikes // 3 :] = 2  # Last third to cluster 2

    curation_with_mask_split = {
        "format_version": "2",
        "unit_ids": [1, 2, 3, 6, 10, 14, 20, 31, 42],
        "label_definitions": {
            "quality": {"label_options": ["good", "noise", "MUA", "artifact"], "exclusive": True},
            "putative_type": {
                "label_options": ["excitatory", "inhibitory", "pyramidal", "mitral"],
                "exclusive": False,
            },
        },
        "manual_labels": [
            {"unit_id": 2, "quality": ["good"], "putative_type": ["excitatory", "pyramidal"]},
        ],
        "splits": [
            {
                "unit_id": 2,
                "split_mode": "labels",
                "split_labels": split_labels.tolist(),
                "split_new_unit_ids": [43, 44, 45],
            }
        ],
    }

    sorting_curated = apply_curation(sorting, curation_with_mask_split)

    # Check results
    assert len(sorting_curated.unit_ids) == len(sorting.unit_ids) + 2  # Original units - 1 (split) + 3 (new)
    assert 2 not in sorting_curated.unit_ids  # Original unit should be removed

    # Check new split units
    split_unit_ids = [43, 44, 45]
    for unit_id in split_unit_ids:
        assert unit_id in sorting_curated.unit_ids
        # Check properties are propagated
        assert sorting_curated.get_property("quality", ids=[unit_id])[0] == "good"
        assert sorting_curated.get_property("excitatory", ids=[unit_id])[0]
        assert sorting_curated.get_property("pyramidal", ids=[unit_id])[0]

    # Check analyzer
    analyzer_curated = apply_curation(analyzer, curation_with_mask_split)
    assert len(analyzer_curated.sorting.unit_ids) == len(analyzer.sorting.unit_ids) + 2

    # Verify split sizes
    spike_counts = analyzer_curated.sorting.count_num_spikes_per_unit()
    assert spike_counts[43] == num_spikes // 3  # First third
    assert spike_counts[44] == num_spikes // 3  # Second third
    assert spike_counts[45] == num_spikes - 2 * (num_spikes // 3)  # Remainder


if __name__ == "__main__":
    test_curation_format_validation()
    test_to_from_json()
    test_convert_from_sortingview_curation_format_v0()
    test_curation_label_to_vectors()
    test_curation_label_to_dataframe()
    test_apply_curation()
    test_apply_curation_with_split_multi_segment()
    test_apply_curation_splits_with_mask()<|MERGE_RESOLUTION|>--- conflicted
+++ resolved
@@ -133,24 +133,8 @@
 
 # Test with splits
 curation_with_splits = {
-<<<<<<< HEAD
-    "format_version": "2",
-    "unit_ids": [1, 2, 3, 6, 10, 14, 20, 31, 42],
-    "label_definitions": {
-        "quality": {"label_options": ["good", "noise", "MUA", "artifact"], "exclusive": True},
-        "putative_type": {
-            "label_options": ["excitatory", "inhibitory", "pyramidal", "mitral"],
-            "exclusive": False,
-        },
-    },
-    "manual_labels": [
-        {"unit_id": 2, "quality": ["good"], "putative_type": ["excitatory", "pyramidal"]},
-    ],
-    "splits": [{"unit_id": 2, "split_mode": "indices", "split_indices": [[0, 1, 2], [3, 4, 5]]}],
-=======
     **curation_ids_int,
     "splits": [{"unit_id": 2, "mode": "indices", "indices": [[0, 1, 2], [3, 4, 5]], "new_unit_ids": [50, 51]}],
->>>>>>> b9262bbd
 }
 
 # Test dictionary format for splits
