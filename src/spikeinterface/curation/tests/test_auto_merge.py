import pytest
import shutil
from pathlib import Path
import numpy as np


from spikeinterface.core import create_sorting_analyzer
from spikeinterface.core.generate import inject_some_split_units
from spikeinterface.curation import get_potential_auto_merge


from spikeinterface.curation.tests.common import make_sorting_analyzer, sorting_analyzer_for_curation


if hasattr(pytest, "global_test_folder"):
    cache_folder = pytest.global_test_folder / "curation"
else:
    cache_folder = Path("cache_folder") / "curation"


def test_get_auto_merge_list(sorting_analyzer_for_curation):

    sorting = sorting_analyzer_for_curation.sorting
    recording = sorting_analyzer_for_curation.recording
    num_unit_splited = 1
    num_split = 2

    split_ids = sorting.unit_ids[:num_unit_splited]
    sorting_with_split, other_ids = inject_some_split_units(
        sorting,
        split_ids=split_ids,
        num_split=num_split,
        output_ids=True,
        seed=42,
    )

<<<<<<< HEAD
    # rec = rec.save()
    # sorting_with_split = sorting_with_split.save()
    # wf_folder = cache_folder / "wf_auto_merge"
    # if wf_folder.exists():
    #     shutil.rmtree(wf_folder)
    # we = extract_waveforms(rec, sorting_with_split, mode="folder", folder=wf_folder, n_jobs=1)

    we = extract_waveforms(rec, sorting_with_split, mode="memory", folder=None, n_jobs=1)
=======
    # print(sorting_with_split)
    # print(sorting_with_split.unit_ids)
    # print(other_ids)

    job_kwargs = dict(n_jobs=-1)

    sorting_analyzer = create_sorting_analyzer(sorting_with_split, recording, format="memory")
    sorting_analyzer.compute("random_spikes")
    sorting_analyzer.compute("waveforms", **job_kwargs)
    sorting_analyzer.compute("templates")
>>>>>>> 1ff4152e

    potential_merges, outs = get_potential_auto_merge(
        sorting_analyzer,
        minimum_spikes=1000,
        maximum_distance_um=150.0,
        peak_sign="neg",
        bin_ms=0.25,
        window_ms=100.0,
        corr_diff_thresh=0.16,
        template_diff_thresh=0.25,
        censored_period_ms=0.0,
        refractory_period_ms=4.0,
        sigma_smooth_ms=0.6,
        contamination_threshold=0.2,
        adaptative_window_threshold=0.5,
        num_channels=5,
        num_shift=5,
        firing_contamination_balance=1.5,
        extra_outputs=True,
    )

    assert len(potential_merges) == num_unit_splited
    for true_pair in other_ids.values():
        true_pair = tuple(true_pair)
        assert true_pair in potential_merges

    # import matplotlib.pyplot as plt
    # from spikeinterface.curation.auto_merge import normalize_correlogram
    # templates_diff = outs['templates_diff']
    # correlogram_diff = outs['correlogram_diff']
    # bins = outs['bins']
    # correlograms_smoothed = outs['correlograms_smoothed']
    # correlograms = outs['correlograms']
    # win_sizes = outs['win_sizes']

    # fig, ax = plt.subplots()
    # ax.hist(correlogram_diff.flatten(), bins=np.arange(0, 1, 0.05))

    # fig, ax = plt.subplots()
    # ax.hist(templates_diff.flatten(), bins=np.arange(0, 1, 0.05))

    # m = correlograms.shape[2] // 2

    # for unit_id1, unit_id2 in potential_merges[:5]:
    #     unit_ind1 = sorting_with_split.id_to_index(unit_id1)
    #     unit_ind2 = sorting_with_split.id_to_index(unit_id2)

    #     bins2 = bins[:-1] + np.mean(np.diff(bins))
    #     fig, axs = plt.subplots(ncols=3)
    #     ax = axs[0]
    #     ax.plot(bins2, correlograms[unit_ind1, unit_ind1, :], color='b')
    #     ax.plot(bins2, correlograms[unit_ind2, unit_ind2, :], color='r')
    #     ax.plot(bins2, correlograms_smoothed[unit_ind1, unit_ind1, :], color='b')
    #     ax.plot(bins2, correlograms_smoothed[unit_ind2, unit_ind2, :], color='r')

    #     ax.set_title(f'{unit_id1} {unit_id2}')
    #     ax = axs[1]
    #     ax.plot(bins2, correlograms_smoothed[unit_ind1, unit_ind2, :], color='g')

    #     auto_corr1 = normalize_correlogram(correlograms_smoothed[unit_ind1, unit_ind1, :])
    #     auto_corr2 = normalize_correlogram(correlograms_smoothed[unit_ind2, unit_ind2, :])
    #     cross_corr = normalize_correlogram(correlograms_smoothed[unit_ind1, unit_ind2, :])

    #     ax = axs[2]
    #     ax.plot(bins2, auto_corr1, color='b')
    #     ax.plot(bins2, auto_corr2, color='r')
    #     ax.plot(bins2, cross_corr, color='g')

    #     ax.axvline(bins2[m - win_sizes[unit_ind1]], color='b')
    #     ax.axvline(bins2[m + win_sizes[unit_ind1]], color='b')
    #     ax.axvline(bins2[m - win_sizes[unit_ind2]], color='r')
    #     ax.axvline(bins2[m + win_sizes[unit_ind2]], color='r')

    #     ax.set_title(f'corr diff {correlogram_diff[unit_ind1, unit_ind2]} - temp diff {templates_diff[unit_ind1, unit_ind2]}')
    #     plt.show()


if __name__ == "__main__":
    sorting_analyzer = make_sorting_analyzer(sparse=True)
    test_get_auto_merge_list(sorting_analyzer)<|MERGE_RESOLUTION|>--- conflicted
+++ resolved
@@ -34,19 +34,6 @@
         seed=42,
     )
 
-<<<<<<< HEAD
-    # rec = rec.save()
-    # sorting_with_split = sorting_with_split.save()
-    # wf_folder = cache_folder / "wf_auto_merge"
-    # if wf_folder.exists():
-    #     shutil.rmtree(wf_folder)
-    # we = extract_waveforms(rec, sorting_with_split, mode="folder", folder=wf_folder, n_jobs=1)
-
-    we = extract_waveforms(rec, sorting_with_split, mode="memory", folder=None, n_jobs=1)
-=======
-    # print(sorting_with_split)
-    # print(sorting_with_split.unit_ids)
-    # print(other_ids)
 
     job_kwargs = dict(n_jobs=-1)
 
@@ -54,7 +41,6 @@
     sorting_analyzer.compute("random_spikes")
     sorting_analyzer.compute("waveforms", **job_kwargs)
     sorting_analyzer.compute("templates")
->>>>>>> 1ff4152e
 
     potential_merges, outs = get_potential_auto_merge(
         sorting_analyzer,
