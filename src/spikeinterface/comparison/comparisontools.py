"""
Some functions internally use by SortingComparison.
"""
<<<<<<< HEAD
from spikeinterface.core.basesorting import BaseSorting
=======

from __future__ import annotations
>>>>>>> 298e57aa
import numpy as np


def count_matching_events(times1, times2: np.ndarray | list, delta: int = 10):
    """
    Counts matching events.

    Parameters
    ----------
    times1 : list
        List of spike train 1 frames
    times2 : list
        List of spike train 2 frames
    delta : int
        Number of frames for considering matching events

    Returns
    -------
    matching_count : int
        Number of matching events
    """
    times_concat = np.concatenate((times1, times2))
    membership = np.concatenate((np.ones(times1.shape) * 1, np.ones(times2.shape) * 2))
    indices = times_concat.argsort()
    times_concat_sorted = times_concat[indices]
    membership_sorted = membership[indices]
    diffs = times_concat_sorted[1:] - times_concat_sorted[:-1]
    inds = np.where((diffs <= delta) & (membership_sorted[:-1] != membership_sorted[1:]))[0]
    if len(inds) == 0:
        return 0
    inds2 = np.where(inds[:-1] + 1 != inds[1:])[0]
    return len(inds2) + 1


def compute_agreement_score(num_matches: int, num1: int, num2: int) -> float:
    """
    Computes agreement score.

    Parameters
    ----------
    num_matches : int
        Number of matches
    num1 : int
        Number of events in spike train 1
    num2 : int
        Number of events in spike train 2

    Returns
    -------
    score : float
        Agreement score
    """
    denom = num1 + num2 - num_matches
    if denom == 0:
        return 0
    return num_matches / denom


def do_count_event(sorting):
    """
    Count event for each units in a sorting.

    Kept for backward compatibility sorting.count_num_spikes_per_unit() is doing the same.

    Parameters
    ----------
    sorting : SortingExtractor
        A sorting extractor

    Returns
    -------
    event_count : pd.Series
        Nb of spike by units.
    """
    import pandas as pd

    return pd.Series(sorting.count_num_spikes_per_unit(outputs="dict"))


def count_match_spikes(times1, all_times2, delta_frames):  # , event_counts1, event_counts2  unit2_ids,
    """
    Computes matching spikes between one spike train and a list of others.

    Parameters
    ----------
    times1 : array
        Spike train 1 frames
    all_times2 : list of array
        List of spike trains from sorting 2

    Returns
    -------
    matching_events_count : list
        List of counts of matching events
    """
    matching_event_counts = np.zeros(len(all_times2), dtype="int64")
    for i2, times2 in enumerate(all_times2):
        num_matches = count_matching_events(times1, times2, delta=delta_frames)
        matching_event_counts[i2] = num_matches
    return matching_event_counts


def get_optimized_compute_matching_matrix():
    """
    This function is to avoid the bare try-except pattern when importing the compute_matching_matrix function
    which uses numba. I tested using the numba dispatcher programatically to avoids this
    but the performance improvements were lost. Think you can do better? Don't forget to measure performance against
    the current implementation!
    TODO: unify numba decorator across all modules
    """

    if hasattr(get_optimized_compute_matching_matrix, "_cached_function"):
        return get_optimized_compute_matching_matrix._cached_function

    import numba

    @numba.jit(nopython=True, nogil=True)
    def compute_matching_matrix(
        spike_frames_train1,
        spike_frames_train2,
        unit_indices1,
        unit_indices2,
        num_units_train1,
        num_units_train2,
        delta_frames,
    ):
        """
        Internal function used by `make_match_count_matrix()`.
        This function is for one segment only.
        The loop over segment is done in `make_match_count_matrix()`

        Parameters
        ----------
        spike_frames_train1 : ndarray
            An array of integer frame numbers corresponding to spike times for the first train. Must be in ascending order.
        spike_frames_train2 : ndarray
            An array of integer frame numbers corresponding to spike times for the second train. Must be in ascending order.
        unit_indices1 : ndarray
            An array of integers where `unit_indices1[i]` gives the unit index associated with the spike at `spike_frames_train1[i]`.
        unit_indices2 : ndarray
            An array of integers where `unit_indices2[i]` gives the unit index associated with the spike at `spike_frames_train2[i]`.
        num_units_train1 : int
            The total count of unique units in the first spike train.
        num_units_train2 : int
            The total count of unique units in the second spike train.
        delta_frames : int
            The inclusive upper limit on the frame difference for which two spikes are considered matching. That is
            if `abs(spike_frames_train1[i] - spike_frames_train2[j]) <= delta_frames` then the spikes at `spike_frames_train1[i]`
            and `spike_frames_train2[j]` are considered matching.

        Returns
        -------
        matching_matrix : ndarray
            A 2D numpy array of shape `(num_units_train1, num_units_train2)`. Each element `[i, j]` represents
            the count of matching spike pairs between unit `i` from `spike_frames_train1` and unit `j` from `spike_frames_train2`.

        """

        matching_matrix = np.zeros((num_units_train1, num_units_train2), dtype=np.uint64)

        # Used to avoid the same spike matching twice
        last_match_frame1 = -np.ones_like(matching_matrix, dtype=np.int64)
        last_match_frame2 = -np.ones_like(matching_matrix, dtype=np.int64)

        num_spike_frames_train1 = len(spike_frames_train1)
        num_spike_frames_train2 = len(spike_frames_train2)

        # Keeps track of which frame in the second spike train should be used as a search start for matches
        second_train_search_start = 0
        for index1 in range(num_spike_frames_train1):
            frame1 = spike_frames_train1[index1]

            for index2 in range(second_train_search_start, num_spike_frames_train2):
                frame2 = spike_frames_train2[index2]
                if frame2 < frame1 - delta_frames:
                    # no match move the left limit for the next loop
                    second_train_search_start += 1
                    continue
                elif frame2 > frame1 + delta_frames:
                    # no match stop search in train2 and continue increment in train1
                    break
                else:
                    # match
                    unit_index1, unit_index2 = unit_indices1[index1], unit_indices2[index2]

                    if (
                        index1 != last_match_frame1[unit_index1, unit_index2]
                        and index2 != last_match_frame2[unit_index1, unit_index2]
                    ):
                        last_match_frame1[unit_index1, unit_index2] = index1
                        last_match_frame2[unit_index1, unit_index2] = index2

                        matching_matrix[unit_index1, unit_index2] += 1

        return matching_matrix

    # Cache the compiled function
    get_optimized_compute_matching_matrix._cached_function = compute_matching_matrix

    return compute_matching_matrix


def make_match_count_matrix(
    sorting1: BaseSorting, sorting2: BaseSorting, delta_frames: int, ensure_symmetry: bool = False
):
    """
    Computes a matrix representing the matches between two Sorting objects.

    Given two spike trains, this function finds matching spikes based on a temporal proximity criterion
    defined by `delta_frames`. The resulting matrix indicates the number of matches between units
    in `spike_frames_train1` and `spike_frames_train2` for each pair of units.

    Note that this algo is not symmetric and is biased with `sorting1` representing ground truth for the comparison

    Parameters
    ----------
    sorting1 : Sorting
        An array of integer frame numbers corresponding to spike times for the first train. Must be in ascending order.
    sorting2 : Sorting
        An array of integer frame numbers corresponding to spike times for the second train. Must be in ascending order.
    delta_frames : int
        The inclusive upper limit on the frame difference for which two spikes are considered matching. That is
        if `abs(spike_frames_train1[i] - spike_frames_train2[j]) <= delta_frames` then the spikes at
        `spike_frames_train1[i]` and `spike_frames_train2[j]` are considered matching.
    ensure_symmetry: bool, default False
        If ensure_symmetry=True, then the algo is run two times by switching sorting1 and sorting2.
        And the minimum of the two results is taken.
    Returns
    -------
    matching_matrix : pd.DataFrame
        A 2D pandas DataFrame of shape `(num_units_train1, num_units_train2)`. Each element `[i, j]` represents
        the count of matching spike pairs between unit `i` from `spike_frames_train1` and unit `j` from `spike_frames_train2`.

    Notes
    -----
    This algorithm identifies matching spikes between two ordered spike trains.
    By iterating through each spike in the first train, it compares them against spikes in the second train,
    determining matches based on the two spikes frames being within `delta_frames` of each other.

    To avoid redundant comparisons the algorithm maintains a reference, `second_train_search_start `,
    which signifies the minimal index in the second spike train that might match the upcoming spike
    in the first train.

    The logic can be summarized as follows:
    1. Iterate through each spike in the first train
    2. For each spike, find the first match in the second train.
    3. Save the index of the first match as the new `second_train_search_start `
    3. For each match, find as many matches as possible from the first match onwards.

    An important condition here is that the same spike is not matched twice. This is managed by keeping track
    of the last matched frame for each unit pair in `last_match_frame1` and `last_match_frame2`
    There are corner cases where a spike can be counted twice in the spiketrain 2 if there are bouts of bursting activity
    (below delta_frames) in the spiketrain 1. To ensure that the number of matches does not exceed the number of spikes,
    we apply a final clip.


    For more details on the rationale behind this approach, refer to the documentation of this module and/or
    the metrics section in SpikeForest documentation.
    """

    num_units_sorting1 = sorting1.get_num_units()
    num_units_sorting2 = sorting2.get_num_units()
    matching_matrix = np.zeros((num_units_sorting1, num_units_sorting2), dtype=np.uint64)

    spike_vector1_segments = sorting1.to_spike_vector(concatenated=False)
    spike_vector2_segments = sorting2.to_spike_vector(concatenated=False)

    num_segments_sorting1 = sorting1.get_num_segments()
    num_segments_sorting2 = sorting2.get_num_segments()
    assert (
        num_segments_sorting1 == num_segments_sorting2
    ), "make_match_count_matrix : sorting1 and sorting2 must have the same segment number"

    # Segments should be matched one by one
    for segment_index in range(num_segments_sorting1):
        spike_vector1 = spike_vector1_segments[segment_index]
        spike_vector2 = spike_vector2_segments[segment_index]

        sample_frames1_sorted = spike_vector1["sample_index"]
        sample_frames2_sorted = spike_vector2["sample_index"]

        unit_indices1_sorted = spike_vector1["unit_index"]
        unit_indices2_sorted = spike_vector2["unit_index"]

        matching_matrix_seg = get_optimized_compute_matching_matrix()(
            sample_frames1_sorted,
            sample_frames2_sorted,
            unit_indices1_sorted,
            unit_indices2_sorted,
            num_units_sorting1,
            num_units_sorting2,
            delta_frames,
        )

        if ensure_symmetry:
            matching_matrix_seg_switch = get_optimized_compute_matching_matrix()(
                sample_frames2_sorted,
                sample_frames1_sorted,
                unit_indices2_sorted,
                unit_indices1_sorted,
                num_units_sorting2,
                num_units_sorting1,
                delta_frames,
            )
            matching_matrix_seg = np.maximum(matching_matrix_seg, matching_matrix_seg_switch.T)

        matching_matrix += matching_matrix_seg

    # ensure the number of match do not exceed the number of spike in train 2
    # this is a simple way to handle corner cases for bursting in sorting1
    spike_count2 = sorting2.count_num_spikes_per_unit(outputs="array")
    spike_count2 = spike_count2[np.newaxis, :]
    matching_matrix = np.clip(matching_matrix, None, spike_count2)

    # Build a data frame from the matching matrix
    import pandas as pd

    unit_ids_of_sorting1 = sorting1.get_unit_ids()
    unit_ids_of_sorting2 = sorting2.get_unit_ids()
    match_event_counts_df = pd.DataFrame(matching_matrix, index=unit_ids_of_sorting1, columns=unit_ids_of_sorting2)

    return match_event_counts_df


def make_agreement_scores(
    sorting1: BaseSorting,
    sorting2: BaseSorting,
    delta_frames: int,
    ensure_symmetry: bool = True,
):
    """
    Make the agreement matrix.
    No threshold (min_score) is applied at this step.

    Note : this computation is symmetric by default.
    Inverting sorting1 and sorting2 give the transposed matrix.

    Parameters
    ----------
    sorting1 : SortingExtractor
        The first sorting extractor
    sorting2 : SortingExtractor
        The second sorting extractor
    delta_frames : int
        Number of frames to consider spikes coincident
    ensure_symmetry : bool, default: True
        If ensure_symmetry is True, then the algo is run two times by switching sorting1 and sorting2.
        And the minimum of the two results is taken.
    Returns
    -------
    agreement_scores : pd.DataFrame
        The agreement score matrix.
    """
    import pandas as pd

    unit1_ids = np.array(sorting1.get_unit_ids())
    unit2_ids = np.array(sorting2.get_unit_ids())

    ev_counts1 = sorting1.count_num_spikes_per_unit(outputs="array")
    ev_counts2 = sorting2.count_num_spikes_per_unit(outputs="array")
    event_counts1 = pd.Series(ev_counts1, index=unit1_ids)
    event_counts2 = pd.Series(ev_counts2, index=unit2_ids)

    match_event_count = make_match_count_matrix(sorting1, sorting2, delta_frames, ensure_symmetry=ensure_symmetry)

    agreement_scores = make_agreement_scores_from_count(match_event_count, event_counts1, event_counts2)

    return agreement_scores


def make_agreement_scores_from_count(match_event_count, event_counts1, event_counts2):
    """
    See make_agreement_scores.
    Other signature here to avoid to recompute match_event_count matrix.

    Parameters
    ----------
    match_event_count

    """

    # numpy broadcast style
    denom = event_counts1.values[:, None] + event_counts2.values[None, :] - match_event_count.values
    # little trick here when denom is 0 to avoid 0 division : lets put -1
    # it will 0 anyway
    denom[denom == 0] = -1

    agreement_scores = match_event_count.values / denom
    import pandas as pd

    agreement_scores = pd.DataFrame(agreement_scores, index=match_event_count.index, columns=match_event_count.columns)
    return agreement_scores


def make_possible_match(agreement_scores, min_score):
    """
    Given an agreement matrix and a min_score threshold.
    Return as a dict all possible match for each spiketrain in each side.

    Note : this is symmetric.

    Parameters
    ----------
    agreement_scores : pd.DataFrame

    min_score : float


    Returns
    -------
    best_match_12 : dict[NDArray]

    best_match_21 : dict[NDArray]

    """
    unit1_ids = np.array(agreement_scores.index)
    unit2_ids = np.array(agreement_scores.columns)

    # threshold the matrix
    scores = agreement_scores.values.copy()
    scores[scores < min_score] = 0

    possible_match_12 = {}
    for i1, u1 in enumerate(unit1_ids):
        (inds_match,) = np.nonzero(scores[i1, :])
        possible_match_12[u1] = unit2_ids[inds_match]

    possible_match_21 = {}
    for i2, u2 in enumerate(unit2_ids):
        (inds_match,) = np.nonzero(scores[:, i2])
        possible_match_21[u2] = unit1_ids[inds_match]

    return possible_match_12, possible_match_21


def make_best_match(agreement_scores, min_score) -> "tuple[pd.Series, pd.Series]":
    """
    Given an agreement matrix and a min_score threshold.
    return a dict a best match for each units independently of others.

    Note : this is symmetric.

    Parameters
    ----------
    agreement_scores : pd.DataFrame

    min_score : float


    Returns
    -------
    best_match_12 : pd.Series

    best_match_21 : pd.Series

    """
    import pandas as pd

    unit1_ids = np.array(agreement_scores.index)
    unit2_ids = np.array(agreement_scores.columns)

    scores = agreement_scores.values.copy()

    best_match_12 = pd.Series(index=unit1_ids, dtype=unit2_ids.dtype)
    best_match_12[:] = -1
    for i1, u1 in enumerate(unit1_ids):
        if scores.shape[1] > 0:
            ind_max = np.argmax(scores[i1, :])
            if scores[i1, ind_max] >= min_score:
                best_match_12[u1] = unit2_ids[ind_max]

    best_match_21 = pd.Series(index=unit2_ids, dtype=unit1_ids.dtype)
    best_match_21[:] = -1
    for i2, u2 in enumerate(unit2_ids):
        if scores.shape[0] > 0:
            ind_max = np.argmax(scores[:, i2])
            if scores[ind_max, i2] >= min_score:
                best_match_21[u2] = unit1_ids[ind_max]

    return best_match_12, best_match_21


def make_hungarian_match(agreement_scores, min_score):
    """
    Given an agreement matrix and a min_score threshold.
    return the "optimal" match with the "hungarian" algo.
    This use internally the scipy.optimize.linear_sum_assignment implementation.

    Parameters
    ----------
    agreement_scores: pd.DataFrame

    min_score : float


    Returns
    -------
    hungarian_match_12 : pd.Series

    hungarian_match_21 : pd.Series

    """
    import pandas as pd

    unit1_ids = np.array(agreement_scores.index)
    unit2_ids = np.array(agreement_scores.columns)

    # threshold the matrix
    scores = agreement_scores.values.copy()
    scores[scores < min_score] = 0

    from scipy.optimize import linear_sum_assignment

    [inds1, inds2] = linear_sum_assignment(-scores)

    hungarian_match_12 = pd.Series(index=unit1_ids, dtype=unit2_ids.dtype)
    hungarian_match_12[:] = -1
    hungarian_match_21 = pd.Series(index=unit2_ids, dtype=unit1_ids.dtype)
    hungarian_match_21[:] = -1

    for i1, i2 in zip(inds1, inds2):
        u1 = unit1_ids[i1]
        u2 = unit2_ids[i2]
        if agreement_scores.at[u1, u2] >= min_score:
            hungarian_match_12[u1] = u2
            hungarian_match_21[u2] = u1

    return hungarian_match_12, hungarian_match_21


def do_score_labels(sorting1, sorting2, delta_frames, unit_map12, label_misclassification=False):
    """
    Makes the labelling at spike level for each spike train:
      * TP: true positive
      * CL: classification error
      * FN: False negative
      * FP: False positive
      * TOT:
      * TOT_ST1:
      * TOT_ST2:

    Parameters
    ----------
    sorting1 : SortingExtractor instance
        The ground truth sorting
    sorting2 : SortingExtractor instance
        The tested sorting
    delta_frames : int
        Number of frames to consider spikes coincident
    unit_map12 : pd.Series
        Dict of matching from sorting1 to sorting2
    label_misclassification : bool
        If True, misclassification errors are labelled

    Returns
    -------
    labels_st1 : dict of lists of np.array of str
        Contain score labels for units of sorting 1 for each segment
    labels_st2 : dict of lists of np.array of str
        Contain score labels for units of sorting 2 for each segment
    """
    unit1_ids = sorting1.get_unit_ids()
    unit2_ids = sorting2.get_unit_ids()
    labels_st1 = dict()
    labels_st2 = dict()

    # copy spike trains for faster access from extractors with memmapped data
    num_segments = sorting1.get_num_segments()
    sts1 = {u1: [sorting1.get_unit_spike_train(u1, seg_index) for seg_index in range(num_segments)] for u1 in unit1_ids}
    sts2 = {u2: [sorting2.get_unit_spike_train(u2, seg_index) for seg_index in range(num_segments)] for u2 in unit2_ids}

    for u1 in unit1_ids:
        lab_st1 = [np.array(["UNPAIRED"] * len(sts), dtype="<U8") for sts in sts1[u1]]
        labels_st1[u1] = lab_st1
    for u2 in unit2_ids:
        lab_st2 = [np.array(["UNPAIRED"] * len(sts), dtype="<U8") for sts in sts2[u2]]
        labels_st2[u2] = lab_st2

    for seg_index in range(num_segments):
        for u1 in unit1_ids:
            u2 = unit_map12[u1]
            sts = sts1[u1][seg_index]
            if u2 != -1:
                lab_st1 = labels_st1[u1][seg_index]
                lab_st2 = labels_st2[u2][seg_index]
                mapped_st = sorting2.get_unit_spike_train(u2, seg_index)
                times_concat = np.concatenate((sts, mapped_st))
                membership = np.concatenate((np.ones(sts.shape) * 1, np.ones(mapped_st.shape) * 2))
                indices = times_concat.argsort()
                times_concat_sorted = times_concat[indices]
                membership_sorted = membership[indices]
                diffs = times_concat_sorted[1:] - times_concat_sorted[:-1]
                inds = np.where((diffs <= delta_frames) & (membership_sorted[:-1] != membership_sorted[1:]))[0]
                if len(inds) > 0:
                    inds2 = inds[np.where(inds[:-1] + 1 != inds[1:])[0]] + 1
                    inds2 = np.concatenate((inds2, [inds[-1]]))
                    times_matched = times_concat_sorted[inds2]
                    # find and label closest spikes
                    ind_st1 = np.array([np.abs(sts1[u1] - tm).argmin() for tm in times_matched])
                    ind_st2 = np.array([np.abs(mapped_st - tm).argmin() for tm in times_matched])
                    assert len(np.unique(ind_st1)) == len(ind_st1)
                    assert len(np.unique(ind_st2)) == len(ind_st2)
                    lab_st1[ind_st1] = "TP"
                    lab_st2[ind_st2] = "TP"
            else:
                lab_st1 = np.array(["FN"] * len(sts))
                labels_st1[u1][seg_index] = lab_st1

    if label_misclassification:
        for seg_index in range(num_segments):
            for u1 in unit1_ids:
                lab_st1 = labels_st1[u1][seg_index]
                st1 = sts1[u1][seg_index]
                for l_gt, lab in enumerate(lab_st1):
                    if lab == "UNPAIRED":
                        for u2 in unit2_ids:
                            if u2 in unit_map12.values and unit_map12[u1] != -1:
                                lab_st2 = labels_st2[u2][seg_index]
                                n_sp = st1[l_gt]
                                mapped_st = sts2[u2][seg_index]
                                matches = np.abs(mapped_st.astype(int) - n_sp) <= delta_frames
                                if np.sum(matches) > 0:
                                    if "CL" not in lab_st1[l_gt] and "CL" not in lab_st2[np.where(matches)[0][0]]:
                                        lab_st1[l_gt] = "CL_" + str(u1) + "_" + str(u2)
                                        lab_st2[np.where(matches)[0][0]] = "CL_" + str(u2) + "_" + str(u1)

    for seg_index in range(num_segments):
        for u1 in unit1_ids:
            lab_st1 = labels_st1[u1][seg_index]
            lab_st1[lab_st1 == "UNPAIRED"] = "FN"

        for u2 in unit2_ids:
            lab_st2 = labels_st2[u2][seg_index]
            lab_st2[lab_st2 == "UNPAIRED"] = "FP"

    return labels_st1, labels_st2


def compare_spike_trains(spiketrain1, spiketrain2, delta_frames=10):
    """
    Compares 2 spike trains.

    Note:
      * The first spiketrain is supposed to be the ground truth.
      * this implementation do not count a TP when more than one spike
        is present around the same time in spiketrain2.

    Parameters
    ----------
    spiketrain1, spiketrain2 : numpy.array
        Times of spikes for the 2 spike trains.

    Returns
    -------
    lab_st1, lab_st2 : numpy.array
        Label of score for each spike
    """
    lab_st1 = np.array(["UNPAIRED"] * len(spiketrain1))
    lab_st2 = np.array(["UNPAIRED"] * len(spiketrain2))

    # from gtst: TP, TPO, TPSO, FN, FNO, FNSO
    for sp_i, n_sp in enumerate(spiketrain1):
        matches = np.abs(spiketrain2.astype(int) - n_sp) <= delta_frames // 2
        if np.sum(matches) > 0:
            if lab_st1[sp_i] != "TP" and lab_st2[np.where(matches)[0][0]] != "TP":
                lab_st1[sp_i] = "TP"
                lab_st2[np.where(matches)[0][0]] = "TP"

    for l_gt, lab in enumerate(lab_st1):
        if lab == "UNPAIRED":
            lab_st1[l_gt] = "FN"

    for l_gt, lab in enumerate(lab_st2):
        if lab == "UNPAIRED":
            lab_st2[l_gt] = "FP"

    return lab_st1, lab_st2


def do_confusion_matrix(event_counts1, event_counts2, match_12, match_event_count):
    """
    Computes the confusion matrix between one ground truth sorting
    and another sorting.

    Parameters
    ----------
    event_counts1 : pd.Series
        Number of event per units 1
    event_counts2 : pd.Series
        Number of event per units 2
    match_12 : pd.Series
        Series of matching from sorting1 to sorting2.
        Can be the hungarian or best match.
    match_event_count : pd.DataFrame
        The match count matrix given by make_match_count_matrix

    Returns
    -------
    confusion_matrix : pd.DataFrame
        The confusion matrix
        index are units1 reordered
        columns are units2 redordered
    """
    unit1_ids = np.array(match_event_count.index)
    unit2_ids = np.array(match_event_count.columns)
    N1 = len(unit1_ids)
    N2 = len(unit2_ids)

    matched_units1 = match_12[match_12 != -1].index
    matched_units2 = match_12[match_12 != -1].values

    unmatched_units1 = match_12[match_12 == -1].index
    unmatched_units2 = unit2_ids[~np.isin(unit2_ids, matched_units2)]

    ordered_units1 = np.hstack([matched_units1, unmatched_units1])
    ordered_units2 = np.hstack([matched_units2, unmatched_units2])

    import pandas as pd

    conf_matrix = pd.DataFrame(
        np.zeros((N1 + 1, N2 + 1), dtype=int),
        index=list(ordered_units1) + ["FP"],
        columns=list(ordered_units2) + ["FN"],
    )

    for u1 in matched_units1:
        u2 = match_12[u1]
        num_match = match_event_count.at[u1, u2]
        conf_matrix.at[u1, u2] = num_match
        conf_matrix.at[u1, "FN"] = event_counts1.at[u1] - num_match
        conf_matrix.at["FP", u2] = event_counts2.at[u2] - num_match

    for u1 in unmatched_units1:
        conf_matrix.at[u1, "FN"] = event_counts1.at[u1]

    for u2 in unmatched_units2:
        conf_matrix.at["FP", u2] = event_counts2.at[u2]

    return conf_matrix


def do_count_score(event_counts1, event_counts2, match_12, match_event_count):
    """
    For each ground truth units count how many:
    "tp", "fn", "cl", "fp", "num_gt", "num_tested", "tested_id"

    Parameters
    ----------
    event_counts1 : pd.Series
        Number of event per units 1
    event_counts2 : pd.Series
        Number of event per units 2
    match_12 : pd.Series
        Series of matching from sorting1 to sorting2.
        Can be the hungarian or best match.
    match_event_count : pd.DataFrame
        The match count matrix given by make_match_count_matrix

    Returns
    -------
    count_score : pd.DataFrame
        A table with one line per GT units and columns
        are tp/fn/fp/...
    """

    unit1_ids = event_counts1.index

    columns = ["tp", "fn", "fp", "num_gt", "num_tested", "tested_id"]

    import pandas as pd

    count_score = pd.DataFrame(index=unit1_ids, columns=columns)
    count_score.index.name = "gt_unit_id"
    for i1, u1 in enumerate(unit1_ids):
        u2 = match_12[u1]
        count_score.at[u1, "tested_id"] = u2
        if u2 == -1:
            count_score.at[u1, "num_tested"] = 0
            count_score.at[u1, "tp"] = 0
            count_score.at[u1, "fp"] = 0
            count_score.at[u1, "fn"] = event_counts1.at[u1]
            count_score.at[u1, "num_gt"] = event_counts1.at[u1]
        else:
            num_match = match_event_count.at[u1, u2]
            count_score.at[u1, "tp"] = num_match
            count_score.at[u1, "fn"] = event_counts1.at[u1] - num_match
            count_score.at[u1, "fp"] = event_counts2.at[u2] - num_match

            count_score.at[u1, "num_gt"] = event_counts1.at[u1]
            count_score.at[u1, "num_tested"] = event_counts2.at[u2]

    return count_score


_perf_keys = ["accuracy", "recall", "precision", "false_discovery_rate", "miss_rate"]


def compute_performance(count_score):
    """
    This compute perf formula.
    this trick here is that it works both on pd.Series and pd.Dataframe
    line by line.
    This it is internally used by perf by psiketrain and poll_with_sum.

    https://en.wikipedia.org/wiki/Sensitivity_and_specificity

    Note :
      * we don't have TN because it do not make sens here.
      * "accuracy" = "tp_rate" because TN=0
      * "recall" = "sensitivity"
    """
    import pandas as pd

    perf = pd.DataFrame(index=count_score.index, columns=_perf_keys)
    perf.index.name = "gt_unit_id"
    perf[:] = 0

    # make it robust when num_gt is 0
    keep = (count_score["num_gt"] > 0) & (count_score["tp"] > 0)

    c = count_score.loc[keep]
    tp, fn, fp, num_gt = c["tp"], c["fn"], c["fp"], c["num_gt"]

    perf.loc[keep, "accuracy"] = tp / (tp + fn + fp)
    perf.loc[keep, "recall"] = tp / (tp + fn)
    perf.loc[keep, "precision"] = tp / (tp + fp)
    perf.loc[keep, "false_discovery_rate"] = fp / (tp + fp)
    perf.loc[keep, "miss_rate"] = fn / num_gt

    return perf


def make_matching_events(times1, times2, delta):
    """
    Similar to count_matching_events but get index instead of counting.
    Used for collision detection

    Parameters
    ----------
    times1 : list
        List of spike train 1 frames
    times2 : list
        List of spike train 2 frames
    delta : int
        Number of frames for considering matching events

    Returns
    -------
    matching_event : numpy array dtype = ["index1", "index2", "delta"]
        1d of collision
    """
    times_concat = np.concatenate((times1, times2))
    membership = np.concatenate((np.ones(times1.shape) * 1, np.ones(times2.shape) * 2))
    spike_idx = np.concatenate((np.arange(times1.size, dtype="int64"), np.arange(times2.size, dtype="int64")))
    indices = times_concat.argsort()

    times_concat_sorted = times_concat[indices]
    membership_sorted = membership[indices]
    spike_index_sorted = spike_idx[indices]

    (inds,) = np.nonzero((np.diff(times_concat_sorted) <= delta) & (np.diff(membership_sorted) != 0))

    dtype = [("index1", "int64"), ("index2", "int64"), ("delta_frame", "int64")]

    if len(inds) == 0:
        return np.array([], dtype=dtype)

    matching_event = np.zeros(inds.size, dtype=dtype)

    mask1 = membership_sorted[inds] == 1
    inds1 = inds[mask1]
    n1 = np.sum(mask1)
    matching_event[:n1]["index1"] = spike_index_sorted[inds1]
    matching_event[:n1]["index2"] = spike_index_sorted[inds1 + 1]
    matching_event[:n1]["delta_frame"] = times_concat_sorted[inds1 + 1] - times_concat_sorted[inds1]

    mask2 = membership_sorted[inds] == 2
    inds2 = inds[mask2]
    n2 = np.sum(mask2)
    matching_event[n1:]["index1"] = spike_index_sorted[inds2 + 1]
    matching_event[n1:]["index2"] = spike_index_sorted[inds2]
    matching_event[n1:]["delta_frame"] = times_concat_sorted[inds2] - times_concat_sorted[inds2 + 1]

    order = np.argsort(matching_event["index1"])
    matching_event = matching_event[order]

    return matching_event


def make_collision_events(sorting, delta):
    """
    Similar to count_matching_events but get index instead of counting.
    Used for collision detection

    Parameters
    ----------
    sorting : SortingExtractor
        The sorting extractor object for counting collision events
    delta : int
        Number of frames for considering collision events

    Returns
    -------
    collision_events : numpy array
            dtype =  [('index1', 'int64'), ('unit_id1', 'int64'),
                      ('index2', 'int64'), ('unit_id2', 'int64'),
                      ('delta', 'int64')]
        1d of all collision
    """
    unit_ids = np.array(sorting.get_unit_ids())
    dtype = [
        ("index1", "int64"),
        ("unit_id1", unit_ids.dtype),
        ("index2", "int64"),
        ("unit_id2", unit_ids.dtype),
        ("delta_frame", "int64"),
    ]

    collision_events = []
    for i, u1 in enumerate(unit_ids):
        times1 = sorting.get_unit_spike_train(u1)

        for u2 in unit_ids[i + 1 :]:
            times2 = sorting.get_unit_spike_train(u2)

            matching_event = make_matching_events(times1, times2, delta)
            ce = np.zeros(matching_event.size, dtype=dtype)
            ce["index1"] = matching_event["index1"]
            ce["unit_id1"] = u1
            ce["index2"] = matching_event["index2"]
            ce["unit_id2"] = u2
            ce["delta_frame"] = matching_event["delta_frame"]

            collision_events.append(ce)

    if len(collision_events) > 0:
        collision_events = np.concatenate(collision_events)
    else:
        collision_events = np.zeros(0, dtype=dtype)

    return collision_events


def get_compute_dot_product_function():
    """
    This function is to avoid the bare try-except pattern when importing the compute_dot_product function
    which uses numba. I tested using the numba dispatcher programatically to avoids this
    but the performance improvements were lost. Think you can do better? Don't forget to measure performance against
    the current implementation!
    TODO: unify numba decorator across all modules
    """

    if hasattr(get_compute_dot_product_function, "_cached_function"):
        return get_compute_dot_product_function._cached_function

    import numba

    @numba.jit(nopython=True, nogil=True)
    def compute_dot_product(
        spike_frames1,
        spike_frames2,
        unit_indices1,
        unit_indices2,
        num_units1,
        num_units2,
        delta_frames,
    ):
        """
        Computes the dot product between two spike trains.
        More precisely the dot product induced by the L2 norm in the Hilbert space of the spikes viewed as a box-car
        functions with width delta frames.

        The dot product gives a measure of the similarity between two spike trains. Each match is weighted by the
        delta_frames - abs(frame1 - frame2) where frame1 and frame2 are the frames of the matching spikes.

        Note that the maximum weight of a match is delta_frames. This happens when the two spikes are exactly
        delta_frames apart. The minimum weight is 0 which happens when the two spikes are more than delta_frames appart.

        Note the function assumes that the spike frames are sorted in ascending order.

        Parameters
        ----------
        spike_frames1 : ndarray
            An array of integer frame numbers corresponding to spike times for the first train. Must be in ascending order.
        spike_frames2 : ndarray
            An array of integer frame numbers corresponding to spike times for the second train. Must be in ascending order.
        unit_indices1 : ndarray
            An array of integers where `unit_indices1[i]` gives the unit index associated with the spike at `spike_frames1[i]`.
        unit_indices2 : ndarray
            An array of integers where `unit_indices2[i]` gives the unit index associated with the spike at `spike_frames2[i]`.
        num_units1 : int
            The total count of unique units in the first spike train.
        num_units2 : int
            The total count of unique units in the second spike train.
        delta_frames : int
            The inclusive upper limit on the frame difference for which two spikes are considered matching. That is
            if `abs(spike_frames1[i] - spike_frames2[j]) <= delta_frames` then the spikes at `spike_frames1[i]`
            and `spike_frames2[j]` are considered matching.
        Returns
        -------
        dot_product : ndarray
            A 2D numpy array of shape `(num_units1, num_units2)`. Each element `[i, j]` represents
            the dot product between unit `i` from `spike_frames1` and unit `j` from `spike_frames2`.

        Notes
        -----
        This algorithm follows the same logic as the one used in `compute_matching_matrix` but instead of counting
        the number of matches, it computes the dot product between the two spike trains by weighting each match
        by the delta_frames - abs(frame1 - frame2) where frame1 and frame2 are the frames of the matching spikes.
        """

        dot_product = np.zeros((num_units1, num_units2), dtype=np.uint64)

        num_spike_frames1 = len(spike_frames1)
        num_spike_frames2 = len(spike_frames2)

        # Keeps track of which frame in the second spike train should be used as a search start for matches
        second_train_search_start = 0
        for index1 in range(num_spike_frames1):
            frame1 = spike_frames1[index1]

            for index2 in range(second_train_search_start, num_spike_frames2):
                frame2 = spike_frames2[index2]
                if frame2 < frame1 - delta_frames:
                    # Frame2 too early, increase the second_train_search_start
                    second_train_search_start += 1
                    continue
                elif frame2 > frame1 + delta_frames:
                    # No matches ahead, stop search in train2 and look for matches for the next spike in train1
                    break
                else:
                    # match
                    unit_index1, unit_index2 = unit_indices1[index1], unit_indices2[index2]

                    weighted_match = delta_frames - abs(frame1 - frame2)
                    dot_product[unit_index1, unit_index2] += weighted_match

        return dot_product

    # Cache the compiled function
    get_compute_dot_product_function._cached_function = compute_dot_product

    return compute_dot_product


def get_compute_square_norm_function():
    if hasattr(get_compute_square_norm_function, "_cached_function"):
        return get_compute_square_norm_function._cached_function

    import numba

    @numba.jit(nopython=True, nogil=True)
    def compute_square_norm(sample_frames, unit_indices, num_units, delta_frames):
        """
        Computes the squared norm of spike train from a given sorting.
        More precisely the squared norm induced by the L2 norm in the Hilbert space of the spikes
        viewed as a box-car functions with width delta frames.

        When all the units are farther than delta_frames from each other, then the squared norm is just the
        number of spikes for a given unit multiplied by delta frames.
        Otherwise, the squared norm includes a component that is the weighted sum of `self-matches` between spikes
        from the same unit.

        Note the function assumes that the spike frames are sorted in ascending order.

        Parameters
        ----------
        sample_frames : ndarray
            An array of integer frame numbers corresponding to spike times. Must be in ascending order.
        unit_indices : ndarray
            An array of integers where each element gives the unit index associated with the corresponding spike in sample_frames.
        num_units : int
            The number of units in the sorting.
        delta_frames : int
            The inclusive upper limit on the frame difference for which two spikes are considered matching.

        Returns
        -------
        norm_vector : ndarray
            A 1D numpy array where each element represents the squared norm of a unit in the spike sorting data.
        """
        norm_vector = np.zeros(num_units, dtype=np.uint64)

        num_samples = len(sample_frames)
        for index1 in range(num_samples):
            frame1 = sample_frames[index1]
            unit_index1 = unit_indices[index1]

            # Perfect match with itself
            norm_vector[unit_index1] += delta_frames

            # Only look ahead
            for index2 in range(index1 + 1, num_samples):
                frame2 = sample_frames[index2]
                unit_index2 = unit_indices[index2]

                # Only compare spikes from the same unit
                if unit_index1 != unit_index2:
                    continue

                distance = frame2 - frame1  # Is always positive as we only look ahead
                if distance <= delta_frames:
                    weighted_match = delta_frames - distance
                    # Count one match from frame1 to frame2 and one from frame2 to frame1
                    norm_vector[unit_index1] += 2 * weighted_match
                else:
                    break

        return norm_vector

    # Cache the compiled function
    get_compute_square_norm_function._cached_function = compute_square_norm

    return compute_square_norm


def _compute_spike_vector_squared_norm(
    spike_vector_per_segment: list[np.ndarray],
    num_units: int,
    delta_frames: int,
) -> np.ndarray:
    """
    Computes the squared norm of spike vectors for each unit across multiple segments.

    This function calculates the squared norm for each unit in the provided spike vectors,
    summing across different segments.

    The norm is defined in the context of spike trains considered as box-car functions with
    a specified width (delta_frames). The squared norm represents the integral of the squared spike train
    when viewed as such a function.

    The squared norm comprises two components:

    ||x||^2 = num_spikes * delta_frames + self_match_component

    1. A sum of the number of spikes for a given unit multiplied by delta_frames, representing the total 'active'
    duration of the spike train.
    2. A weighted sum of 'self-matches' within spikes from the same unit, where each match's weight depends on
    the proximity of the spikes.

    If no two spikes in a train are closer than delta_frames apart, the squared norm simplifies to the number of
    spikes multiplied by delta_frames: ||x||^2 = delta_frames * num_spikes.


    Parameters
    ----------
    spike_vector_per_segment : list of np.ndarray
        A list containing spike vectors for each segment. Each spike vector is a structured numpy array with fields 'sample_index' and 'unit_index'.
    num_units : int
        The total number of units represented in the spike vectors.
    delta_frames : int
        The width of the box-car function, used in defining the norm.

    Returns
    -------
    np.ndarray
        A 1D numpy array of length `num_units`, where each entry represents the squared norm of the corresponding unit across all segments.

    """
    compute_squared_norm = get_compute_square_norm_function()

    squared_norm = np.zeros(num_units, dtype=np.uint64)

    # Note that the squared norms are integrals and can be added over segments
    for spike_vector in spike_vector_per_segment:
        sample_frames = spike_vector["sample_index"]
        unit_indices = spike_vector["unit_index"]
        squared_norm += compute_squared_norm(
            sample_frames=sample_frames,
            unit_indices=unit_indices,
            num_units=num_units,
            delta_frames=delta_frames,
        )

    return squared_norm


def _compute_spike_vector_dot_product(
    spike_vector_per_segment1: list[np.ndarray],  # TODO Add a propert type to spike vector that we can reference
    spike_vector_per_segment2: list[np.ndarray],
    num_units1: int,
    num_units2: int,
    delta_frames: int,
) -> np.ndarray:
    """
    This function calculates the dot product for each pair of units between two sets of spike trains,
    summing the results across different segments.

    The dot product gives a measure of the similarity between two spike trains. The dot product here is induced by the
    L2 norm in the Hilbert space of the spikes viewed as a box-car functions with width delta frames. Each match is
    weighted by the delta_frames - abs(frame1 - frame2) where frame1 and frame2 are the frames of the matching spikes.

    Note that the maximum weight of a match is delta_frames. This happens when the two spikes are exactly
    delta_frames apart. The minimum weight is 0 which happens when the two spikes are more than delta_frames appart.


    Parameters
    ----------
    spike_vector_per_segment1 : list of ndarray
        A list of spike vectors for each segment of the first spike_vector.
    spike_vector_per_segment2 : list of ndarray
        A list of spike vectors for each segment of the second spike_vector.
    num_units1 : int
        The number of units in the first spike_vectors.
    num_units2 : int
        The number of units in the second spike_vectors.
    delta_frames : int
        The frame width to consider for the dot product calculation.

    Returns
    -------
    dot_product_matrix : ndarray
        A matrix containing the dot product for each pair of units between the two spike_vectors.
    """
    dot_product_matrix = np.zeros((num_units1, num_units2), dtype=np.uint64)

    compute_dot_product = get_compute_dot_product_function()

    # Note that the dot products can be added over segments as they are integrals
    for spike_vector1, spike_vector2 in zip(spike_vector_per_segment1, spike_vector_per_segment2):
        sample_frames1 = spike_vector1["sample_index"]
        sample_frames2 = spike_vector2["sample_index"]

        unit_indices1 = spike_vector1["unit_index"]
        unit_indices2 = spike_vector2["unit_index"]

        dot_product_matrix += compute_dot_product(
            spike_frames1=sample_frames1,
            spike_frames2=sample_frames2,
            unit_indices1=unit_indices1,
            unit_indices2=unit_indices2,
            num_units1=num_units1,
            num_units2=num_units2,
            delta_frames=delta_frames,
        )

    return dot_product_matrix


def compute_distance_matrix(sorting1: BaseSorting, sorting2: BaseSorting, delta_frames: int) -> np.ndarray:
    """
    Computes a distance matrix between two sorting objects

    This function calculates the L2 distance matrix between the spike train corresponding to units of
    of the sorting extractors.

    Each spike is considered as a box-car function with width delta_frames. The distance between two units is the
    L2 distance between the two spike trains viewed as box-car functions. The distance then can be interpreted as
    the integral of the squared difference between the two spike trains.

    Parameters
    ----------
    sorting1 : BaseSorting
        The first spike train set to compare.
    sorting2 : BaseSorting
        The second spike train set to compare.
    delta_frames : int
        The frame width to consider in distance calculations.

    Returns
    -------
    distance_matrix : (num_units1, num_units2) ndarray (float)
        A matrix representing the pairwise L2 distances between units of sorting objects.
    """
    num_units1 = sorting1.get_num_units()
    num_units2 = sorting2.get_num_units()

    spike_vector_per_segment1 = sorting1.to_spike_vector(concatenated=False)
    spike_vector_per_segment2 = sorting2.to_spike_vector(concatenated=False)

    num_segments_sorting1 = sorting1.get_num_segments()
    num_segments_sorting2 = sorting2.get_num_segments()
    assert (
        num_segments_sorting1 == num_segments_sorting2
    ), "make_match_count_matrix : sorting1 and sorting2 must have the same number of segments"

    squared_norm_1_vector = _compute_spike_vector_squared_norm(spike_vector_per_segment1, num_units1, delta_frames)
    squared_norm_2_vector = _compute_spike_vector_squared_norm(spike_vector_per_segment2, num_units2, delta_frames)

    dot_product_matrix = _compute_spike_vector_dot_product(
        spike_vector_per_segment1=spike_vector_per_segment1,
        spike_vector_per_segment2=spike_vector_per_segment2,
        num_units1=num_units1,
        num_units2=num_units2,
        delta_frames=delta_frames,
    )

    squared_distance_matrix = (
        squared_norm_1_vector[:, np.newaxis] + squared_norm_2_vector[np.newaxis, :] - 2 * dot_product_matrix
    )

    distance_metrix = np.sqrt(squared_distance_matrix)

    return distance_metrix


def calculate_generalized_comparison_metrics(
    sorting1: BaseSorting, sorting2: BaseSorting, delta_frames: int
) -> dict[np.ndarray]:
    """
    Calculates generalized metrics between two sorting objects.

    This function computes several metrics, including generalized accuracy, recall, precision, and cosine similarity
    between the spike trains of two sorting objects. The calculations are based on the dot product and squared norms
    of the spike vectors, where spikes are viewed as box-car functions with a width of delta_frames.

    The generalized accuracy is a measure of the overall match between two sets of spike trains. Generalized recall
    and precision are useful in scenarios where one of the sortings is considered as ground truth, and the other is
    being evaluated against it. Cosine similarity gives a normalized measure of similarity between two spike trains.

    Parameters
    ----------
    sorting1 : BaseSorting
        The first set of spike trains, can be considered as the ground truth in recall calculation.
    sorting2 : BaseSorting
        The second set of spike trains, typically the set being evaluated.
    delta_frames : int
        The width of the box-car function, used in defining the spike train representation.

    Returns
    -------
    dict of np.ndarray
        A dictionary containing the computed metrics:
        - 'accuracy': Generalized accuracy between the two sets of spike trains.
        - 'recall': Generalized recall, assuming sorting1 as ground truth.
        - 'precision': Generalized precision, evaluating sorting2 against sorting1.
        - 'cosine_similarity': Cosine similarity between the spike trains of sorting1 and sorting2.

    Notes
    -----
    - The metrics are calculated based on the dot product and squared norms of the spike trains, which are represented
        as box-car functions.
    - The function assumes that both sorting objects have the same number of segments.
    """
    num_units1 = sorting1.get_num_units()
    num_units2 = sorting2.get_num_units()

    spike_vector1_segments = sorting1.to_spike_vector(concatenated=False)
    spike_vector2_segments = sorting2.to_spike_vector(concatenated=False)

    num_segments_sorting1 = sorting1.get_num_segments()
    num_segments_sorting2 = sorting2.get_num_segments()
    assert (
        num_segments_sorting1 == num_segments_sorting2
    ), "make_match_count_matrix : sorting1 and sorting2 must have the same number of segments"

    squared_norm1 = _compute_spike_vector_squared_norm(spike_vector1_segments, num_units2, delta_frames)
    squared_norm2 = _compute_spike_vector_squared_norm(spike_vector2_segments, num_units2, delta_frames)

    dot_product = _compute_spike_vector_dot_product(
        spike_vector1_segments,
        spike_vector2_segments,
        num_units1,
        num_units2,
        delta_frames,
    )

    generalized_accuracy = dot_product / (squared_norm1 + squared_norm2 - dot_product)
    cosine_similarity = dot_product / np.sqrt(squared_norm1 * squared_norm2)

    generalized_recall = dot_product / squared_norm1  # Assumes sorting1 is the ground truth
    generalized_precision = dot_product / squared_norm2  # Assumes sorting2 is the sorting that is being evaluated

    # TODO: Maybe distance should be here? who wants a distance by itself?

    metrics = dict(
        accuracy=generalized_accuracy,
        recall=generalized_recall,
        precision=generalized_precision,
        cosine_similarity=cosine_similarity,
    )
    return metrics<|MERGE_RESOLUTION|>--- conflicted
+++ resolved
@@ -1,12 +1,10 @@
 """
 Some functions internally use by SortingComparison.
 """
-<<<<<<< HEAD
+from __future__ import annotations
+
 from spikeinterface.core.basesorting import BaseSorting
-=======
-
-from __future__ import annotations
->>>>>>> 298e57aa
+
 import numpy as np
 
 
