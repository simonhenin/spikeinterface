from pathlib import Path
import shutil
import os
import json
import pickle

import numpy as np

from spikeinterface.core import load_extractor, extract_waveforms, load_waveforms
from spikeinterface.core.core_tools import SIJsonEncoder

from spikeinterface.sorters import run_sorter_jobs, read_sorter_folder

from spikeinterface import WaveformExtractor
from spikeinterface.qualitymetrics import compute_quality_metrics

from .paircomparisons import compare_sorter_to_ground_truth, GroundTruthComparison


# TODO later : save comparison in folders when comparison object will be able to serialize


# This is to separate names when the key are tuples when saving folders
_key_separator = " ## "


class GroundTruthStudy:
    """
    This class is an helper function to run any comparison on several "cases" for many ground-truth dataset.

    "cases" refer to:
      * several sorters for comparisons
      * same sorter with differents parameters
      * any combination of these (and more)

    For increased flexibility, cases keys can be a tuple so that we can vary complexity along several
    "levels" or "axis" (paremeters or sorters).
    In this case, the result dataframes will have `MultiIndex` to handle the different levels.

    A ground-truth dataset is made of a `Recording` and a `Sorting` object. For example, it can be a simulated dataset with MEArec or internally generated (see
    :py:fun:`~spikeinterface.core.generate.generate_ground_truth_recording()`).

    This GroundTruthStudy have been refactor in version 0.100 to be more flexible than previous versions.
    Note that the underlying folder structure is not backward compatible!
    """

    def __init__(self, study_folder):
        self.folder = Path(study_folder)

        self.datasets = {}
        self.cases = {}
        self.sortings = {}
        self.comparisons = {}

        self.scan_folder()

    @classmethod
    def create(cls, study_folder, datasets={}, cases={}, levels=None):
        # check that cases keys are homogeneous
        key0 = list(cases.keys())[0]
        if isinstance(key0, str):
            assert all(isinstance(key, str) for key in cases.keys()), "Keys for cases are not homogeneous"
            if levels is None:
                levels = "level0"
            else:
                assert isinstance(levels, str)
        elif isinstance(key0, tuple):
            assert all(isinstance(key, tuple) for key in cases.keys()), "Keys for cases are not homogeneous"
            num_levels = len(key0)
            assert all(
                len(key) == num_levels for key in cases.keys()
            ), "Keys for cases are not homogeneous, tuple negth differ"
            if levels is None:
                levels = [f"level{i}" for i in range(num_levels)]
            else:
                levels = list(levels)
                assert len(levels) == num_levels
        else:
            raise ValueError("Keys for cases must str or tuple")

        study_folder = Path(study_folder)
        study_folder.mkdir(exist_ok=False, parents=True)

        (study_folder / "datasets").mkdir()
        (study_folder / "datasets" / "recordings").mkdir()
        (study_folder / "datasets" / "gt_sortings").mkdir()
        (study_folder / "sorters").mkdir()
        (study_folder / "sortings").mkdir()
        (study_folder / "sortings" / "run_logs").mkdir()
        (study_folder / "metrics").mkdir()

        for key, (rec, gt_sorting) in datasets.items():
            assert "/" not in key, "'/' cannot be in the key name!"
            assert "\\" not in key, "'\\' cannot be in the key name!"

            # recordings are pickled
            rec.dump_to_pickle(study_folder / f"datasets/recordings/{key}.pickle")

            # sortings are pickled + saved as NumpyFolderSorting
            gt_sorting.dump_to_pickle(study_folder / f"datasets/gt_sortings/{key}.pickle")
            gt_sorting.save(format="numpy_folder", folder=study_folder / f"datasets/gt_sortings/{key}")

        info = {}
        info["levels"] = levels
        (study_folder / "info.json").write_text(json.dumps(info, indent=4), encoding="utf8")

        # cases is dumped to a pickle file, json is not possible because of the tuple key
        (study_folder / "cases.pickle").write_bytes(pickle.dumps(cases))

        return cls(study_folder)

    def scan_folder(self):
        if not (self.folder / "datasets").exists():
            raise ValueError(f"This is folder is not a GroundTruthStudy : {self.folder.absolute()}")

        with open(self.folder / "info.json", "r") as f:
            self.info = json.load(f)

        self.levels = self.info["levels"]

        for rec_file in (self.folder / "datasets" / "recordings").glob("*.pickle"):
            key = rec_file.stem
            rec = load_extractor(rec_file)
            gt_sorting = load_extractor(self.folder / f"datasets" / "gt_sortings" / key)
            self.datasets[key] = (rec, gt_sorting)

        with open(self.folder / "cases.pickle", "rb") as f:
            self.cases = pickle.load(f)

        self.comparisons = {k: None for k in self.cases}

        self.sortings = {}
        for key in self.cases:
            sorting_folder = self.folder / "sortings" / self.key_to_str(key)
            if sorting_folder.exists():
                sorting = load_extractor(sorting_folder)
            else:
                sorting = None
            self.sortings[key] = sorting

    def __repr__(self):
        t = f"{self.__class__.__name__} {self.folder.stem} \n"
        t += f"  datasets: {len(self.datasets)} {list(self.datasets.keys())}\n"
        t += f"  cases: {len(self.cases)} {list(self.cases.keys())}\n"
        num_computed = sum([1 for sorting in self.sortings.values() if sorting is not None])
        t += f"  computed: {num_computed}\n"

        return t

    def key_to_str(self, key):
        if isinstance(key, str):
            return key
        elif isinstance(key, tuple):
            return _key_separator.join(key)
        else:
            raise ValueError("Keys for cases must str or tuple")

    def run_sorters(self, case_keys=None, engine="loop", engine_kwargs={}, keep=True, verbose=False):
        if case_keys is None:
            case_keys = self.cases.keys()

        job_list = []
        for key in case_keys:
            sorting_folder = self.folder / "sortings" / self.key_to_str(key)
            sorting_exists = sorting_folder.exists()

            sorter_folder = self.folder / "sorters" / self.key_to_str(key)
            sorter_folder_exists = sorting_folder.exists()

            if keep:
                if sorting_exists:
                    continue
                if sorter_folder_exists:
                    # the sorter folder exists but havent been copied to sortings folder
                    sorting = read_sorter_folder(sorter_folder, raise_error=False)
                    if sorting is not None:
                        # save and skip
                        self.copy_sortings(case_keys=[key])
                        continue

            if sorting_exists:
                # delete older sorting + log before running sorters
<<<<<<< HEAD
                shutil.rmtree(sorter_folder)
=======
                shutil.rmtree(sorting_folder)
>>>>>>> cb16ff8c
                log_file = self.folder / "sortings" / "run_logs" / f"{self.key_to_str(key)}.json"
                if log_file.exists():
                    log_file.unlink()

            params = self.cases[key]["run_sorter_params"].copy()
            # this ensure that sorter_name is given
            recording, _ = self.datasets[self.cases[key]["dataset"]]
            sorter_name = params.pop("sorter_name")
            job = dict(
                sorter_name=sorter_name,
                recording=recording,
                output_folder=sorter_folder,
            )
            job.update(params)
            # the verbose is overwritten and global to all run_sorters
            job["verbose"] = verbose
            job["with_output"] = False
            job_list.append(job)

        run_sorter_jobs(job_list, engine=engine, engine_kwargs=engine_kwargs, return_output=False)

        # TODO later create a list in laucher for engine blocking and non-blocking
        if engine not in ("slurm",):
            self.copy_sortings(case_keys)

    def copy_sortings(self, case_keys=None, force=True):
        if case_keys is None:
            case_keys = self.cases.keys()

        for key in case_keys:
            sorting_folder = self.folder / "sortings" / self.key_to_str(key)
            sorter_folder = self.folder / "sorters" / self.key_to_str(key)
            log_file = self.folder / "sortings" / "run_logs" / f"{self.key_to_str(key)}.json"

            if (sorter_folder / "spikeinterface_log.json").exists():
                sorting = read_sorter_folder(
                    sorter_folder, raise_error=False, register_recording=False, sorting_info=False
                )
            else:
                sorting = None

            if sorting is not None:
                if sorting_folder.exists():
                    if force:
                        # delete folder + log
                        shutil.rmtree(sorting_folder)
                        if log_file.exists():
                            log_file.unlink()
                    else:
                        continue

                sorting = sorting.save(format="numpy_folder", folder=sorting_folder)
                self.sortings[key] = sorting

                # copy logs
                shutil.copyfile(sorter_folder / "spikeinterface_log.json", log_file)

    def run_comparisons(self, case_keys=None, comparison_class=GroundTruthComparison, **kwargs):
        if case_keys is None:
            case_keys = self.cases.keys()

        for key in case_keys:
            dataset_key = self.cases[key]["dataset"]
            _, gt_sorting = self.datasets[dataset_key]
            sorting = self.sortings[key]
            if sorting is None:
                self.comparisons[key] = None
                continue
            comp = comparison_class(gt_sorting, sorting, **kwargs)
            self.comparisons[key] = comp

    def get_run_times(self, case_keys=None):
        import pandas as pd

        if case_keys is None:
            case_keys = self.cases.keys()

        log_folder = self.folder / "sortings" / "run_logs"

        run_times = {}
        for key in case_keys:
            log_file = log_folder / f"{self.key_to_str(key)}.json"
            with open(log_file, mode="r") as logfile:
                log = json.load(logfile)
                run_time = log.get("run_time", None)
            run_times[key] = run_time

        return pd.Series(run_times, name="run_time")

    def extract_waveforms_gt(self, case_keys=None, **extract_kwargs):
        if case_keys is None:
            case_keys = self.cases.keys()

        base_folder = self.folder / "waveforms"
        base_folder.mkdir(exist_ok=True)

        dataset_keys = [self.cases[key]["dataset"] for key in case_keys]
        dataset_keys = set(dataset_keys)
        for dataset_key in dataset_keys:
            # the waveforms depend on the dataset key
            wf_folder = base_folder / self.key_to_str(dataset_key)
            recording, gt_sorting = self.datasets[dataset_key]
            we = extract_waveforms(recording, gt_sorting, folder=wf_folder)

    def get_waveform_extractor(self, key):
        # some recording are not dumpable to json and the waveforms extactor need it!
        # so we load it with and put after
        # this should be fixed in PR 2027 so remove this after

        dataset_key = self.cases[key]["dataset"]
        wf_folder = self.folder / "waveforms" / self.key_to_str(dataset_key)
        we = load_waveforms(wf_folder, with_recording=False)
        recording, _ = self.datasets[dataset_key]
        we.set_recording(recording)
        return we

    def get_templates(self, key, mode="average"):
        we = self.get_waveform_extractor(key)
        templates = we.get_all_templates(mode=mode)
        return templates

    def compute_metrics(self, case_keys=None, metric_names=["snr", "firing_rate"], force=False):
        if case_keys is None:
            case_keys = self.cases.keys()

        done = []
        for key in case_keys:
            dataset_key = self.cases[key]["dataset"]
            if dataset_key in done:
                # some case can share the same waveform extractor
                continue
            done.append(dataset_key)
            filename = self.folder / "metrics" / f"{self.key_to_str(dataset_key)}.csv"
            if filename.exists():
                if force:
                    os.remove(filename)
                else:
                    continue
            we = self.get_waveform_extractor(key)
            metrics = compute_quality_metrics(we, metric_names=metric_names)
            metrics.to_csv(filename, sep="\t", index=True)

    def get_metrics(self, key):
        import pandas as pd

        dataset_key = self.cases[key]["dataset"]

        filename = self.folder / "metrics" / f"{self.key_to_str(dataset_key)}.csv"
        if not filename.exists():
            return
        metrics = pd.read_csv(filename, sep="\t", index_col=0)
        dataset_key = self.cases[key]["dataset"]
        recording, gt_sorting = self.datasets[dataset_key]
        metrics.index = gt_sorting.unit_ids
        return metrics

    def get_units_snr(self, key):
        """ """
        return self.get_metrics(key)["snr"]

    def get_performance_by_unit(self, case_keys=None):
        import pandas as pd

        if case_keys is None:
            case_keys = self.cases.keys()

        perf_by_unit = []
        for key in case_keys:
            comp = self.comparisons.get(key, None)
            assert comp is not None, "You need to do study.run_comparisons() first"

            perf = comp.get_performance(method="by_unit", output="pandas")
            if isinstance(key, str):
                perf[self.levels] = key
            elif isinstance(key, tuple):
                for col, k in zip(self.levels, key):
                    perf[col] = k

            perf = perf.reset_index()
            perf_by_unit.append(perf)

        perf_by_unit = pd.concat(perf_by_unit)
        perf_by_unit = perf_by_unit.set_index(self.levels)
        return perf_by_unit

    def get_count_units(self, case_keys=None, well_detected_score=None, redundant_score=None, overmerged_score=None):
        import pandas as pd

        if case_keys is None:
            case_keys = list(self.cases.keys())

        if isinstance(case_keys[0], str):
            index = pd.Index(case_keys, name=self.levels)
        else:
            index = pd.MultiIndex.from_tuples(case_keys, names=self.levels)

        columns = ["num_gt", "num_sorter", "num_well_detected"]
        comp = self.comparisons[case_keys[0]]
        if comp.exhaustive_gt:
            columns.extend(["num_false_positive", "num_redundant", "num_overmerged", "num_bad"])
        count_units = pd.DataFrame(index=index, columns=columns, dtype=int)

        for key in case_keys:
            comp = self.comparisons.get(key, None)
            assert comp is not None, "You need to do study.run_comparisons() first"

            gt_sorting = comp.sorting1
            sorting = comp.sorting2

            count_units.loc[key, "num_gt"] = len(gt_sorting.get_unit_ids())
            count_units.loc[key, "num_sorter"] = len(sorting.get_unit_ids())
            count_units.loc[key, "num_well_detected"] = comp.count_well_detected_units(well_detected_score)

            if comp.exhaustive_gt:
                count_units.loc[key, "num_redundant"] = comp.count_redundant_units(redundant_score)
                count_units.loc[key, "num_overmerged"] = comp.count_overmerged_units(overmerged_score)
                count_units.loc[key, "num_false_positive"] = comp.count_false_positive_units(redundant_score)
                count_units.loc[key, "num_bad"] = comp.count_bad_units()

        return count_units<|MERGE_RESOLUTION|>--- conflicted
+++ resolved
@@ -180,11 +180,7 @@
 
             if sorting_exists:
                 # delete older sorting + log before running sorters
-<<<<<<< HEAD
-                shutil.rmtree(sorter_folder)
-=======
                 shutil.rmtree(sorting_folder)
->>>>>>> cb16ff8c
                 log_file = self.folder / "sortings" / "run_logs" / f"{self.key_to_str(key)}.json"
                 if log_file.exists():
                     log_file.unlink()
