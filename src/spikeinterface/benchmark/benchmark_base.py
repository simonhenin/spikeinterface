from __future__ import annotations

from pathlib import Path
import shutil
import json
import numpy as np


import time


<<<<<<< HEAD
from spikeinterface.core import SortingAnalyzer, ChannelSparsity
=======
from spikeinterface.core import SortingAnalyzer, NumpySorting
>>>>>>> bef679b5
from spikeinterface.core.job_tools import fix_job_kwargs, split_job_kwargs
from spikeinterface import load, create_sorting_analyzer, load_sorting_analyzer
from spikeinterface.widgets import get_some_colors


import pickle

_key_separator = "_-°°-_"


class BenchmarkStudy:
    """
    Generic study for sorting components.
    This manage a list of Benchmark.
    This manage a dict of "cases" every case is one Benchmark.

    Benchmark is responsible for run() and compute_result()
    BenchmarkStudy is the main API for:
      * running (re-running) some cases
      * save (run + compute_result) in results dict
      * make some plots in inherited classes.


    """

    benchmark_class = None

    def __init__(self, study_folder):
        self.folder = Path(study_folder)
        self.datasets = {}
        self.analyzers = {}
        self.cases = {}
        self.benchmarks = {}
        self.levels = None
        self.colors_by_case = None
        self.colors_by_levels = {}
        self.scan_folder()

    @classmethod
    def create(cls, study_folder, datasets={}, cases={}, levels=None):
        """
        Create a BenchmarkStudy from a dict of datasets and cases.

        Parameters
        ----------
        study_folder : str | Path
            The folder where the study will be saved.
        datasets : dict
            A dict of datasets. The keys are the dataset names and the values are `SortingAnalyzer` objects.
            Values can also be tuples with (recording, gt_sorting), but this is deprecated.
        cases : dict
            A dict of cases. The keys are the cases (str, or tuples) and the values are dictionaries containing:

                * dataset
                * label
                * params
        levels : list | None
            If the keys of the cases are tuples, this is the list of levels names.

        Returns
        -------
        study : BenchmarkStudy
            The created study.
        """
        # check that cases keys are homogeneous
        key0 = list(cases.keys())[0]
        if isinstance(key0, str):
            assert all(isinstance(key, str) for key in cases.keys()), "Keys for cases are not homogeneous"
            if levels is None:
                levels = "level0"
            else:
                assert isinstance(levels, str)
        elif isinstance(key0, tuple):
            assert all(isinstance(key, tuple) for key in cases.keys()), "Keys for cases are not homogeneous"
            num_levels = len(key0)
            assert all(
                len(key) == num_levels for key in cases.keys()
            ), "Keys for cases are not homogeneous, tuple negth differ"
            if levels is None:
                levels = [f"level{i}" for i in range(num_levels)]
            else:
                levels = list(levels)
                assert len(levels) == num_levels
        else:
            raise ValueError("Keys for cases must str or tuple")

        study_folder = Path(study_folder)
        study_folder.mkdir(exist_ok=False, parents=True)

        # (study_folder / "datasets").mkdir()
        # (study_folder / "datasets" / "recordings").mkdir()
        # (study_folder / "datasets" / "gt_sortings").mkdir()
        (study_folder / "run_logs").mkdir()
        # (study_folder / "metrics").mkdir()
        (study_folder / "results").mkdir()
        (study_folder / "sorting_analyzer").mkdir()

        analyzers_path = {}
        # for key, (rec, gt_sorting) in datasets.items():
        for key, data in datasets.items():
            assert "/" not in key, "'/' cannot be in the key name!"
            assert "\\" not in key, "'\\' cannot be in the key name!"

            local_analyzer_folder = study_folder / "sorting_analyzer" / key

            if isinstance(data, tuple):
                # old case : rec + sorting
                rec, gt_sorting = data

<<<<<<< HEAD
                
                if "gt_unit_locations" in gt_sorting.get_property_keys():
                    # if real units locations is present then use it for a better sparsity
                    # then the real max channel is used
                    radius_um = 100.
                    channel_ids = rec.channel_ids
                    unit_ids = gt_sorting.unit_ids
                    gt_unit_locations = gt_sorting.get_property("gt_unit_locations")
                    channel_locations = rec.get_channel_locations()
                    max_channel_indices = np.argmin(np.linalg.norm(gt_unit_locations[:, np.newaxis, :2] - channel_locations[np.newaxis, :], axis=2), axis=1)
                    mask = np.zeros((unit_ids.size, channel_ids.size), dtype="bool")
                    distances = np.linalg.norm(channel_locations[:, np.newaxis] - channel_locations[np.newaxis, :], axis=2)
                    for unit_ind, unit_id in enumerate(unit_ids):
                        chan_ind = max_channel_indices[unit_ind]
                        (chan_inds,) = np.nonzero(distances[chan_ind, :] <= radius_um)
                        mask[unit_ind, chan_inds] = True
                    sparsity = ChannelSparsity(mask, unit_ids, channel_ids)
                    sparse =False
                else:
                    sparse = True
                    sparsity = None

                analyzer = create_sorting_analyzer(
                    gt_sorting, rec, sparse=sparse, sparsity=sparsity, format="binary_folder", folder=local_analyzer_folder
                )
                analyzer.compute("random_spikes")
                analyzer.compute("templates")
                analyzer.compute("noise_levels")
=======
                if gt_sorting is not None:
                    analyzer = create_sorting_analyzer(
                        gt_sorting, rec, sparse=True, format="binary_folder", folder=local_analyzer_folder
                    )
                    analyzer.compute("random_spikes")
                    analyzer.compute("templates")
                    analyzer.compute("noise_levels")
                else:
                    # some study/benchmark has no GT sorting
                    # in that case we still need an analyzer for internal API
                    gt_sorting = NumpySorting.from_samples_and_labels(
                        [np.array([])], [np.array([])], rec.sampling_frequency, unit_ids=None
                    )
                    analyzer = create_sorting_analyzer(
                        gt_sorting, rec, sparse=False, format="binary_folder", folder=local_analyzer_folder
                    )
>>>>>>> bef679b5
            else:
                # new case : analzyer
                assert isinstance(data, SortingAnalyzer)
                analyzer = data
                if data.format == "memory":
                    # then copy a local copy in the folder
                    analyzer = data.save_as(format="binary_folder", folder=local_analyzer_folder)
                else:
                    analyzer = data

            analyzers_path[key] = str(analyzer.folder.resolve())

            # recordings are pickled
            # rec.dump_to_pickle(study_folder / f"datasets/recordings/{key}.pickle")

            # sortings are pickled + saved as NumpyFolderSorting
            # gt_sorting.dump_to_pickle(study_folder / f"datasets/gt_sortings/{key}.pickle")
            # gt_sorting.save(format="numpy_folder", folder=study_folder / f"datasets/gt_sortings/{key}")

        # analyzer path (local or external)
        (study_folder / "analyzers_path.json").write_text(json.dumps(analyzers_path, indent=4), encoding="utf8")

        info = {}
        info["levels"] = levels
        (study_folder / "info.json").write_text(json.dumps(info, indent=4), encoding="utf8")

        # cases is dumped to a pickle file, json is not possible because of the tuple key
        (study_folder / "cases.pickle").write_bytes(pickle.dumps(cases))

        return cls(study_folder)

    def create_benchmark(self, key):
        """
        Create a benchmark for a given key.
        """
        raise NotImplementedError

    def scan_folder(self):
        if not (self.folder / "sorting_analyzer").exists():
            raise ValueError(f"This is folder is not a BenchmarkStudy : {self.folder.absolute()}")

        with open(self.folder / "info.json", "r") as f:
            self.info = json.load(f)

        with open(self.folder / "analyzers_path.json", "r") as f:
            self.analyzers_path = json.load(f)

        self.levels = self.info["levels"]

        for key, folder in self.analyzers_path.items():
            analyzer = load_sorting_analyzer(folder, load_extensions=False)
            self.analyzers[key] = analyzer
            # the sorting is in memory here we take the saved one because comparisons need to pickle it later
            sorting = load(analyzer.folder / "sorting")
            if analyzer.has_recording():
                recording = analyzer.recording
            else:
                recording = None
            self.datasets[key] = recording, sorting

        with open(self.folder / "cases.pickle", "rb") as f:
            self.cases = pickle.load(f)

        self.benchmarks = {}
        for key in self.cases:
            result_folder = self.folder / "results" / self.key_to_str(key)
            if result_folder.exists():
                result = self.benchmark_class.load_folder(result_folder)
                benchmark = self.create_benchmark(key=key)
                benchmark.result.update(result)
                self.benchmarks[key] = benchmark
            else:
                self.benchmarks[key] = None

    def __repr__(self):
        t = f"{self.__class__.__name__} {self.folder.stem} \n"
        t += f"  datasets: {len(self.datasets)} {list(self.datasets.keys())}\n"
        t += f"  cases: {len(self.cases)} {list(self.cases.keys())}\n"
        num_computed = sum([1 for benchmark in self.benchmarks.values() if benchmark is not None])
        t += f"  computed: {num_computed}\n"
        return t

    def key_to_str(self, key):
        if isinstance(key, str):
            return key
        elif isinstance(key, tuple):
            return _key_separator.join([str(k) for k in key])
        else:
            raise ValueError("Keys for cases must str or tuple")

    def remove_benchmark(self, key):
        result_folder = self.folder / "results" / self.key_to_str(key)
        log_file = self.folder / "run_logs" / f"{self.key_to_str(key)}.json"

        if result_folder.exists():
            shutil.rmtree(result_folder)
        for f in (log_file,):
            if f.exists():
                f.unlink()
        self.benchmarks[key] = None

    def run(self, case_keys=None, keep=True, verbose=False, **job_kwargs):
        if case_keys is None:
            case_keys = list(self.cases.keys())

        job_keys = []
        for key in case_keys:

            result_folder = self.folder / "results" / self.key_to_str(key)
            sorter_folder = self.folder / "sorters" / self.key_to_str(key)

            if keep and result_folder.exists():
                continue
            elif not keep and (result_folder.exists() or sorter_folder.exists()):
                self.remove_benchmark(key)
            job_keys.append(key)

        for key in job_keys:
            benchmark = self.create_benchmark(key)
            if verbose:
                print("### Run benchmark", key, "###")
            t0 = time.perf_counter()
            benchmark.run(**job_kwargs)
            t1 = time.perf_counter()
            self.benchmarks[key] = benchmark
            bench_folder = self.folder / "results" / self.key_to_str(key)
            bench_folder.mkdir(exist_ok=True)
            benchmark.save_run(bench_folder)
            benchmark.result["run_time"] = float(t1 - t0)
            benchmark.save_main(bench_folder)

    def set_colors(self, colors=None, map_name="tab10", levels_to_group_by=None):
        """
        Set colors for the study cases or for a given levels_to_group_by.

        Parmeters
        ---------
        colors : dict | None, default: None
            A user-defined dictionary with the case keys as keys and the colors as values.
            Note that the case keys depend on the levels_to_group_by.
        map_name : str, default: 'tab10'
            The name of the colormap to use.
        levels_to_group_by : list | None, default: None
            The levels to group by. If None, the colors are set for the cases.
        """
        case_keys, _ = self.get_grouped_keys_mapping(levels_to_group_by)

        if colors is None:
            colors = get_some_colors(
                case_keys, map_name=map_name, color_engine="matplotlib", shuffle=False, margin=0, resample=False
            )
            if levels_to_group_by is None:
                self.colors_by_case = colors
            else:
                level_key = tuple(levels_to_group_by) if len(levels_to_group_by) > 1 else levels_to_group_by[0]
                self.colors_by_levels[level_key] = colors
        else:
            assert all([key in colors for key in case_keys]), f"You must provide colors for all cases keys: {case_keys}"
            if levels_to_group_by is None:
                self.colors_by_case = colors
            else:
                level_key = tuple(levels_to_group_by) if len(levels_to_group_by) > 1 else levels_to_group_by[0]
                self.colors_by_levels[level_key] = colors

    def get_colors(self, levels_to_group_by=None):
        if levels_to_group_by is None:
            if self.colors_by_case is None:
                self.set_colors()
            return self.colors_by_case
        else:
            level_key = tuple(levels_to_group_by) if len(levels_to_group_by) > 1 else levels_to_group_by[0]
            if level_key not in self.colors_by_levels:
                self.set_colors(levels_to_group_by=levels_to_group_by)
            return self.colors_by_levels[level_key]

    def get_run_times(self, case_keys=None):
        if case_keys is None:
            case_keys = list(self.cases.keys())

        run_times = {}
        for key in case_keys:
            benchmark = self.benchmarks[key]
            assert benchmark is not None
            run_times[key] = benchmark.result["run_time"]
        import pandas as pd

        df = pd.DataFrame(dict(run_times=run_times))
        if not isinstance(self.levels, str):
            df.index.names = self.levels
        return df

    def get_grouped_keys_mapping(self, levels_to_group_by=None):
        """
        Return a dictionary of grouped keys.

        Parameters
        ----------
        levels_to_group_by : list
            A list of levels to group by.

        Returns
        -------
        grouped_keys : dict
            A dictionary of grouped keys, with the new keys as keys and the list of cases
            associated to new keys as values.
        labels : dict
            A dictionary of labels, with the new keys as keys and the labels as values.
        """
        cases = list(self.cases.keys())
        if levels_to_group_by is None or self.levels is None:
            keys_mapping = {key: [key] for key in cases}
        elif len(self.levels) == 1:
            keys_mapping = {key: [key] for key in cases}
        else:
            study_levels = self.levels
            assert np.all(
                [l in study_levels for l in levels_to_group_by]
            ), f"levels_to_group_by must be in {study_levels}, got {levels_to_group_by}"
            keys_mapping = {}
            for key in cases:
                new_key = tuple(key[list(study_levels).index(level)] for level in levels_to_group_by)
                if len(new_key) == 1:
                    new_key = new_key[0]
                if new_key not in keys_mapping:
                    keys_mapping[new_key] = []
                keys_mapping[new_key].append(key)

        if levels_to_group_by is None:
            labels = {key: self.cases[key]["label"] for key in cases}
        else:
            key0 = list(keys_mapping.keys())[0]
            if isinstance(key0, tuple):
                labels = {key: "-".join(key) for key in keys_mapping}
            else:
                labels = {key: key for key in keys_mapping}

        return keys_mapping, labels

    def plot_run_times(self, case_keys=None, **kwargs):
        from .benchmark_plot_tools import plot_run_times

        return plot_run_times(self, case_keys=case_keys, **kwargs)

    def compute_results(self, case_keys=None, verbose=False, **result_params):

        if case_keys is None:
            case_keys = list(self.cases.keys())

        job_keys = []
        for key in case_keys:
            if verbose:
                print("### Compute result", key, "###")
            benchmark = self.benchmarks[key]
            assert benchmark is not None
            benchmark.compute_result(**result_params)
            benchmark.save_result(self.folder / "results" / self.key_to_str(key))

    def create_sorting_analyzer_gt(self, case_keys=None, return_scaled=True, random_params={}, **job_kwargs):
        print("###### Study.create_sorting_analyzer_gt() is not used anymore!!!!!!")
        # if case_keys is None:
        #     case_keys = self.cases.keys()

        # base_folder = self.folder / "sorting_analyzer"
        # base_folder.mkdir(exist_ok=True)

        # dataset_keys = [self.cases[key]["dataset"] for key in case_keys]
        # dataset_keys = set(dataset_keys)
        # for dataset_key in dataset_keys:
        #     # the waveforms depend on the dataset key
        #     folder = base_folder / self.key_to_str(dataset_key)
        #     recording, gt_sorting = self.datasets[dataset_key]
        #     sorting_analyzer = create_sorting_analyzer(
        #         gt_sorting, recording, format="binary_folder", folder=folder, return_scaled=return_scaled
        #     )
        #     sorting_analyzer.compute("random_spikes", **random_params)
        #     sorting_analyzer.compute("templates", **job_kwargs)
        #     sorting_analyzer.compute("noise_levels")

    def get_sorting_analyzer(self, case_key=None, dataset_key=None):
        if case_key is not None:
            dataset_key = self.cases[case_key]["dataset"]
        return self.analyzers[dataset_key]

        # folder = self.folder / "sorting_analyzer" / self.key_to_str(dataset_key)
        # sorting_analyzer = load_sorting_analyzer(folder)
        # return sorting_analyzer

    def compute_analyzer_extension(self, extensions, dataset_keys=None, **extension_kwargs):
        if dataset_keys is None:
            dataset_keys = list(self.datasets.keys())
        if not isinstance(dataset_keys, list):
            dataset_keys = [dataset_keys]
        for dataset_key in dataset_keys:
            sorting_analyzer = self.get_sorting_analyzer(dataset_key=dataset_key)
            sorting_analyzer.compute(extensions, **extension_kwargs)

    def get_gt_unit_locations(self, case_key):
        dataset_key = self.cases[case_key]["dataset"]
        sorting_analyzer = self.get_sorting_analyzer(dataset_key=dataset_key)
        if "gt_unit_locations" in sorting_analyzer.sorting.get_property_keys():
            return sorting_analyzer.get_sorting_property("gt_unit_locations")
        else:
            if not sorting_analyzer.has_extension("unit_locations"):
                self.compute_analyzer_extension(["unit_locations"], dataset_keys=dataset_key)
            unit_locations_ext = sorting_analyzer.get_extension("unit_locations")
            return unit_locations_ext.get_data()

    def get_templates(self, key, operator="average"):
        sorting_analyzer = self.get_sorting_analyzer(case_key=key)
        templates = sorting_analyzer.get_extenson("templates").get_data(operator=operator)
        return templates

    def compute_metrics(self, case_keys=None, metric_names=["snr", "firing_rate"], force=False, **job_kwargs):
        if case_keys is None:
            case_keys = self.cases.keys()

        done = []
        for key in case_keys:
            dataset_key = self.cases[key]["dataset"]
            if dataset_key in done:
                # some case can share the same analyzer
                continue
            done.append(dataset_key)
            # filename = self.folder / "metrics" / f"{self.key_to_str(dataset_key)}.csv"
            # if filename.exists():
            #     if force:
            #         os.remove(filename)
            #     else:
            #         continue
            sorting_analyzer = self.get_sorting_analyzer(key)
            qm_ext = sorting_analyzer.get_extension("quality_metrics")
            if qm_ext is None or force:
                qm_ext = sorting_analyzer.compute("quality_metrics", metric_names=metric_names, **job_kwargs)

            # TODO remove this metics CSV file!!!!
            metrics = qm_ext.get_data()
            # metrics.to_csv(filename, sep="\t", index=True)

    def get_metrics(self, key):
        analyzer = self.get_sorting_analyzer(key)
        ext = analyzer.get_extension("quality_metrics")
        if ext is None:
            # TODO au to compute ????
            return None

        metrics = ext.get_data()
        # add GT unit id column
        gt_unit_ids = analyzer.sorting.unit_ids
        metrics.loc[:, "gt_unit_id"] = gt_unit_ids
        return metrics

    def get_all_metrics(self, case_keys=None):
        """
        Return a DataFrame with concatented metrics for multiple cases.
        """
        import pandas as pd

        if case_keys is None:
            case_keys = list(self.cases.keys())
        assert all(key in self.cases for key in case_keys), "Some case keys are not in cases"
        metrics = []
        indices = []
        for key in case_keys:
            metrics.append(self.get_metrics(key))
            indices.extend([key] * len(metrics[-1]))
        if isinstance(case_keys[0], str):
            index = pd.Index(indices, name=self.levels)
        else:
            index = pd.MultiIndex.from_tuples(indices, names=self.levels)
        metrics = pd.concat(metrics)
        metrics.index = index
        return metrics

    def get_units_snr(self, key):
        """ """
        return self.get_metrics(key)["snr"]

    def get_result(self, key):
        return self.benchmarks[key].result

    def get_pairs_by_level(self, level):
        """
        usefull for function like plot_performance_losses() where you need to plot one pair of results
        This generate list of pairs for a given level.
        """

        level_index = self.levels.index(level)

        possible_values = []
        for key in self.cases.keys():
            assert isinstance(key, tuple), "get_pairs_by_level need tuple keys"
            level_value = key[level_index]
            if level_value not in possible_values:
                possible_values.append(level_value)
        assert len(possible_values) == 2, "get_pairs_by_level() : you need exactly 2 value for this levels"

        pairs = []
        for key in self.cases.keys():

            case0 = list(key)
            case1 = list(key)
            case0[level_index] = possible_values[0]
            case1[level_index] = possible_values[1]
            case0 = tuple(case0)
            case1 = tuple(case1)

            pair = (case0, case1)

            if pair not in pairs:
                pairs.append(pair)

        return pairs


class Benchmark:
    """
    Responsible to make a unique run() and compute_result() for one case.
    """

    def __init__(self):
        self.result = {}

    # this must not be changed in inherited
    _main_key_saved = [
        ("run_time", "pickle"),
    ]
    # this must be updated in hirerited
    _run_key_saved = []
    _result_key_saved = []

    def _save_keys(self, saved_keys, folder):
        for k, format in saved_keys:
            if k not in self.result or self.result[k] is None:
                continue
            if format == "npy":
                np.save(folder / f"{k}.npy", self.result[k])
            elif format == "pickle":
                with open(folder / f"{k}.pickle", mode="wb") as f:
                    pickle.dump(self.result[k], f)
            elif format == "sorting":
                self.result[k].save(folder=folder / k, format="numpy_folder", overwrite=True)
            elif format == "Motion":
                self.result[k].save(folder=folder / k)
            elif format == "zarr_templates":
                self.result[k].to_zarr(folder / k)
            elif format == "sorting_analyzer":
                analyzer_folder = folder / k
                if analyzer_folder.exists():
                    shutil.rmtree(analyzer_folder)
                self.result[k].save_as(format="binary_folder", folder=analyzer_folder)
            else:
                raise ValueError(f"Save error {k} {format}")

    def save_main(self, folder):
        # used for run time
        self._save_keys(self._main_key_saved, folder)

    def save_run(self, folder):
        self._save_keys(self._run_key_saved, folder)

    def save_result(self, folder):
        self._save_keys(self._result_key_saved, folder)

    @classmethod
    def load_folder(cls, folder):
        result = {}
        for k, format in cls._run_key_saved + cls._result_key_saved + cls._main_key_saved:
            if format == "npy":
                file = folder / f"{k}.npy"
                if file.exists():
                    result[k] = np.load(file)
            elif format == "pickle":
                file = folder / f"{k}.pickle"
                if file.exists():
                    with open(file, mode="rb") as f:
                        result[k] = pickle.load(f)
            elif format == "sorting":
                from spikeinterface.core import load_extractor

                sorting_folder = folder / k
                if sorting_folder.exists():
                    result[k] = load(sorting_folder)
            elif format == "Motion":
                from spikeinterface.core.motion import Motion

                motion_folder = folder / k
                if motion_folder.exists():
                    result[k] = Motion.load(motion_folder)
            elif format == "zarr_templates":
                from spikeinterface.core.template import Templates

                zarr_folder = folder / k
                if zarr_folder.exists():

                    result[k] = Templates.from_zarr(zarr_folder)
            elif format == "sorting_analyzer":
                analyzer_folder = folder / k
                if analyzer_folder.exists():
                    result[k] = load_sorting_analyzer(analyzer_folder)

        return result

    def run(self):
        # run method
        raise NotImplementedError

    def compute_result(self):
        # run becnhmark result
        raise NotImplementedError


# Common feature accross some benchmark : sorter + matching
class MixinStudyUnitCount:
    def get_count_units(self, case_keys=None, well_detected_score=None, redundant_score=None, overmerged_score=None):
        import pandas as pd

        if case_keys is None:
            case_keys = list(self.cases.keys())

        if isinstance(case_keys[0], str):
            index = pd.Index(case_keys, name=self.levels)
        else:
            index = pd.MultiIndex.from_tuples(case_keys, names=self.levels)

        columns = ["num_gt", "num_sorter", "num_well_detected"]
        key0 = case_keys[0]
        comp = self.get_result(key0)["gt_comparison"]
        if comp.exhaustive_gt:
            columns.extend(["num_false_positive", "num_redundant", "num_overmerged", "num_bad"])
        count_units = pd.DataFrame(index=index, columns=columns, dtype=int)

        for key in case_keys:
            comp = self.get_result(key)["gt_comparison"]

            gt_sorting = comp.sorting1
            sorting = comp.sorting2

            count_units.loc[key, "num_gt"] = len(gt_sorting.get_unit_ids())
            count_units.loc[key, "num_sorter"] = len(sorting.get_unit_ids())
            count_units.loc[key, "num_well_detected"] = comp.count_well_detected_units(well_detected_score)

            if comp.exhaustive_gt:
                count_units.loc[key, "num_redundant"] = comp.count_redundant_units(redundant_score)
                count_units.loc[key, "num_overmerged"] = comp.count_overmerged_units(overmerged_score)
                count_units.loc[key, "num_false_positive"] = comp.count_false_positive_units(redundant_score)
                count_units.loc[key, "num_bad"] = comp.count_bad_units()

        return count_units

    def get_performance_by_unit(self, case_keys=None):
        import pandas as pd

        if case_keys is None:
            case_keys = self.cases.keys()

        perf_by_unit = []
        for key in case_keys:
            comp = self.get_result(key)["gt_comparison"]

            perf = comp.get_performance(method="by_unit", output="pandas")

            if isinstance(key, str):
                perf[self.levels] = key
            elif isinstance(key, tuple):
                for col, k in zip(self.levels, key):
                    perf[col] = k

            perf = perf.reset_index()
            perf_by_unit.append(perf)

        perf_by_unit = pd.concat(perf_by_unit)
        perf_by_unit = perf_by_unit.set_index(self.levels)
        perf_by_unit = perf_by_unit.sort_index()
        return perf_by_unit<|MERGE_RESOLUTION|>--- conflicted
+++ resolved
@@ -9,11 +9,8 @@
 import time
 
 
-<<<<<<< HEAD
-from spikeinterface.core import SortingAnalyzer, ChannelSparsity
-=======
+from spikeinterface.core import SortingAnalyzer, ChannelSparsity, NumpySorting
 from spikeinterface.core import SortingAnalyzer, NumpySorting
->>>>>>> bef679b5
 from spikeinterface.core.job_tools import fix_job_kwargs, split_job_kwargs
 from spikeinterface import load, create_sorting_analyzer, load_sorting_analyzer
 from spikeinterface.widgets import get_some_colors
@@ -123,39 +120,30 @@
                 # old case : rec + sorting
                 rec, gt_sorting = data
 
-<<<<<<< HEAD
-                
-                if "gt_unit_locations" in gt_sorting.get_property_keys():
-                    # if real units locations is present then use it for a better sparsity
-                    # then the real max channel is used
-                    radius_um = 100.
-                    channel_ids = rec.channel_ids
-                    unit_ids = gt_sorting.unit_ids
-                    gt_unit_locations = gt_sorting.get_property("gt_unit_locations")
-                    channel_locations = rec.get_channel_locations()
-                    max_channel_indices = np.argmin(np.linalg.norm(gt_unit_locations[:, np.newaxis, :2] - channel_locations[np.newaxis, :], axis=2), axis=1)
-                    mask = np.zeros((unit_ids.size, channel_ids.size), dtype="bool")
-                    distances = np.linalg.norm(channel_locations[:, np.newaxis] - channel_locations[np.newaxis, :], axis=2)
-                    for unit_ind, unit_id in enumerate(unit_ids):
-                        chan_ind = max_channel_indices[unit_ind]
-                        (chan_inds,) = np.nonzero(distances[chan_ind, :] <= radius_um)
-                        mask[unit_ind, chan_inds] = True
-                    sparsity = ChannelSparsity(mask, unit_ids, channel_ids)
-                    sparse =False
-                else:
-                    sparse = True
-                    sparsity = None
-
-                analyzer = create_sorting_analyzer(
-                    gt_sorting, rec, sparse=sparse, sparsity=sparsity, format="binary_folder", folder=local_analyzer_folder
-                )
-                analyzer.compute("random_spikes")
-                analyzer.compute("templates")
-                analyzer.compute("noise_levels")
-=======
                 if gt_sorting is not None:
+                    if "gt_unit_locations" in gt_sorting.get_property_keys():
+                        # if real units locations is present then use it for a better sparsity
+                        # then the real max channel is used
+                        radius_um = 100.
+                        channel_ids = rec.channel_ids
+                        unit_ids = gt_sorting.unit_ids
+                        gt_unit_locations = gt_sorting.get_property("gt_unit_locations")
+                        channel_locations = rec.get_channel_locations()
+                        max_channel_indices = np.argmin(np.linalg.norm(gt_unit_locations[:, np.newaxis, :2] - channel_locations[np.newaxis, :], axis=2), axis=1)
+                        mask = np.zeros((unit_ids.size, channel_ids.size), dtype="bool")
+                        distances = np.linalg.norm(channel_locations[:, np.newaxis] - channel_locations[np.newaxis, :], axis=2)
+                        for unit_ind, unit_id in enumerate(unit_ids):
+                            chan_ind = max_channel_indices[unit_ind]
+                            (chan_inds,) = np.nonzero(distances[chan_ind, :] <= radius_um)
+                            mask[unit_ind, chan_inds] = True
+                        sparsity = ChannelSparsity(mask, unit_ids, channel_ids)
+                        sparse =False
+                    else:
+                        sparse = True
+                        sparsity = None
+
                     analyzer = create_sorting_analyzer(
-                        gt_sorting, rec, sparse=True, format="binary_folder", folder=local_analyzer_folder
+                        gt_sorting, rec, sparse=sparse, sparsity=sparsity, format="binary_folder", folder=local_analyzer_folder
                     )
                     analyzer.compute("random_spikes")
                     analyzer.compute("templates")
@@ -169,7 +157,7 @@
                     analyzer = create_sorting_analyzer(
                         gt_sorting, rec, sparse=False, format="binary_folder", folder=local_analyzer_folder
                     )
->>>>>>> bef679b5
+
             else:
                 # new case : analzyer
                 assert isinstance(data, SortingAnalyzer)
