--- conflicted
+++ resolved
@@ -139,13 +139,9 @@
         """
         Compute quality metrics.
         """
-<<<<<<< HEAD
         import pandas as pd
 
         metric_names = self.params["metric_names"]
-=======
-
->>>>>>> 72d072ae
         qm_params = self.params["qm_params"]
         # sparsity = self.params["sparsity"]
         seed = self.params["seed"]
