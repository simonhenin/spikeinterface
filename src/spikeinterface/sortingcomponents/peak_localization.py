--- conflicted
+++ resolved
@@ -68,16 +68,6 @@
                                            **method_kwargs)
         ]
     elif method == "peak_channel":
-<<<<<<< HEAD
-        pipeline_nodes = [LocalizePeakChannel(recording,  **method_kwargs)]
-    elif method == "from_templates":
-        if 'prototype' not in method_kwargs:
-            method_kwargs['prototype'] = get_prototype_spike(recording, peaks, ms_before=ms_before, ms_after=ms_after, job_kwargs=job_kwargs)
-        extract_dense_waveforms = ExtractDenseWaveforms(recording, ms_before=ms_before, ms_after=ms_after,  return_output=False)
-        pipeline_nodes = [
-            extract_dense_waveforms,
-            LocalizeFromTemplates(recording, parents=[extract_dense_waveforms], **method_kwargs)
-=======
         pipeline_nodes = [
             peak_retriever,
             LocalizePeakChannel(recording, parents=[peak_retriever],
@@ -94,7 +84,6 @@
             extract_dense_waveforms,
             LocalizeGridConvolution(recording, parents=[peak_retriever, extract_dense_waveforms],
                                     **method_kwargs)
->>>>>>> 5d1c8a84
         ]
     
     job_name = f'localize peaks using {method}'
@@ -161,8 +150,6 @@
     def __init__(self, recording, return_output=True, parents=['extract_waveforms'], local_radius_um=75., feature='ptp'):
         LocalizeBase.__init__(self, recording, return_output=return_output, parents=parents, local_radius_um=local_radius_um)
         self._dtype = np.dtype(dtype_localize_by_method['center_of_mass'])
-        self.feature = feature
-        self._kwargs.update(dict(feature=feature))
 
         assert feature in ['ptp', 'mean', 'energy', 'v_peak'], f'{feature} is not a valid feature'
         self.feature = feature
@@ -193,12 +180,7 @@
             elif self.feature == 'energy':
                 wf_data = np.linalg.norm(waveforms[idx][:, :, chan_inds], axis=1)
             elif self.feature == 'v_peak':
-<<<<<<< HEAD
-                nbefore = waveforms[idx].shape[1] // 2
-                wf_data = waveforms[idx][:, nbefore, chan_inds]
-=======
                 wf_data = waveforms[idx][:, self.nbefore, chan_inds]
->>>>>>> 5d1c8a84
 
             coms = np.dot(wf_data, local_contact_locations)/(np.sum(wf_data, axis=1)[:,np.newaxis])
             peak_locations['x'][idx] = coms[:, 0]
@@ -222,10 +204,6 @@
         For channel sparsity.
     max_distance_um: float, default: 1000
         Boundary for distance estimation.
-<<<<<<< HEAD
-    enforce_decrease : bool (default False)
-        Enforce spatial decreasingness for PTP vectors.
-=======
     enforce_decrease : bool (default True)
         Enforce spatial decreasingness for PTP vectors
     feature: string in ['ptp', 'energy', 'v_peak']
@@ -233,7 +211,6 @@
         monopolar triangulation are peak-to-peak amplitudes (ptp, default), 
         energy ('energy', as L2 norm) or voltages at the center of the waveform
         (v_peak)
->>>>>>> 5d1c8a84
     """
     def __init__(self, recording, return_output=True, parents=['extract_waveforms'],
                             local_radius_um=75., max_distance_um=150., optimizer='minimize_with_log_penality', 
@@ -290,11 +267,7 @@
         return peak_locations
 
 
-<<<<<<< HEAD
-class LocalizeFromTemplates(PipelineNode):
-=======
 class LocalizeGridConvolution(PipelineNode):
->>>>>>> 5d1c8a84
     """Localize peaks using convlution with a grid of fake templates
 
     Notes
@@ -302,11 +275,7 @@
     See spikeinterface.postprocessing.unit_localization.
     """
     need_waveforms = True
-<<<<<<< HEAD
-    name = 'from_templates'
-=======
     name = 'grid_convolution'
->>>>>>> 5d1c8a84
     params_doc = """
     local_radius_um: float
         Radius in um for channel sparsity.
@@ -322,23 +291,13 @@
         Fake waveforms for the templates. If None, generated as Gaussian
     """
     def __init__(self, recording, return_output=True, parents=['extract_waveforms'], local_radius_um=50., upsampling_um=5,
-<<<<<<< HEAD
-        sigma_um=np.linspace(10, 100, 5), sigma_ms=0.25, margin_um=100., prototype=None):
-=======
         sigma_um=np.linspace(10, 50., 5), sigma_ms=0.25, margin_um=50., prototype=None):
->>>>>>> 5d1c8a84
         PipelineNode.__init__(self, recording, return_output=return_output, parents=parents)
         
         self.local_radius_um = local_radius_um
         self.sigma_um = sigma_um
         self.margin_um = margin_um
         self.upsampling_um = upsampling_um
-<<<<<<< HEAD
-        self.contact_locations = recording.get_channel_locations()
-
-        self.nbefore = self.parents[-1].nbefore
-        self.nafter = self.parents[-1].nafter
-=======
         contact_locations = recording.get_channel_locations()
 
         # Find waveform extractor in the parents
@@ -348,7 +307,6 @@
 
         self.nbefore = waveform_extractor.nbefore
         self.nafter = waveform_extractor.nafter
->>>>>>> 5d1c8a84
         fs = self.recording.get_sampling_frequency()
         
         if prototype is None:
@@ -358,72 +316,27 @@
             self.prototype = prototype
         self.prototype = self.prototype[:, np.newaxis]
 
-<<<<<<< HEAD
-        x_min, x_max = self.contact_locations[:,0].min(), self.contact_locations[:,0].max()
-        y_min, y_max = self.contact_locations[:,1].min(), self.contact_locations[:,1].max()
-
-        x_min -= self.margin_um
-        x_max += self.margin_um
-        y_min -= self.margin_um
-        y_max += self.margin_um
-
-        dx = np.abs(x_max - x_min)
-        dy = np.abs(y_max - y_min)
-
-        eps = upsampling_um/10
-
-        all_x, all_y = np.meshgrid(np.arange(x_min, x_max+eps, upsampling_um), np.arange(y_min, y_max+eps, upsampling_um))
-
-        self.nb_templates = all_x.size
-
-        self.template_positions = np.zeros((self.nb_templates, 2))
-        self.template_positions[:, 0] = all_x.flatten()
-        self.template_positions[:, 1] = all_y.flatten()
-
-        import sklearn
-        dist = sklearn.metrics.pairwise_distances(self.template_positions, self.contact_locations)
-        self.neighbours_mask = dist < self.local_radius_um
-
-        self.weights = np.zeros((len(self.sigma_um), len(self.contact_locations), self.nb_templates), dtype=np.float32)
-        for count, sigma in enumerate(self.sigma_um):
-            self.weights[count] = (self.neighbours_mask * np.exp(-dist**2/(2*(sigma**2)))).T
-
-        self._dtype = np.dtype(dtype_localize_by_method['from_templates'])
-=======
         self.template_positions, self.weights, self.neighbours_mask = get_grid_convolution_templates_and_weights(
                 contact_locations, self.local_radius_um, self.upsampling_um, 
                 self.sigma_um, self.margin_um)
 
         self._dtype = np.dtype(dtype_localize_by_method['grid_convolution'])
->>>>>>> 5d1c8a84
         self._kwargs.update(dict(local_radius_um=self.local_radius_um,
                                  prototype=self.prototype,
                                  template_positions=self.template_positions,
                                  neighbours_mask=self.neighbours_mask,
                                  weights=self.weights,
                                  nbefore=self.nbefore))
-<<<<<<< HEAD
-        np.seterr(divide='ignore', invalid='ignore')
-=======
->>>>>>> 5d1c8a84
 
     def get_dtype(self):
         return self._dtype
 
-<<<<<<< HEAD
-    def compute(self, traces, peaks, waveforms):
-        peak_locations = np.zeros(peaks.size, dtype=self._dtype)
-
-        for main_chan in np.unique(peaks['channel_ind']):
-            idx, = np.nonzero(peaks['channel_ind'] == main_chan)
-=======
     @np.errstate(divide='ignore', invalid='ignore')
     def compute(self, traces, peaks, waveforms):
         peak_locations = np.zeros(peaks.size, dtype=self._dtype)
 
         for main_chan in np.unique(peaks['channel_index']):
             idx, = np.nonzero(peaks['channel_index'] == main_chan)
->>>>>>> 5d1c8a84
             if 'amplitude' in peaks.dtype.names:
                 amplitudes = peaks['amplitude'][idx]
             else:
@@ -431,17 +344,6 @@
 
             intersect = self.neighbours_mask[:, main_chan] == True
             global_products = (waveforms[idx]/(amplitudes[:, np.newaxis, np.newaxis]) * self.prototype).sum(axis=1)
-<<<<<<< HEAD
-
-            found_positions = np.zeros((len(self.weights), len(idx), 2), dtype=np.float32)
-            for count, weights in enumerate(self.weights):
-                dot_products = np.dot(global_products, weights[:, intersect])
-                dot_products = np.maximum(0, dot_products)
-                denominators = dot_products.sum(1)
-                found_positions[count, :] = np.dot(dot_products, self.template_positions[intersect])/(denominators[:, np.newaxis])
-
-            found_positions = np.mean(found_positions, axis=0)
-=======
             nb_templates = len(self.template_positions)
             found_positions = np.zeros((len(idx), 2), dtype=np.float32)
             scalar_products = np.zeros((len(idx), nb_templates), dtype=np.float32)
@@ -453,18 +355,13 @@
                 found_positions += np.dot(dot_products, self.template_positions[intersect])
 
             found_positions /= scalar_products.sum(1)[:, np.newaxis]
->>>>>>> 5d1c8a84
             peak_locations['x'][idx] = found_positions[:, 0]
             peak_locations['y'][idx] = found_positions[:, 1]
 
         return peak_locations
 
 # LocalizePeakChannel is not include in doc because it is not a good idea to use it
-<<<<<<< HEAD
-_methods_list = [LocalizeCenterOfMass, LocalizeMonopolarTriangulation, LocalizeFromTemplates]
-=======
 _methods_list = [LocalizeCenterOfMass, LocalizeMonopolarTriangulation, LocalizeGridConvolution]
->>>>>>> 5d1c8a84
 localize_peak_methods = {m.name: m for m in _methods_list}
 method_doc = make_multi_method_doc(_methods_list)
 localize_peaks.__doc__ = localize_peaks.__doc__.format(
