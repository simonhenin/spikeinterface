"""Sorting components: peak localization."""
import numpy as np
from spikeinterface.core.job_tools import _shared_job_kwargs_doc, split_job_kwargs, fix_job_kwargs


from spikeinterface.core.node_pipeline import (
    run_node_pipeline,
    find_parent_of_type,
    PeakRetriever,
    SpikeRetriever,
    PipelineNode,
    WaveformsNode,
    ExtractDenseWaveforms,
)
from .tools import make_multi_method_doc

from spikeinterface.core import get_channel_distances

from ..postprocessing.unit_localization import (
    dtype_localize_by_method,
    possible_localization_methods,
    solve_monopolar_triangulation,
    make_radial_order_parents,
    enforce_decrease_shells_data,
    get_grid_convolution_templates_and_weights,
)

from .tools import get_prototype_spike


def _run_localization_from_peak_source(
    recording, peak_source, method="center_of_mass", ms_before=0.5, ms_after=0.5, **kwargs
):
    # use by localize_peaks() and compute_spike_locations()
    assert (
        method in possible_localization_methods
    ), f"Method {method} is not supported. Choose from {possible_localization_methods}"

    method_kwargs, job_kwargs = split_job_kwargs(kwargs)

    if method == "center_of_mass":
        extract_dense_waveforms = ExtractDenseWaveforms(
            recording, parents=[peak_source], ms_before=ms_before, ms_after=ms_after, return_output=False
        )
        pipeline_nodes = [
            peak_source,
            extract_dense_waveforms,
            LocalizeCenterOfMass(recording, parents=[peak_source, extract_dense_waveforms], **method_kwargs),
        ]
    elif method == "monopolar_triangulation":
        extract_dense_waveforms = ExtractDenseWaveforms(
            recording, parents=[peak_source], ms_before=ms_before, ms_after=ms_after, return_output=False
        )
        pipeline_nodes = [
            peak_source,
            extract_dense_waveforms,
            LocalizeMonopolarTriangulation(recording, parents=[peak_source, extract_dense_waveforms], **method_kwargs),
        ]
    elif method == "peak_channel":
        pipeline_nodes = [peak_source, LocalizePeakChannel(recording, parents=[peak_source], **method_kwargs)]
    elif method == "grid_convolution":
        if "prototype" not in method_kwargs:
            assert isinstance(peak_source, (PeakRetriever, SpikeRetriever))
            method_kwargs["prototype"] = get_prototype_spike(
                recording, peak_source.peaks, ms_before=ms_before, ms_after=ms_after, job_kwargs=job_kwargs
            )
        extract_dense_waveforms = ExtractDenseWaveforms(
            recording, parents=[peak_source], ms_before=ms_before, ms_after=ms_after, return_output=False
        )
        pipeline_nodes = [
            peak_source,
            extract_dense_waveforms,
            LocalizeGridConvolution(recording, parents=[peak_source, extract_dense_waveforms], **method_kwargs),
        ]

    job_name = f"localize peaks using {method}"
    peak_locations = run_node_pipeline(recording, pipeline_nodes, job_kwargs, job_name=job_name, squeeze_output=True)

    return peak_locations


def localize_peaks(recording, peaks, method="center_of_mass", ms_before=0.5, ms_after=0.5, **kwargs):
    """Localize peak (spike) in 2D or 3D depending the method.

    When a probe is 2D then:
       * X is axis 0 of the probe
       * Y is axis 1 of the probe
       * Z is orthogonal to the plane of the probe

    Parameters
    ----------
    recording: RecordingExtractor
        The recording extractor object.
    peaks: array
        Peaks array, as returned by detect_peaks() in "compact_numpy" way.

    {method_doc}

    {job_doc}

    Returns
    -------
    peak_locations: ndarray
        Array with estimated location for each spike.
        The dtype depends on the method. ("x", "y") or ("x", "y", "z", "alpha").
    """
    peak_retriever = PeakRetriever(recording, peaks)
    peak_locations = _run_localization_from_peak_source(
        recording, peak_retriever, method=method, ms_before=ms_before, ms_after=ms_after, **kwargs
    )
    return peak_locations


class LocalizeBase(PipelineNode):
    def __init__(self, recording, return_output=True, parents=None, radius_um=75.0):
        PipelineNode.__init__(self, recording, return_output=return_output, parents=parents)

        self.radius_um = radius_um
        self.contact_locations = recording.get_channel_locations()
        self.channel_distance = get_channel_distances(recording)
        self.neighbours_mask = self.channel_distance < radius_um
        self._kwargs["radius_um"] = radius_um

    def get_dtype(self):
        return self._dtype


class LocalizePeakChannel(PipelineNode):
    """Localize peaks using the channel"""

    name = "peak_channel"
    params_doc = """
    """

    def __init__(self, recording, parents=None, return_output=True):
        PipelineNode.__init__(self, recording, return_output, parents=parents)
        self._dtype = np.dtype(dtype_localize_by_method["center_of_mass"])

        self.contact_locations = recording.get_channel_locations()

    def get_dtype(self):
        return self._dtype

    def compute(self, traces, peaks):
        peak_locations = np.zeros(peaks.size, dtype=self._dtype)

        for index, main_chan in enumerate(peaks["channel_index"]):
            locations = self.contact_locations[main_chan, :]
            peak_locations["x"][index] = locations[0]
            peak_locations["y"][index] = locations[1]

        return peak_locations


class LocalizeCenterOfMass(LocalizeBase):
    """Localize peaks using the center of mass method

    Notes
    -----
    See spikeinterface.postprocessing.unit_localization.
    """

    need_waveforms = True
    name = "center_of_mass"
    params_doc = """
    radius_um: float
        Radius in um for channel sparsity.
    feature: "ptp" | "mean" | "energy" | "peak_voltage", default: "ptp"
        Feature to consider for computation
    """

    def __init__(self, recording, return_output=True, parents=["extract_waveforms"], radius_um=75.0, feature="ptp"):
        LocalizeBase.__init__(self, recording, return_output=return_output, parents=parents, radius_um=radius_um)
        self._dtype = np.dtype(dtype_localize_by_method["center_of_mass"])

        assert feature in ["ptp", "mean", "energy", "peak_voltage"], f"{feature} is not a valid feature"
        self.feature = feature

        # Find waveform extractor in the parents
        waveform_extractor = find_parent_of_type(self.parents, WaveformsNode)
        if waveform_extractor is None:
            raise TypeError(f"{self.name} should have a single {WaveformsNode.__name__} in its parents")

        self.nbefore = waveform_extractor.nbefore
        self._kwargs.update(dict(feature=feature))

    def get_dtype(self):
        return self._dtype

    def compute(self, traces, peaks, waveforms):
        peak_locations = np.zeros(peaks.size, dtype=self._dtype)

        for main_chan in np.unique(peaks["channel_index"]):
            (idx,) = np.nonzero(peaks["channel_index"] == main_chan)
            (chan_inds,) = np.nonzero(self.neighbours_mask[main_chan])
            local_contact_locations = self.contact_locations[chan_inds, :]

            wf = waveforms[idx][:, :, chan_inds]

            if self.feature == "ptp":
                wf_data = wf.ptp(axis=1)
            elif self.feature == "mean":
                wf_data = wf.mean(axis=1)
            elif self.feature == "energy":
                wf_data = np.linalg.norm(wf, axis=1)
            elif self.feature == "peak_voltage":
                wf_data = wf[:, self.nbefore]

            coms = np.dot(wf_data, local_contact_locations) / (np.sum(wf_data, axis=1)[:, np.newaxis])
            peak_locations["x"][idx] = coms[:, 0]
            peak_locations["y"][idx] = coms[:, 1]

        return peak_locations


class LocalizeMonopolarTriangulation(PipelineNode):
    """Localize peaks using the monopolar triangulation method.

    Notes
    -----
    This method is from  Julien Boussard, Erdem Varol and Charlie Windolf
    See spikeinterface.postprocessing.unit_localization.
    """

    need_waveforms = False
    name = "monopolar_triangulation"
    params_doc = """
    radius_um: float
        For channel sparsity.
    max_distance_um: float, default: 1000
        Boundary for distance estimation.
    enforce_decrease : bool, default: True
        Enforce spatial decreasingness for PTP vectors
    feature: "ptp", "energy", "peak_voltage", default: "ptp"
        The available features to consider for estimating the position via
        monopolar triangulation are peak-to-peak amplitudes (ptp, default),
        energy ("energy", as L2 norm) or voltages at the center of the waveform
        (peak_voltage)
    """

    def __init__(
        self,
        recording,
        return_output=True,
        parents=["extract_waveforms"],
        radius_um=75.0,
        max_distance_um=150.0,
        optimizer="minimize_with_log_penality",
        enforce_decrease=True,
        feature="ptp",
    ):
        LocalizeBase.__init__(self, recording, return_output=return_output, parents=parents, radius_um=radius_um)

        assert feature in ["ptp", "energy", "peak_voltage"], f"{feature} is not a valid feature"
        self.max_distance_um = max_distance_um
        self.optimizer = optimizer
        self.feature = feature

        waveform_extractor = find_parent_of_type(self.parents, WaveformsNode)
        if waveform_extractor is None:
            raise TypeError(f"{self.name} should have a single {WaveformsNode.__name__} in its parents")

        self.nbefore = waveform_extractor.nbefore
        if enforce_decrease:
            self.enforce_decrease_radial_parents = make_radial_order_parents(
                self.contact_locations, self.neighbours_mask
            )
        else:
            self.enforce_decrease_radial_parents = None

        self._kwargs.update(
            dict(
                max_distance_um=max_distance_um, optimizer=optimizer, enforce_decrease=enforce_decrease, feature=feature
            )
        )

        self._dtype = np.dtype(dtype_localize_by_method["monopolar_triangulation"])

    def compute(self, traces, peaks, waveforms):
        peak_locations = np.zeros(peaks.size, dtype=self._dtype)

        for i, peak in enumerate(peaks):
            sample_index = peak["sample_index"]
            chan_mask = self.neighbours_mask[peak["channel_index"], :]
            chan_inds = np.flatnonzero(chan_mask)
            local_contact_locations = self.contact_locations[chan_inds, :]

            wf = waveforms[i, :][:, chan_inds]
            if self.feature == "ptp":
                wf_data = wf.ptp(axis=0)
            elif self.feature == "energy":
                wf_data = np.linalg.norm(wf, axis=0)
            elif self.feature == "peak_voltage":
                wf_data = np.abs(wf[self.nbefore])

            if self.enforce_decrease_radial_parents is not None:
                enforce_decrease_shells_data(
                    wf_data, peak["channel_index"], self.enforce_decrease_radial_parents, in_place=True
                )

            peak_locations[i] = solve_monopolar_triangulation(
                wf_data, local_contact_locations, self.max_distance_um, self.optimizer
            )

        return peak_locations


class LocalizeGridConvolution(PipelineNode):
    """Localize peaks using convlution with a grid of fake templates

    Notes
    -----
    See spikeinterface.postprocessing.unit_localization.
    """

    need_waveforms = True
    name = "grid_convolution"
    params_doc = """
    radius_um: float
        Radius in um for channel sparsity.
    upsampling_um: float
        Upsampling resolution for the grid of templates
    depth_um: np.array, default: np.linspace(5, 100.0, 5)
        Putative depth of the fake templates
    decay_power: float, default:1
        The decay power as function of the distances for the amplitudes
    sigma_ms: float
        The temporal decay of the fake templates
    margin_um: float
        The margin for the grid of fake templates
    prototype: np.array
        Fake waveforms for the templates. If None, generated as Gaussian
    percentile: float, default: 20
        The percentage in [0, 100] of the best scalar products kept to
        estimate the position
    sparsity_threshold: float, default: 0.01
        The sparsity threshold (in [0-1]) below which weights should be considered as 0
    """

    def __init__(
        self,
        recording,
        return_output=True,
        parents=["extract_waveforms"],
        radius_um=50.0,
        upsampling_um=5.0,
        depth_um=np.linspace(5, 100.0, 10),
        decay_power=1,
        sigma_ms=0.25,
        margin_um=50.0,
        prototype=None,
        percentile=5.0,
        sparsity_threshold=0.05,
    ):
        PipelineNode.__init__(self, recording, return_output=return_output, parents=parents)

        self.radius_um = radius_um
        self.depth_um = depth_um
        self.margin_um = margin_um
        self.upsampling_um = upsampling_um
        self.percentile = 100 - percentile
        self.decay_power = decay_power
        assert 0 <= self.percentile <= 100, "Percentile should be in [0, 100]"
        self.sparsity_threshold = sparsity_threshold
        assert 0 <= self.sparsity_threshold <= 1, "sparsity_threshold should be in [0, 1]"
        contact_locations = recording.get_channel_locations()
        # Find waveform extractor in the parents
        waveform_extractor = find_parent_of_type(self.parents, WaveformsNode)
        if waveform_extractor is None:
            raise TypeError(f"{self.name} should have a single {WaveformsNode.__name__} in its parents")

        self.nbefore = waveform_extractor.nbefore
        self.nafter = waveform_extractor.nafter
        fs = self.recording.get_sampling_frequency()

        if prototype is None:
            time_axis = np.arange(-self.nbefore, self.nafter) * 1000 / fs
            self.prototype = np.exp(-(time_axis**2) / (2 * (sigma_ms**2)))
        else:
            self.prototype = prototype

        self.prototype = self.prototype[:, np.newaxis]

        self.template_positions, self.weights, self.nearest_template_mask = get_grid_convolution_templates_and_weights(
            contact_locations,
            self.radius_um,
            self.upsampling_um,
            self.depth_um,
            self.margin_um,
            self.decay_power,
            self.sparsity_threshold,
        )

        self.weights_sparsity_mask = self.weights > 0
        self._dtype = np.dtype(dtype_localize_by_method["grid_convolution"])
        self._kwargs.update(
            dict(
                radius_um=self.radius_um,
                prototype=self.prototype,
                template_positions=self.template_positions,
                nearest_template_mask=self.nearest_template_mask,
                weights=self.weights,
                nbefore=self.nbefore,
                percentile=self.percentile,
            )
        )

    def get_dtype(self):
        return self._dtype

    @np.errstate(divide="ignore", invalid="ignore")
    def compute(self, traces, peaks, waveforms):
        peak_locations = np.zeros(peaks.size, dtype=self._dtype)
        nb_weights = self.weights.shape[0]

        for main_chan in np.unique(peaks["channel_index"]):
            (idx,) = np.nonzero(peaks["channel_index"] == main_chan)
            num_spikes = len(idx)
<<<<<<< HEAD
            # if "amplitude" in peaks.dtype.names:
            #     amplitudes = peaks["amplitude"][idx]
            # else:
            #     amplitudes = waveforms[idx, self.nbefore, main_chan]

=======
            if "amplitude" in peaks.dtype.names:
                amplitudes = peaks["amplitude"][idx]
            else:
                amplitudes = waveforms[idx, self.nbefore, main_chan]
>>>>>>> b637de49
            nearest_templates = self.nearest_template_mask[main_chan, :]
            num_templates = np.sum(nearest_templates)
            channel_mask = np.sum(self.weights_sparsity_mask[:, :, nearest_templates], axis=(0, 2)) > 0

            global_products = (
                waveforms[idx, :, :][:, :, channel_mask] * self.prototype
            ).sum(axis=1)
            # global_products /= np.linalg.norm(global_products, axis=0)

<<<<<<< HEAD
            global_products /= np.linalg.norm(global_products, axis=0)

            dot_products = np.zeros((self.weights.shape[0], num_spikes, num_templates), dtype=np.float32)
            w = self.weights[:, channel_mask, :][:, :, nearest_templates]
            for count in range(self.weights.shape[0]):
                dot_products[count] = np.dot(global_products, w[count])
=======
            dot_products = np.zeros((nb_weights, num_spikes, num_templates), dtype=np.float32)
            for count in range(nb_weights):
                w = self.weights[count][channel_mask, :][:, nearest_templates]
                dot_products[count] = np.dot(global_products, w)
>>>>>>> b637de49

            dot_products = np.maximum(0, dot_products)
            if self.percentile < 100:
                thresholds = np.percentile(dot_products, self.percentile, axis=(0, 2))
                dot_products[dot_products < thresholds[np.newaxis, :, np.newaxis]] = 0

<<<<<<< HEAD
            scalar_products = dot_products.sum(0).sum(1)
            found_positions = np.zeros((len(idx), ndim), dtype=np.float32)
            found_positions[:, :2] = np.dot(dot_products.sum(0), self.template_positions[nearest_templates])
=======
            scalar_products = np.zeros((num_spikes, num_templates), dtype=np.float32)
            found_positions = np.zeros((num_spikes, 3), dtype=np.float32)
            nearest_templates = self.template_positions[nearest_templates]
            for count in range(nb_weights):
                scalar_products += dot_products[count]
                found_positions[:, :2] += np.dot(dot_products[count], nearest_templates)

            found_positions[:, 2] = np.dot(self.depth_um, dot_products.sum(2))
            scalar_products = scalar_products.sum(1)
>>>>>>> b637de49
            found_positions /= scalar_products[:, np.newaxis]
            found_positions = np.nan_to_num(found_positions)
            peak_locations["x"][idx] = found_positions[:, 0]
            peak_locations["y"][idx] = found_positions[:, 1]
<<<<<<< HEAD
            found_positions[:, 2] = np.dot(self.depth_um, dot_products.sum(2))
            found_positions[:, 2] /= scalar_products
            peak_locations["z"][idx] = found_positions[:, 2]

            # if self.mode == "3d":
            #     d = sklearn.metrics.pairwise_distances(self.template_positions[nearest_templates], found_positions[:, :2])
            #     best_templates = np.argmin(d, axis=0)
            #     w = self.weights[:, channel_mask][:, :, nearest_templates]

            #     dot_products = np.zeros((w.shape[0], len(idx)), dtype=np.float32)
            #     # for i, t in enumerate(best_templates):
            #     #     dot_products[:, i] = np.dot(w[:, :, t], global_products[i])
            #     #     # dot_products = np.maximum(0, dot_products)
            #     #     # if self.percentile < 100:
            #     #     #     thresholds = np.percentile(dot_products, self.percentile)
            #     #     #     dot_products[dot_products < thresholds] = 0

            #     unique_templates, inverses = np.unique(best_templates, return_inverse=True)
            #     reference_products = np.zeros((len(unique_templates), w.shape[0], len(idx)), dtype=np.float32)
            #     global_products = global_products.T

            #     for i, t in enumerate(unique_templates):
            #         reference_products[i] = np.dot(w[:, :, t], global_products)

            #     reference_products = np.maximum(0, reference_products)
            #     for i, inv in enumerate(inverses):
            #         dot_products[:, i] = reference_products[inv, :, i]

            #     peak_locations["z"][idx] = np.dot(self.depth_um, dot_products) / dot_products.sum(0)
=======
            peak_locations["z"][idx] = found_positions[:, 2]
>>>>>>> b637de49

        return peak_locations


# LocalizePeakChannel is not include in doc because it is not a good idea to use it
_methods_list = [LocalizeCenterOfMass, LocalizeMonopolarTriangulation, LocalizeGridConvolution]
localize_peak_methods = {m.name: m for m in _methods_list}
method_doc = make_multi_method_doc(_methods_list)
localize_peaks.__doc__ = localize_peaks.__doc__.format(method_doc=method_doc, job_doc=_shared_job_kwargs_doc)<|MERGE_RESOLUTION|>--- conflicted
+++ resolved
@@ -416,18 +416,10 @@
         for main_chan in np.unique(peaks["channel_index"]):
             (idx,) = np.nonzero(peaks["channel_index"] == main_chan)
             num_spikes = len(idx)
-<<<<<<< HEAD
-            # if "amplitude" in peaks.dtype.names:
-            #     amplitudes = peaks["amplitude"][idx]
-            # else:
-            #     amplitudes = waveforms[idx, self.nbefore, main_chan]
-
-=======
             if "amplitude" in peaks.dtype.names:
                 amplitudes = peaks["amplitude"][idx]
             else:
                 amplitudes = waveforms[idx, self.nbefore, main_chan]
->>>>>>> b637de49
             nearest_templates = self.nearest_template_mask[main_chan, :]
             num_templates = np.sum(nearest_templates)
             channel_mask = np.sum(self.weights_sparsity_mask[:, :, nearest_templates], axis=(0, 2)) > 0
@@ -437,30 +429,16 @@
             ).sum(axis=1)
             # global_products /= np.linalg.norm(global_products, axis=0)
 
-<<<<<<< HEAD
-            global_products /= np.linalg.norm(global_products, axis=0)
-
-            dot_products = np.zeros((self.weights.shape[0], num_spikes, num_templates), dtype=np.float32)
-            w = self.weights[:, channel_mask, :][:, :, nearest_templates]
-            for count in range(self.weights.shape[0]):
-                dot_products[count] = np.dot(global_products, w[count])
-=======
             dot_products = np.zeros((nb_weights, num_spikes, num_templates), dtype=np.float32)
             for count in range(nb_weights):
                 w = self.weights[count][channel_mask, :][:, nearest_templates]
                 dot_products[count] = np.dot(global_products, w)
->>>>>>> b637de49
 
             dot_products = np.maximum(0, dot_products)
             if self.percentile < 100:
                 thresholds = np.percentile(dot_products, self.percentile, axis=(0, 2))
                 dot_products[dot_products < thresholds[np.newaxis, :, np.newaxis]] = 0
 
-<<<<<<< HEAD
-            scalar_products = dot_products.sum(0).sum(1)
-            found_positions = np.zeros((len(idx), ndim), dtype=np.float32)
-            found_positions[:, :2] = np.dot(dot_products.sum(0), self.template_positions[nearest_templates])
-=======
             scalar_products = np.zeros((num_spikes, num_templates), dtype=np.float32)
             found_positions = np.zeros((num_spikes, 3), dtype=np.float32)
             nearest_templates = self.template_positions[nearest_templates]
@@ -470,44 +448,11 @@
 
             found_positions[:, 2] = np.dot(self.depth_um, dot_products.sum(2))
             scalar_products = scalar_products.sum(1)
->>>>>>> b637de49
             found_positions /= scalar_products[:, np.newaxis]
             found_positions = np.nan_to_num(found_positions)
             peak_locations["x"][idx] = found_positions[:, 0]
             peak_locations["y"][idx] = found_positions[:, 1]
-<<<<<<< HEAD
-            found_positions[:, 2] = np.dot(self.depth_um, dot_products.sum(2))
-            found_positions[:, 2] /= scalar_products
             peak_locations["z"][idx] = found_positions[:, 2]
-
-            # if self.mode == "3d":
-            #     d = sklearn.metrics.pairwise_distances(self.template_positions[nearest_templates], found_positions[:, :2])
-            #     best_templates = np.argmin(d, axis=0)
-            #     w = self.weights[:, channel_mask][:, :, nearest_templates]
-
-            #     dot_products = np.zeros((w.shape[0], len(idx)), dtype=np.float32)
-            #     # for i, t in enumerate(best_templates):
-            #     #     dot_products[:, i] = np.dot(w[:, :, t], global_products[i])
-            #     #     # dot_products = np.maximum(0, dot_products)
-            #     #     # if self.percentile < 100:
-            #     #     #     thresholds = np.percentile(dot_products, self.percentile)
-            #     #     #     dot_products[dot_products < thresholds] = 0
-
-            #     unique_templates, inverses = np.unique(best_templates, return_inverse=True)
-            #     reference_products = np.zeros((len(unique_templates), w.shape[0], len(idx)), dtype=np.float32)
-            #     global_products = global_products.T
-
-            #     for i, t in enumerate(unique_templates):
-            #         reference_products[i] = np.dot(w[:, :, t], global_products)
-
-            #     reference_products = np.maximum(0, reference_products)
-            #     for i, inv in enumerate(inverses):
-            #         dot_products[:, i] = reference_products[inv, :, i]
-
-            #     peak_locations["z"][idx] = np.dot(self.depth_um, dot_products) / dot_products.sum(0)
-=======
-            peak_locations["z"][idx] = found_positions[:, 2]
->>>>>>> b637de49
 
         return peak_locations
 
