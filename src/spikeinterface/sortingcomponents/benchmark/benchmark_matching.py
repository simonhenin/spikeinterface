--- conflicted
+++ resolved
@@ -4,13 +4,7 @@
 from spikeinterface.sortingcomponents.matching import find_spikes_from_templates
 from spikeinterface.core import NumpySorting
 from spikeinterface.qualitymetrics import compute_quality_metrics
-<<<<<<< HEAD
 from spikeinterface.comparison import CollisionGTComparison, compare_sorter_to_ground_truth
-from spikeinterface.widgets import (plot_sorting_performance,
-    plot_agreement_matrix, plot_comparison_collision_by_similarity,
-    plot_unit_templates, plot_unit_waveforms, plot_gt_performances)
-=======
-from spikeinterface.comparison import CollisionGTComparison
 from spikeinterface.widgets import (
     plot_sorting_performance,
     plot_agreement_matrix,
@@ -19,7 +13,6 @@
     plot_unit_waveforms,
     plot_gt_performances,
 )
->>>>>>> f75d3e5e
 
 
 import time
@@ -34,7 +27,6 @@
 import copy
 from tqdm.auto import tqdm
 
-<<<<<<< HEAD
 def running_in_notebook():
     try:
         shell = get_ipython().__class__.__name__
@@ -52,21 +44,11 @@
         if methods_kwargs is None:
             methods_kwargs = {method:{} for method in methods}
         self.methods_kwargs = methods_kwargs
-=======
-
-class BenchmarkMatching:
-    def __init__(
-        self, recording, gt_sorting, method, exhaustive_gt=True, method_kwargs={}, tmp_folder=None, job_kwargs={}
-    ):
-        self.method = method
-        self.method_kwargs = method_kwargs
->>>>>>> f75d3e5e
         self.recording = recording
         self.gt_sorting = gt_sorting
         self.job_kwargs = job_kwargs
         self.exhaustive_gt = exhaustive_gt
         self.sampling_rate = self.recording.get_sampling_frequency()
-<<<<<<< HEAD
 
         if tmp_folder is None:
             tmp_folder = os.path.join('.', ''.join(random.choices(string.ascii_uppercase + string.digits, k=8)))
@@ -261,54 +243,6 @@
         shutil.rmtree(self.tmp_folder)
         return sortings, gt_sorting
 
-=======
-        self.job_kwargs = job_kwargs
-        self.method_kwargs = method_kwargs
-        self.metrics = None
-
-        self.tmp_folder = tmp_folder
-        if self.tmp_folder is None:
-            self.tmp_folder = os.path.join(".", "".join(random.choices(string.ascii_uppercase + string.digits, k=8)))
-
-        self.we = extract_waveforms(
-            self.recording,
-            self.gt_sorting,
-            self.tmp_folder,
-            load_if_exists=False,
-            ms_before=2.5,
-            ms_after=2.5,
-            max_spikes_per_unit=500,
-            return_scaled=False,
-            **self.job_kwargs,
-        )
-
-        self.method_kwargs.update({"waveform_extractor": self.we})
-        self.templates = self.we.get_all_templates(mode="median")
-
-    def __del__(self):
-        import shutil
-
-        shutil.rmtree(self.tmp_folder)
-
-    def run(self):
-        t_start = time.time()
-        self.spikes = find_spikes_from_templates(
-            self.recording, method=self.method, method_kwargs=self.method_kwargs, **self.job_kwargs
-        )
-        self.run_time = time.time() - t_start
-        self.sorting = NumpySorting.from_times_labels(
-            self.spikes["sample_index"], self.spikes["cluster_index"], self.sampling_rate
-        )
-        self.comp = CollisionGTComparison(self.gt_sorting, self.sorting, exhaustive_gt=self.exhaustive_gt)
-        self.metrics = compute_quality_metrics(self.we, metric_names=["snr"], load_if_exists=True)
-
-    def plot(self, title=None):
-        if title is None:
-            title = self.method
-
-        if self.metrics is None:
-            self.metrics = compute_quality_metrics(self.we, metric_names=["snr"], load_if_exists=True)
->>>>>>> f75d3e5e
 
     def run_matching_missing_units(self, fraction_missing, snr_threshold=0, seed=0, we_kwargs=None,
                                    template_mode='median'):
@@ -511,67 +445,33 @@
         ax.set_title(title)
 
         ax = axs[1, 0]
-<<<<<<< HEAD
         ax.spines['top'].set_visible(False)
         ax.spines['right'].set_visible(False)
         plot_sorting_performance(comp, self.metrics, performance_name='accuracy', metric_name='snr', ax=ax, color='r')
         plot_sorting_performance(comp, self.metrics, performance_name='recall', metric_name='snr', ax=ax, color='g')
         plot_sorting_performance(comp, self.metrics, performance_name='precision', metric_name='snr', ax=ax, color='b')
         ax.legend(['accuracy', 'recall', 'precision'])
-        
-=======
-        ax.spines["top"].set_visible(False)
-        ax.spines["right"].set_visible(False)
-        plot_sorting_performance(
-            self.comp, self.metrics, performance_name="accuracy", metric_name="snr", ax=ax, color="r"
-        )
-        plot_sorting_performance(
-            self.comp, self.metrics, performance_name="recall", metric_name="snr", ax=ax, color="g"
-        )
-        plot_sorting_performance(
-            self.comp, self.metrics, performance_name="precision", metric_name="snr", ax=ax, color="b"
-        )
-        # ax.set_ylim(0.8, 1)
-        ax.legend(["accuracy", "recall", "precision"])
-
->>>>>>> f75d3e5e
         ax = axs[1, 1]
         plot_gt_performances(comp, ax=ax)
 
         ax = axs[0, 1]
         if self.exhaustive_gt:
-<<<<<<< HEAD
             plot_comparison_collision_by_similarity(comp, self.templates, ax=ax, show_legend=True, mode='lines',
                                                     good_only=False)
         return fig, axs
 
 def plot_errors_matching(benchmark, comp, unit_id, nb_spikes=200, metric='cosine'):
-=======
-            plot_comparison_collision_by_similarity(
-                self.comp, self.templates, ax=ax, show_legend=True, mode="lines", good_only=False
-            )
-
-
-def plot_errors_matching(benchmark, unit_id, nb_spikes=200, metric="cosine"):
->>>>>>> f75d3e5e
     fig, axs = plt.subplots(ncols=2, nrows=2, figsize=(15, 10))
 
     benchmark.we.sorting.get_unit_spike_train(unit_id)
     template = benchmark.we.get_template(unit_id)
     a = template.reshape(template.size, 1).T
     count = 0
-<<<<<<< HEAD
     colors = ['r', 'b']
     for label in ['TP', 'FN']:
         seg_num = 0 # TODO: make compatible with multiple segments
         idx_1 = np.where(comp.get_labels1(unit_id)[seg_num] == label)
         idx_2 = benchmark.we.get_sampled_indices(unit_id)['spike_index']
-=======
-    colors = ["r", "b"]
-    for label in ["TP", "FN"]:
-        idx_1 = np.where(benchmark.comp.get_labels1(unit_id) == label)
-        idx_2 = benchmark.we.get_sampled_indices(unit_id)["spike_index"]
->>>>>>> f75d3e5e
         intersection = np.where(np.in1d(idx_2, idx_1))[0]
         intersection = np.random.permutation(intersection)[:nb_spikes]
         if len(intersection) == 0:
@@ -579,19 +479,9 @@
             continue
         ### Should be able to give a subset of waveforms only...
         ax = axs[count, 0]
-<<<<<<< HEAD
         plot_unit_waveforms(benchmark.we, unit_ids=[unit_id], axes=[ax],
                             unit_selected_waveforms = {unit_id : intersection},
                             unit_colors = {unit_id : colors[count]})   
-=======
-        plot_unit_waveforms(
-            benchmark.we,
-            unit_ids=[unit_id],
-            axes=ax,
-            unit_selected_waveforms={unit_id: intersection},
-            unit_colors={unit_id: colors[count]},
-        )
->>>>>>> f75d3e5e
         ax.set_title(label)
 
         wfs = benchmark.we.get_waveforms(unit_id)
@@ -611,12 +501,7 @@
         count += 1
     return fig, axs
 
-<<<<<<< HEAD
 def plot_errors_matching_all_neurons(benchmark, comp, nb_spikes=200, metric='cosine'):
-=======
-
-def plot_errors_matching_all_neurons(benchmark, nb_spikes=200, metric="cosine"):
->>>>>>> f75d3e5e
     templates = benchmark.templates
     nb_units = len(benchmark.we.unit_ids)
     colors = ["r", "b"]
@@ -629,15 +514,9 @@
         wfs = benchmark.we.get_waveforms(unit_id)
         template = benchmark.we.get_template(unit_id)
         a = template.reshape(template.size, 1).T
-<<<<<<< HEAD
         
         for label in ['TP', 'FN']:
             idx_1 = np.where(comp.get_labels1(unit_id) == label)[0]
-=======
-
-        for label in ["TP", "FN"]:
-            idx_1 = np.where(benchmark.comp.get_labels1(unit_id) == label)[0]
->>>>>>> f75d3e5e
             intersection = np.where(np.in1d(idx_2, idx_1))[0]
             intersection = np.random.permutation(intersection)[:nb_spikes]
             wfs_sliced = wfs[intersection, :, :]
@@ -669,28 +548,16 @@
         ax.set_ylabel(metric)
     return fig, axs
 
-<<<<<<< HEAD
 def plot_comparison_matching(benchmark, comp_per_method, performance_names=['accuracy', 'recall', 'precision'],
                              colors = ['g', 'b', 'r'], ylim=(-0.1, 1.1)):
     num_methods = len(benchmark.methods)
     fig, axs = plt.subplots(ncols=num_methods, nrows=num_methods, figsize=(10, 10))
     for i, method1 in enumerate(benchmark.methods):
         for j, method2 in enumerate(benchmark.methods):
-=======
-
-def plot_comparison_matching(
-    benchmarks, performance_names=["accuracy", "recall", "precision"], colors=["g", "b", "r"], ylim=(0.5, 1)
-):
-    nb_benchmarks = len(benchmarks)
-    fig, axs = plt.subplots(ncols=nb_benchmarks, nrows=nb_benchmarks - 1, figsize=(10, 10))
-    for i in range(nb_benchmarks - 1):
-        for j in range(nb_benchmarks):
->>>>>>> f75d3e5e
             if len(axs.shape) > 1:
                 ax = axs[i, j]
             else:
                 ax = axs[j]
-<<<<<<< HEAD
             comp1, comp2 = comp_per_method[method1], comp_per_method[method2]
             for performance, color in zip(performance_names, colors):
                 perf1 = comp1.get_performance()[performance]
@@ -780,60 +647,4 @@
         ax.legend()
         figs.append(fig)
         axs.append(ax)
-    return figs, axs
-=======
-            ax.spines["top"].set_visible(False)
-            ax.spines["right"].set_visible(False)
-            ax.spines["left"].set_visible(False)
-            ax.spines["bottom"].set_visible(False)
-            if j > i:
-                for performance, color in zip(performance_names, colors):
-                    perf1 = benchmarks[i].comp.get_performance()[performance]
-                    perf2 = benchmarks[j].comp.get_performance()[performance]
-                    ax.plot(perf2, perf1, ".", label=performance, color=color)
-                ax.plot([0, 1], [0, 1], "k--", alpha=0.5)
-                ax.spines["left"].set_visible(True)
-                ax.spines["bottom"].set_visible(True)
-                ax.set_ylim(ylim)
-                ax.set_xlim(ylim)
-
-                if j > i + 1:
-                    ax.set_yticks([], [])
-                    ax.set_xticks([], [])
-
-                if j == i + 1:
-                    ax.set_ylabel(f"{benchmarks[i].method}")
-                    ax.set_xlabel(f"{benchmarks[j].method}")
-            else:
-                ax.set_yticks([], [])
-                ax.set_xticks([], [])
-                if (i == 0) and (j == 0):
-                    for color, k in zip(colors, range(len(performance_names))):
-                        ax.plot([0, 0], [0, 0], c=color)
-                    ax.legend(performance_names)
-    plt.tight_layout()
-
-    # def plot_average_comparison_matching(benchmarks, performance_names=['recall'], ylim=(0, 1)):
-    #     nb_benchmarks = len(benchmarks)
-    #     results = {}
-    #     for i in range(nb_benchmarks):
-    #         results[benchmarks[i].method] = {}
-    #         for performance in performance_names:
-    #             results[benchmarks[i].method][performance] = benchmarks[i].comp.get_performance()[performance]
-
-    #     width = 1/(ncol+2)
-    #     methods = [i.method for i in benchmarks]
-
-    #     for c, col in enumerate(methods):
-    #         x = np.arange(performances) + 1 + c / (ncol + 2)
-    #         yerr = results[]
-    #         ax.bar(x, m[col].values.flatten(), yerr=yerr.flatten(), width=width, color=cmap(c), label=clean_labels[c])
-
-    #     ax.legend()
-
-    #     ax.set_xticks(np.arange(sorter_names.size) + 1 + width)
-    #     ax.set_xticklabels(sorter_names, rotation=45)
-    #     ax.set_ylabel('metric')
-    #     ax.set_xlim(0, sorter_names.size + 1)
-    #
->>>>>>> f75d3e5e
+    return figs, axs