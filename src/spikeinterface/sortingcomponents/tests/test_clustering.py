import pytest
import numpy as np

from spikeinterface.sortingcomponents.peak_detection import detect_peaks
from spikeinterface.sortingcomponents.peak_localization import localize_peaks
from spikeinterface.sortingcomponents.clustering import find_cluster_from_peaks, clustering_methods
from spikeinterface.sortingcomponents.clustering.peak_svd import extract_peaks_svd
<<<<<<< HEAD
from spikeinterface.sortingcomponents.clustering.graph_tools import create_graph_from_peak_features
=======
from spikeinterface.sortingcomponents.clustering.tools import get_templates_from_peaks_and_svd
>>>>>>> 830d18ba

from spikeinterface.core import get_noise_levels

from spikeinterface.sortingcomponents.tests.common import make_dataset

import time


def job_kwargs():
    return dict(n_jobs=1, chunk_size=10000, progress_bar=True, mp_context="spawn")


@pytest.fixture(name="job_kwargs", scope="module")
def job_kwargs_fixture():
    return job_kwargs()


@pytest.fixture(name="recording", scope="module")
def recording():
    rec, sorting = make_dataset()
    print(rec)
    return rec


def run_peaks(recording, job_kwargs):
    noise_levels = get_noise_levels(recording, return_scaled=False)
    return detect_peaks(
        recording,
        method="locally_exclusive",
        peak_sign="neg",
        detect_threshold=5,
        exclude_sweep_ms=0.1,
        noise_levels=noise_levels,
        **job_kwargs,
    )


@pytest.fixture(name="peaks", scope="module")
def peaks_fixture(recording, job_kwargs):
    return run_peaks(recording, job_kwargs)


def run_peak_locations(recording, peaks, job_kwargs):
    return localize_peaks(recording, peaks, method="center_of_mass", **job_kwargs)


@pytest.fixture(name="peak_locations", scope="module")
def peak_locations_fixture(recording, peaks, job_kwargs):
    return run_peak_locations(recording, peaks, job_kwargs)


@pytest.mark.parametrize("clustering_method", list(clustering_methods.keys()))
def test_find_cluster_from_peaks(clustering_method, recording, peaks, peak_locations):
    method_kwargs = {}
    if clustering_method in ("position", "position_and_pca"):
        method_kwargs["peak_locations"] = peak_locations
    if clustering_method in ("sliding_hdbscan", "position_and_pca"):
        method_kwargs["waveform_mode"] = "shared_memory"

    t0 = time.perf_counter()
    labels, peak_labels = find_cluster_from_peaks(
        recording, peaks, method=clustering_method, method_kwargs=method_kwargs
    )
    t1 = time.perf_counter()
    print(clustering_method, "found", len(labels), "clusters in ", t1 - t0)


def test_extract_peaks_svd(recording, peaks, job_kwargs):
    peaks_svd, sparse_mask, svd_model = extract_peaks_svd(recording, peaks, n_components=5, **job_kwargs)
    assert peaks_svd.shape[0] == peaks.shape[0]
    assert peaks_svd.shape[1] == 5
    assert peaks_svd.shape[2] == np.max(np.sum(sparse_mask, axis=1))


<<<<<<< HEAD
def test_create_graph_from_peak_features(recording, peaks, job_kwargs):
    peaks_svd, sparse_mask, svd_model = extract_peaks_svd(recording, peaks, n_components=5, **job_kwargs)    

    distances = create_graph_from_peak_features(
        recording,
        peaks,
        peaks_svd,
        sparse_mask,
    )
    print(distances.shape)
=======
def test_templates_from_svd(recording, peaks, job_kwargs):
    peaks_svd, sparse_mask, svd_model = extract_peaks_svd(
        recording, peaks, n_components=1, ms_before=1, ms_after=1, **job_kwargs
    )
    templates = get_templates_from_peaks_and_svd(
        recording,
        peaks,
        peaks["channel_index"],
        ms_before=1,
        ms_after=1,
        svd_features=peaks_svd,
        sparsity_mask=sparse_mask,
        svd_model=svd_model,
    )
>>>>>>> 830d18ba


if __name__ == "__main__":
    job_kwargs = dict(n_jobs=1, chunk_size=10000, progress_bar=True)
    recording, sorting = make_dataset()
    peaks = run_peaks(recording, job_kwargs)
    # peak_locations = run_peak_locations(recording, peaks, job_kwargs)
    # method = "position_and_pca"
    # method = "circus"
    # method = "tdc_clustering"
    # method = "random_projections"

    # test_find_cluster_from_peaks(method, recording, peaks, peak_locations)

    # test_extract_peaks_svd(recording, peaks, job_kwargs)
    test_create_graph_from_peak_features(recording, peaks, job_kwargs)<|MERGE_RESOLUTION|>--- conflicted
+++ resolved
@@ -5,11 +5,8 @@
 from spikeinterface.sortingcomponents.peak_localization import localize_peaks
 from spikeinterface.sortingcomponents.clustering import find_cluster_from_peaks, clustering_methods
 from spikeinterface.sortingcomponents.clustering.peak_svd import extract_peaks_svd
-<<<<<<< HEAD
 from spikeinterface.sortingcomponents.clustering.graph_tools import create_graph_from_peak_features
-=======
 from spikeinterface.sortingcomponents.clustering.tools import get_templates_from_peaks_and_svd
->>>>>>> 830d18ba
 
 from spikeinterface.core import get_noise_levels
 
@@ -84,7 +81,7 @@
     assert peaks_svd.shape[2] == np.max(np.sum(sparse_mask, axis=1))
 
 
-<<<<<<< HEAD
+
 def test_create_graph_from_peak_features(recording, peaks, job_kwargs):
     peaks_svd, sparse_mask, svd_model = extract_peaks_svd(recording, peaks, n_components=5, **job_kwargs)    
 
@@ -95,7 +92,8 @@
         sparse_mask,
     )
     print(distances.shape)
-=======
+
+
 def test_templates_from_svd(recording, peaks, job_kwargs):
     peaks_svd, sparse_mask, svd_model = extract_peaks_svd(
         recording, peaks, n_components=1, ms_before=1, ms_after=1, **job_kwargs
@@ -110,7 +108,6 @@
         sparsity_mask=sparse_mask,
         svd_model=svd_model,
     )
->>>>>>> 830d18ba
 
 
 if __name__ == "__main__":
