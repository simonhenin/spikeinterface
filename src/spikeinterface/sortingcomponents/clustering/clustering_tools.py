--- conflicted
+++ resolved
@@ -738,19 +738,11 @@
 
     if censor_ms is not None:
         rpv = int(sorting.sampling_frequency * censor_ms / 1000)
-<<<<<<< HEAD
         
     for connected in merges:
         mask = np.in1d(spikes['unit_index'], sorting.ids_to_indices(connected))
         spikes['unit_index'][mask] = sorting.id_to_index(connected[0])
     
-=======
-
-    for src, targets in merges:
-        mask = np.in1d(spikes["unit_index"], sorting.ids_to_indices([src] + list(targets)))
-        spikes["unit_index"][mask] = sorting.id_to_index(src)
-
->>>>>>> 57b36366
         if censor_ms is not None:
             for segment_index in range(sorting.get_num_segments()):
                 s0, s1 = segment_slices[segment_index]
@@ -759,12 +751,7 @@
                     to_keep[indices[1:]], np.diff(spikes[indices]["sample_index"]) > rpv
                 )
 
-<<<<<<< HEAD
     
-=======
-    from spikeinterface.core.numpyextractors import NumpySorting
-
->>>>>>> 57b36366
     times_list = []
     labels_list = []
     for segment_index in range(sorting.get_num_segments()):
@@ -780,32 +767,6 @@
     return sorting
 
 
-<<<<<<< HEAD
-=======
-def final_cleaning_circus(recording, sorting, templates, **merging_kwargs):
-
-    from spikeinterface.core.sortinganalyzer import create_sorting_analyzer
-    from spikeinterface.curation.auto_merge import get_potential_auto_merge
-
-    sparsity = templates.sparsity
-    templates_array = templates.get_dense_templates().copy()
-
-    sa = create_sorting_analyzer(sorting, recording, format="memory", sparsity=sparsity)
-    from spikeinterface.core.analyzer_extension_core import ComputeTemplates
-
-    sa.extensions["templates"] = ComputeTemplates(sa)
-    sa.extensions["templates"].params = {"nbefore": templates.nbefore}
-    sa.extensions["templates"].data["average"] = templates_array
-    sa.compute("unit_locations", method="monopolar_triangulation")
-    merges = get_potential_auto_merge(sa, **merging_kwargs)
-    merges = resolve_merging_graph(sorting, merges)
-    sorting = apply_merges_to_sorting(sorting, merges)
-    # sorting = merge_units_sorting(sorting, merges)
-
-    return sorting
-
-
->>>>>>> 57b36366
 def remove_duplicates_via_dip(wfs_arrays, peak_labels, dip_threshold=1, cosine_threshold=None):
     import sklearn
 
