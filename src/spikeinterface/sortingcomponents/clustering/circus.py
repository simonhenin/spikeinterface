from __future__ import annotations

# """Sorting components: clustering"""
from pathlib import Path

import numpy as np

try:
    import hdbscan

    HAVE_HDBSCAN = True
except:
    HAVE_HDBSCAN = False

import random, string
from spikeinterface.core import get_global_tmp_folder
from spikeinterface.core.basesorting import minimum_spike_dtype
from spikeinterface.core.waveform_tools import estimate_templates
from .clustering_tools import remove_duplicates_via_matching
from spikeinterface.core.recording_tools import get_noise_levels, get_channel_distances
from spikeinterface.sortingcomponents.peak_selection import select_peaks
from spikeinterface.core.template import Templates
from spikeinterface.core.sparsity import compute_sparsity
<<<<<<< HEAD
from spikeinterface.sortingcomponents.tools import remove_empty_templates, _get_optimal_n_jobs
import pickle, json
from spikeinterface.core.node_pipeline import (
    run_node_pipeline,
    ExtractSparseWaveforms,
    PeakRetriever,
)
=======
from spikeinterface.sortingcomponents.tools import remove_empty_templates
from spikeinterface.sortingcomponents.clustering.peak_svd import extract_peaks_svd
>>>>>>> f4b908c9


from spikeinterface.sortingcomponents.tools import extract_waveform_at_max_channel


class CircusClustering:
    """
    hdbscan clustering on peak_locations previously done by localize_peaks()
    """

    _default_params = {
        "hdbscan_kwargs": {
            "min_cluster_size": 20,
            "cluster_selection_epsilon": 0.5,
            "cluster_selection_method": "leaf",
            "allow_single_cluster": True,
        },
        "cleaning_kwargs": {},
        "remove_mixtures": False,
        "waveforms": {"ms_before": 2, "ms_after": 2},
        "sparsity": {"method": "snr", "amplitude_mode": "peak_to_peak", "threshold": 0.25},
        "recursive_kwargs": {
            "recursive": True,
            "recursive_depth": 3,
            "returns_split_count": True,
        },
        "split_kwargs": {"projection_mode": "tsvd", "n_pca_features": 0.9},
        "radius_um": 100,
        "neighbors_radius_um": 50,
        "n_svd": 5,
        "few_waveforms": None,
        "ms_before": 0.5,
        "ms_after": 0.5,
        "noise_threshold": 4,
        "rank": 5,
        "templates_from_svd": False,
        "noise_levels": None,
        "tmp_folder": None,
        "verbose": True,
        "memory_limit": 0.25,
        "debug": False,
    }

    @classmethod
    def main_function(cls, recording, peaks, params, job_kwargs=dict()):
        assert HAVE_HDBSCAN, "random projections clustering needs hdbscan to be installed"

        d = params
        verbose = d["verbose"]

        fs = recording.get_sampling_frequency()
        ms_before = params["ms_before"]
        ms_after = params["ms_after"]
        radius_um = params["radius_um"]
        neighbors_radius_um = params["neighbors_radius_um"]
        nbefore = int(ms_before * fs / 1000.0)
        nafter = int(ms_after * fs / 1000.0)
        if params["tmp_folder"] is None:
            name = "".join(random.choices(string.ascii_uppercase + string.digits, k=8))
            tmp_folder = get_global_tmp_folder() / name
        else:
            tmp_folder = Path(params["tmp_folder"]).absolute()

        tmp_folder.mkdir(parents=True, exist_ok=True)

        # SVD for time compression
        if params["few_waveforms"] is None:
            few_peaks = select_peaks(
                peaks, recording=recording, method="uniform", n_peaks=10000, margin=(nbefore, nafter)
            )
            few_wfs = extract_waveform_at_max_channel(
                recording, few_peaks, ms_before=ms_before, ms_after=ms_after, **job_kwargs
            )
            wfs = few_wfs[:, :, 0]
        else:
            offset = int(params["waveforms"]["ms_before"] * fs / 1000)
            wfs = params["few_waveforms"][:, offset - nbefore : offset + nafter]

        # Ensure all waveforms have a positive max
        wfs *= np.sign(wfs[:, nbefore])[:, np.newaxis]

        # Remove outliers
        valid = np.argmax(np.abs(wfs), axis=1) == nbefore
        wfs = wfs[valid]

        from sklearn.decomposition import TruncatedSVD

        svd_model = TruncatedSVD(params["n_svd"])
        svd_model.fit(wfs)
        features_folder = tmp_folder / "tsvd_features"
        features_folder.mkdir(exist_ok=True)

        peaks_svd, sparse_mask, svd_model = extract_peaks_svd(
            recording,
            peaks,
            ms_before=ms_before,
            ms_after=ms_after,
            svd_model=svd_model,
            radius_um=radius_um,
            folder=features_folder,
            **job_kwargs,
        )

        neighbours_mask = get_channel_distances(recording) <= neighbors_radius_um

        if params["debug"]:
            np.save(features_folder / "sparse_mask.npy", sparse_mask)
            np.save(features_folder / "peaks.npy", peaks)

        original_labels = peaks["channel_index"]
        from spikeinterface.sortingcomponents.clustering.split import split_clusters

        split_kwargs = params["split_kwargs"].copy()
        split_kwargs["neighbours_mask"] = neighbours_mask
        split_kwargs["waveforms_sparse_mask"] = sparse_mask
        split_kwargs["min_size_split"] = 2 * params["hdbscan_kwargs"].get("min_cluster_size", 50)
        split_kwargs["clusterer_kwargs"] = params["hdbscan_kwargs"]

        if params["debug"]:
            debug_folder = tmp_folder / "split"
        else:
            debug_folder = None

        peak_labels, _ = split_clusters(
            original_labels,
            recording,
            {"peaks": peaks, "sparse_tsvd": peaks_svd},
            method="local_feature_clustering",
            method_kwargs=split_kwargs,
            debug_folder=debug_folder,
            **params["recursive_kwargs"],
            **job_kwargs,
        )

        if params["noise_levels"] is None:
            params["noise_levels"] = get_noise_levels(recording, return_scaled=False, **job_kwargs)

        if not params["templates_from_svd"]:
            from spikeinterface.sortingcomponents.clustering.tools import get_templates_from_peaks_and_recording

            templates = get_templates_from_peaks_and_recording(
                recording,
                peaks,
                peak_labels,
                ms_before,
                ms_after,
                **job_kwargs,
            )
        else:
            from spikeinterface.sortingcomponents.clustering.tools import get_templates_from_peaks_and_svd

<<<<<<< HEAD
        non_noise = peak_labels > -1
        labels, inverse = np.unique(peak_labels[non_noise], return_inverse=True)
        peak_labels[non_noise] = inverse
        labels = np.unique(inverse)

        spikes = np.zeros(non_noise.sum(), dtype=minimum_spike_dtype)
        spikes["sample_index"] = peaks[non_noise]["sample_index"]
        spikes["segment_index"] = peaks[non_noise]["segment_index"]
        spikes["unit_index"] = peak_labels[non_noise]

        unit_ids = labels

        nbefore = int(params["waveforms"]["ms_before"] * fs / 1000.0)
        nafter = int(params["waveforms"]["ms_after"] * fs / 1000.0)

        if params["noise_levels"] is None:
            params["noise_levels"] = get_noise_levels(recording, return_scaled=False, **job_kwargs)

        job_kwargs_local = job_kwargs.copy()
        ram_requested = recording.get_num_channels() * (nbefore + nafter) * len(unit_ids) * 4
        job_kwargs_local = _get_optimal_n_jobs(job_kwargs_local, ram_requested, params["memory_limit"])

        templates_array = estimate_templates(
            recording,
            spikes,
            unit_ids,
            nbefore,
            nafter,
            return_scaled=False,
            job_name=None,
            **job_kwargs_local,
        )
=======
            templates = get_templates_from_peaks_and_svd(
                recording,
                peaks,
                peak_labels,
                ms_before,
                ms_after,
                svd_model,
                peaks_svd,
                sparse_mask,
                operator="median",
            )
>>>>>>> f4b908c9

        templates_array = templates.templates_array
        best_channels = np.argmax(np.abs(templates_array[:, nbefore, :]), axis=1)
        peak_snrs = np.abs(templates_array[:, nbefore, :])
        best_snrs_ratio = (peak_snrs / params["noise_levels"])[np.arange(len(peak_snrs)), best_channels]
        old_unit_ids = templates.unit_ids.copy()
        valid_templates = best_snrs_ratio > params["noise_threshold"]

        mask = np.isin(peak_labels, old_unit_ids[~valid_templates])
        peak_labels[mask] = -1

        from spikeinterface.core.template import Templates

        templates = Templates(
            templates_array=templates_array[valid_templates],
            sampling_frequency=fs,
            nbefore=templates.nbefore,
            sparsity_mask=None,
            channel_ids=recording.channel_ids,
            unit_ids=templates.unit_ids[valid_templates],
            probe=recording.get_probe(),
            is_scaled=False,
        )

        if params["debug"]:
            templates_folder = tmp_folder / "dense_templates"
            templates.to_zarr(folder_path=templates_folder)

        sparsity = compute_sparsity(templates, noise_levels=params["noise_levels"], **params["sparsity"])
        templates = templates.to_sparse(sparsity)
        empty_templates = templates.sparsity_mask.sum(axis=1) == 0
        old_unit_ids = templates.unit_ids.copy()
        templates = remove_empty_templates(templates)

        mask = np.isin(peak_labels, old_unit_ids[empty_templates])
        peak_labels[mask] = -1

        labels = np.unique(peak_labels)
        labels = labels[labels >= 0]

        if params["remove_mixtures"]:
            if verbose:
                print("Found %d raw clusters, starting to clean with matching" % (len(templates.unit_ids)))

<<<<<<< HEAD
        cleaning_job_kwargs = job_kwargs_local.copy()
        cleaning_job_kwargs["progress_bar"] = False
        cleaning_params = params["cleaning_kwargs"].copy()
=======
            cleaning_job_kwargs = job_kwargs.copy()
            cleaning_job_kwargs["progress_bar"] = False
            cleaning_params = params["cleaning_kwargs"].copy()
>>>>>>> f4b908c9

            labels, peak_labels = remove_duplicates_via_matching(
                templates, peak_labels, job_kwargs=cleaning_job_kwargs, **cleaning_params
            )

            if verbose:
                print("Kept %d non-duplicated clusters" % len(labels))
        else:
            if verbose:
                print("Kept %d raw clusters" % len(labels))

        return labels, peak_labels, svd_model, peaks_svd, sparse_mask<|MERGE_RESOLUTION|>--- conflicted
+++ resolved
@@ -14,27 +14,12 @@
 
 import random, string
 from spikeinterface.core import get_global_tmp_folder
-from spikeinterface.core.basesorting import minimum_spike_dtype
-from spikeinterface.core.waveform_tools import estimate_templates
 from .clustering_tools import remove_duplicates_via_matching
 from spikeinterface.core.recording_tools import get_noise_levels, get_channel_distances
 from spikeinterface.sortingcomponents.peak_selection import select_peaks
-from spikeinterface.core.template import Templates
 from spikeinterface.core.sparsity import compute_sparsity
-<<<<<<< HEAD
 from spikeinterface.sortingcomponents.tools import remove_empty_templates, _get_optimal_n_jobs
-import pickle, json
-from spikeinterface.core.node_pipeline import (
-    run_node_pipeline,
-    ExtractSparseWaveforms,
-    PeakRetriever,
-)
-=======
-from spikeinterface.sortingcomponents.tools import remove_empty_templates
 from spikeinterface.sortingcomponents.clustering.peak_svd import extract_peaks_svd
->>>>>>> f4b908c9
-
-
 from spikeinterface.sortingcomponents.tools import extract_waveform_at_max_channel
 
 
@@ -172,52 +157,21 @@
 
         if not params["templates_from_svd"]:
             from spikeinterface.sortingcomponents.clustering.tools import get_templates_from_peaks_and_recording
-
+            job_kwargs_local = job_kwargs.copy()
+            unit_ids = np.unique(peak_labels)
+            ram_requested = recording.get_num_channels() * (nbefore + nafter) * len(unit_ids) * 4
+            job_kwargs_local = _get_optimal_n_jobs(job_kwargs_local, ram_requested, params["memory_limit"])
             templates = get_templates_from_peaks_and_recording(
                 recording,
                 peaks,
                 peak_labels,
                 ms_before,
                 ms_after,
-                **job_kwargs,
+                **job_kwargs_local,
             )
         else:
             from spikeinterface.sortingcomponents.clustering.tools import get_templates_from_peaks_and_svd
 
-<<<<<<< HEAD
-        non_noise = peak_labels > -1
-        labels, inverse = np.unique(peak_labels[non_noise], return_inverse=True)
-        peak_labels[non_noise] = inverse
-        labels = np.unique(inverse)
-
-        spikes = np.zeros(non_noise.sum(), dtype=minimum_spike_dtype)
-        spikes["sample_index"] = peaks[non_noise]["sample_index"]
-        spikes["segment_index"] = peaks[non_noise]["segment_index"]
-        spikes["unit_index"] = peak_labels[non_noise]
-
-        unit_ids = labels
-
-        nbefore = int(params["waveforms"]["ms_before"] * fs / 1000.0)
-        nafter = int(params["waveforms"]["ms_after"] * fs / 1000.0)
-
-        if params["noise_levels"] is None:
-            params["noise_levels"] = get_noise_levels(recording, return_scaled=False, **job_kwargs)
-
-        job_kwargs_local = job_kwargs.copy()
-        ram_requested = recording.get_num_channels() * (nbefore + nafter) * len(unit_ids) * 4
-        job_kwargs_local = _get_optimal_n_jobs(job_kwargs_local, ram_requested, params["memory_limit"])
-
-        templates_array = estimate_templates(
-            recording,
-            spikes,
-            unit_ids,
-            nbefore,
-            nafter,
-            return_scaled=False,
-            job_name=None,
-            **job_kwargs_local,
-        )
-=======
             templates = get_templates_from_peaks_and_svd(
                 recording,
                 peaks,
@@ -229,7 +183,6 @@
                 sparse_mask,
                 operator="median",
             )
->>>>>>> f4b908c9
 
         templates_array = templates.templates_array
         best_channels = np.argmax(np.abs(templates_array[:, nbefore, :]), axis=1)
@@ -274,15 +227,9 @@
             if verbose:
                 print("Found %d raw clusters, starting to clean with matching" % (len(templates.unit_ids)))
 
-<<<<<<< HEAD
-        cleaning_job_kwargs = job_kwargs_local.copy()
-        cleaning_job_kwargs["progress_bar"] = False
-        cleaning_params = params["cleaning_kwargs"].copy()
-=======
             cleaning_job_kwargs = job_kwargs.copy()
             cleaning_job_kwargs["progress_bar"] = False
             cleaning_params = params["cleaning_kwargs"].copy()
->>>>>>> f4b908c9
 
             labels, peak_labels = remove_duplicates_via_matching(
                 templates, peak_labels, job_kwargs=cleaning_job_kwargs, **cleaning_params
