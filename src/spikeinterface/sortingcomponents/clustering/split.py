--- conflicted
+++ resolved
@@ -15,11 +15,7 @@
 
 try:
     import numba
-<<<<<<< HEAD
-    
-=======
-
->>>>>>> 04f51c03
+
 except:
     pass  # isocut requires numba
 
@@ -300,10 +296,7 @@
             del clust
         elif clusterer == "isosplit":
             from spikeinterface.sortingcomponents.clustering.isosplit_isocut import isosplit
-<<<<<<< HEAD
-=======
-
->>>>>>> 04f51c03
+
             possible_labels = isosplit(final_features, **clusterer_kwargs)
 
             # min_cluster_size = clusterer_kwargs.get("min_cluster_size", 25)
