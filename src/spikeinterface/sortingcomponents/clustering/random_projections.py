--- conflicted
+++ resolved
@@ -24,14 +24,7 @@
 from spikeinterface.core.recording_tools import get_noise_levels
 from spikeinterface.core.job_tools import fix_job_kwargs
 from spikeinterface.sortingcomponents.waveforms.savgol_denoiser import SavGolDenoiser
-<<<<<<< HEAD
 from spikeinterface.sortingcomponents.features_from_peaks import RandomProjectionsFeature
-=======
-from spikeinterface.sortingcomponents.features_from_peaks import (
-    RandomProjectionsFeature,
-    RandomProjectionsEnergyFeature,
-)
->>>>>>> 00340edf
 from spikeinterface.core.template import Templates
 from spikeinterface.core.sparsity import compute_sparsity
 from spikeinterface.sortingcomponents.tools import remove_empty_templates
@@ -118,13 +111,8 @@
         nafter = int(params["ms_after"] * fs / 1000)
         nsamples = nbefore + nafter
 
-        noise_ptps = np.linalg.norm(np.random.randn(1000, nsamples), axis=1)
-<<<<<<< HEAD
-        noise_threshold = np.mean(noise_ptps) + 3*np.std(noise_ptps)
-=======
-        noise_threshold = np.mean(noise_ptps) + 3 * np.std(noise_ptps)
-        print(noise_threshold)
->>>>>>> 00340edf
+        #noise_ptps = np.linalg.norm(np.random.randn(1000, nsamples), axis=1)
+        #noise_threshold = np.mean(noise_ptps) + 3 * np.std(noise_ptps)
 
         node3 = RandomProjectionsFeature(
             recording,
