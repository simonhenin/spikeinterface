from __future__ import annotations

from pathlib import Path
import numpy as np
import zarr

from probeinterface import ProbeGroup

from .baserecording import BaseRecording, BaseRecordingSegment
from .basesorting import BaseSorting, SpikeVectorSortingSegment, minimum_spike_dtype
from .core_tools import define_function_from_class, check_json
from .job_tools import split_job_kwargs
from .recording_tools import determine_cast_unsigned


class ZarrRecordingExtractor(BaseRecording):
    """
    RecordingExtractor for a zarr format

    Parameters
    ----------
    folder_path: str or Path
        Path to the zarr root folder
    storage_options: dict or None
        Storage options for zarr `store`. E.g., if "s3://" or "gcs://" they can provide authentication methods, etc.

    Returns
    -------
    recording: ZarrRecordingExtractor
        The recording Extractor
    """

    extractor_name = "ZarrRecording"
    installed = True
    mode = "folder"
    installation_mesg = ""
    name = "zarr"

    def __init__(self, folder_path: Path | str, storage_options: dict | None = None):
        assert self.installed, self.installation_mesg

        folder_path, folder_path_kwarg = resolve_zarr_path(folder_path)

        self._root = zarr.open(str(folder_path), mode="r", storage_options=storage_options)

        sampling_frequency = self._root.attrs.get("sampling_frequency", None)
        num_segments = self._root.attrs.get("num_segments", None)
        assert "channel_ids" in self._root.keys(), "'channel_ids' dataset not found!"
        channel_ids = self._root["channel_ids"][:]

        assert sampling_frequency is not None, "'sampling_frequency' attiribute not found!"
        assert num_segments is not None, "'num_segments' attiribute not found!"

        channel_ids = np.array(channel_ids)

        dtype = self._root["traces_seg0"].dtype

        BaseRecording.__init__(self, sampling_frequency, channel_ids, dtype)

        dtype = np.dtype(dtype)
        t_starts = self._root.get("t_starts", None)

        total_nbytes = 0
        total_nbytes_stored = 0
        cr_by_segment = {}
        for segment_index in range(num_segments):
            trace_name = f"traces_seg{segment_index}"
            assert (
                len(channel_ids) == self._root[trace_name].shape[1]
            ), f"Segment {segment_index} has the wrong number of channels!"

            time_kwargs = {}
            time_vector = self._root.get(f"times_seg{segment_index}", None)
            if time_vector is not None:
                time_kwargs["time_vector"] = time_vector
            else:
                if t_starts is None:
                    t_start = None
                else:
                    t_start = t_starts[segment_index]
                    if np.isnan(t_start):
                        t_start = None
                time_kwargs["t_start"] = t_start
                time_kwargs["sampling_frequency"] = sampling_frequency

            rec_segment = ZarrRecordingSegment(self._root, trace_name, **time_kwargs)

            nbytes_segment = self._root[trace_name].nbytes
            nbytes_stored_segment = self._root[trace_name].nbytes_stored
            cr_by_segment[segment_index] = nbytes_segment / nbytes_stored_segment

            total_nbytes += nbytes_segment
            total_nbytes_stored += nbytes_stored_segment
            self.add_recording_segment(rec_segment)

        # load probe
        probe_dict = self._root.attrs.get("probe", None)
        if probe_dict is not None:
            probegroup = ProbeGroup.from_dict(probe_dict)
            self.set_probegroup(probegroup, in_place=True)

        # load properties
        if "properties" in self._root:
            prop_group = self._root["properties"]
            for key in prop_group.keys():
                values = self._root["properties"][key]
                self.set_property(key, values)

        # load annotations
        annotations = self._root.attrs.get("annotations", None)
        if annotations is not None:
            self.annotate(**annotations)
        # annotate compression ratios
        cr = total_nbytes / total_nbytes_stored
        self.annotate(compression_ratio=cr, compression_ratio_segments=cr_by_segment)

        self._kwargs = {"folder_path": folder_path_kwarg, "storage_options": storage_options}

    @staticmethod
    def write_recording(
        recording: BaseRecording, folder_path: str | Path, storage_options: dict | None = None, **kwargs
    ):
        zarr_root = zarr.open(str(folder_path), mode="w", storage_options=storage_options)
        add_recording_to_zarr_group(recording, zarr_root, **kwargs)


class ZarrRecordingSegment(BaseRecordingSegment):
    def __init__(self, root, dataset_name, **time_kwargs):
        BaseRecordingSegment.__init__(self, **time_kwargs)
        self._timeseries = root[dataset_name]

    def get_num_samples(self) -> int:
        """Returns the number of samples in this signal block

        Returns:
            SampleIndex: Number of samples in the signal block
        """
        return self._timeseries.shape[0]

    def get_traces(
        self,
        start_frame: int | None = None,
        end_frame: int | None = None,
        channel_indices: list[int | str] | None = None,
    ) -> np.ndarray:
        traces = self._timeseries[start_frame:end_frame]
        if channel_indices is not None:
            traces = traces[:, channel_indices]
        return traces


class ZarrSortingExtractor(BaseSorting):
    """
    SortingExtractor for a zarr format

    Parameters
    ----------
    root_path: str or Path
        Path to the zarr root file
    storage_options: dict or None
        Storage options for zarr `store`. E.g., if "s3://" or "gcs://" they can provide authentication methods, etc.

    Returns
    -------
    sorting: ZarrSortingExtractor
        The sorting Extractor
    """

    extractor_name = "ZarrSorting"
    installed = True
    mode = "folder"
    installation_mesg = ""
    name = "zarr"

    def __init__(self, folder_path: Path | str, storage_options: dict | None = None):
        assert self.installed, self.installation_mesg

        folder_path, folder_path_kwarg = resolve_zarr_path(folder_path)

        self._root = zarr.open(str(folder_path), mode="r", storage_options=storage_options)

        sampling_frequency = self._root.attrs.get("sampling_frequency", None)
        num_segments = self._root.attrs.get("num_segments", None)
        assert "unit_ids" in self._root.keys(), "'unit_ids' dataset not found!"
        unit_ids = self._root["unit_ids"][:]

        assert sampling_frequency is not None, "'sampling_frequency' attiribute not found!"
        assert num_segments is not None, "'num_segments' attiribute not found!"

        unit_ids = np.array(unit_ids)
        assert "spikes" in self._root.keys(), "'spikes' dataset not found!"
        spikes_group = self._root["spikes"]
        segment_slices_list = spikes_group["segment_slices"][:]

        BaseSorting.__init__(self, sampling_frequency, unit_ids)

        spikes = np.zeros(len(spikes_group["sample_index"]), dtype=minimum_spike_dtype)
        spikes["sample_index"] = spikes_group["sample_index"][:]
        spikes["unit_index"] = spikes_group["unit_index"][:]
        for i, (start, end) in enumerate(segment_slices_list):
            spikes["segment_index"][start:end] = i

        for segment_index in range(num_segments):
            soring_segment = SpikeVectorSortingSegment(spikes, segment_index, unit_ids)
            self.add_sorting_segment(soring_segment)

        # load properties
        if "properties" in self._root:
            prop_group = self._root["properties"]
            for key in prop_group.keys():
                values = self._root["properties"][key]
                self.set_property(key, values)

        # load annotations
        annotations = self._root.attrs.get("annotations", None)
        if annotations is not None:
            self.annotate(**annotations)

        self._kwargs = {"root_path": folder_path_kwarg, "storage_options": storage_options}

    @staticmethod
    def write_sorting(sorting: BaseSorting, folder_path: str | Path, storage_options: dict | None = None, **kwargs):
        """
        Write a sorting extractor to zarr format.
        """
        zarr_root = zarr.open(str(folder_path), mode="w", storage_options=storage_options)
        add_sorting_to_zarr_group(sorting, zarr_root, **kwargs)


read_zarr_recording = define_function_from_class(source_class=ZarrRecordingExtractor, name="read_zarr_recording")
read_zarr_sorting = define_function_from_class(source_class=ZarrSortingExtractor, name="read_zarr_sorting")


def read_zarr(
    folder_path: str | Path, storage_options: dict | None = None
) -> ZarrRecordingExtractor | ZarrSortingExtractor:
    """
    Read recording or sorting from a zarr format

    Parameters
    ----------
    folder_path: str or Path
        Path to the zarr root file
    storage_options: dict or None
        Storage options for zarr `store`. E.g., if "s3://" or "gcs://" they can provide authentication methods, etc.

    Returns
    -------
    extractor: ZarrExtractor
        The loaded extractor
    """
    # TODO @alessio : we should have something more explicit in our zarr format to tell which object it is.
    # for the futur SortingResult we will have this 2 fields!!!
    root = zarr.open(str(folder_path), mode="r", storage_options=storage_options)
    if "channel_ids" in root.keys():
        return read_zarr_recording(folder_path, storage_options=storage_options)
    elif "unit_ids" in root.keys():
        return read_zarr_sorting(folder_path, storage_options=storage_options)
    else:
        raise ValueError("Cannot find 'channel_ids' or 'unit_ids' in zarr root. Not a valid SpikeInterface zarr format")


### UTILITY FUNCTIONS ###
def resolve_zarr_path(folder_path: str | Path):
    """
    Resolve a path to a zarr folder.

    Parameters
    ----------
    """
    if str(folder_path).startswith("s3:") or str(folder_path).startswith("gcs:"):
        # cloud location, no need to resolve
        return folder_path, folder_path
    else:
        folder_path = Path(folder_path)
        folder_path_kwarg = str(Path(folder_path).resolve())
        return folder_path, folder_path_kwarg


def get_default_zarr_compressor(clevel: int = 5):
    """
    Return default Zarr compressor object for good preformance in int16
    electrophysiology data.

    cname: zstd (zstandard)
    clevel: 5
    shuffle: BITSHUFFLE

    Parameters
    ----------
    clevel : int, default: 5
        Compression level (higher -> more compressed).
        Minimum 1, maximum 9. By default 5

    Returns
    -------
    Blosc.compressor
        The compressor object that can be used with the save to zarr function
    """
    assert ZarrRecordingExtractor.installed, ZarrRecordingExtractor.installation_mesg
    from numcodecs import Blosc

    return Blosc(cname="zstd", clevel=clevel, shuffle=Blosc.BITSHUFFLE)


def add_properties_and_annotations(
    zarr_group: zarr.hierarchy.Group, recording_or_sorting: Union[BaseRecording, BaseSorting]
):
    # save properties
    prop_group = zarr_group.create_group("properties")
    for key in recording_or_sorting.get_property_keys():
        values = recording_or_sorting.get_property(key)
        prop_group.create_dataset(name=key, data=values, compressor=None)

    # save annotations
    zarr_group.attrs["annotations"] = check_json(recording_or_sorting._annotations)


def add_sorting_to_zarr_group(sorting: BaseSorting, zarr_group: zarr.hierarchy.Group, **kwargs):
    """
    Add a sorting extractor to a zarr group.

    Parameters
    ----------
    sorting: BaseSorting
        The sorting extractor object to be added to the zarr group
    zarr_group: zarr.hierarchy.Group
        The zarr group
    kwargs: dict
        Other arguments passed to the zarr compressor
    """
    from numcodecs import Delta

    num_segments = sorting.get_num_segments()
    zarr_group.attrs["sampling_frequency"] = float(sorting.sampling_frequency)
    zarr_group.attrs["num_segments"] = int(num_segments)
    zarr_group.create_dataset(name="unit_ids", data=sorting.unit_ids, compressor=None)

    if "compressor" not in kwargs:
        compressor = get_default_zarr_compressor()

    # save sub fields
    spikes_group = zarr_group.create_group(name="spikes")
    spikes = sorting.to_spike_vector()
    for field in spikes.dtype.fields:
        if field != "segment_index":
            spikes_group.create_dataset(
                name=field,
                data=spikes[field],
                compressor=compressor,
                filters=[Delta(dtype=spikes[field].dtype)],
            )
        else:
            segment_slices = []
            for segment_index in range(num_segments):
                i0, i1 = np.searchsorted(spikes["segment_index"], [segment_index, segment_index + 1])
                segment_slices.append([i0, i1])
            spikes_group.create_dataset(name="segment_slices", data=segment_slices, compressor=None)

    add_properties_and_annotations(zarr_group, sorting)


# Recording
def add_recording_to_zarr_group(recording: BaseRecording, zarr_group: zarr.hierarchy.Group, **kwargs):
    zarr_kwargs, job_kwargs = split_job_kwargs(kwargs)

    if recording.check_if_json_serializable():
        zarr_group.attrs["provenance"] = check_json(recording.to_dict(recursive=True))
    else:
        zarr_group.attrs["provenance"] = None

    # save data (done the subclass)
    zarr_group.attrs["sampling_frequency"] = float(recording.get_sampling_frequency())
    zarr_group.attrs["num_segments"] = int(recording.get_num_segments())
    zarr_group.create_dataset(name="channel_ids", data=recording.get_channel_ids(), compressor=None)
    dataset_paths = [f"traces_seg{i}" for i in range(recording.get_num_segments())]

    zarr_kwargs["dtype"] = kwargs.get("dtype", None) or recording.get_dtype()
    if "compressor" not in zarr_group:
        zarr_kwargs["compressor"] = get_default_zarr_compressor()

    add_traces_to_zarr(
        recording=recording,
        zarr_group=zarr_group,
        dataset_paths=dataset_paths,
        **zarr_kwargs,
        **job_kwargs,
    )

    # # save probe
    if recording.get_property("contact_vector") is not None:
        probegroup = recording.get_probegroup()
        zarr_group.attrs["probe"] = check_json(probegroup.to_dict(array_as_list=True))

    # save time vector if any
    t_starts = np.zeros(recording.get_num_segments(), dtype="float64") * np.nan
    for segment_index, rs in enumerate(recording._recording_segments):
        d = rs.get_times_kwargs()
        time_vector = d["time_vector"]
        if time_vector is not None:
            _ = zarr_group.create_dataset(
                name=f"times_seg{segment_index}",
                data=time_vector,
                filters=zarr_kwargs.get("filters", None),
                compressor=zarr_kwargs["compressor"],
            )
        elif d["t_start"] is not None:
            t_starts[segment_index] = d["t_start"]

    if np.any(~np.isnan(t_starts)):
        zarr_group.create_dataset(name="t_starts", data=t_starts, compressor=None)

    add_properties_and_annotations(zarr_group, recording)


def add_traces_to_zarr(
    recording,
    zarr_group,
    dataset_paths,
    channel_chunk_size=None,
    dtype=None,
    compressor=None,
    filters=None,
    verbose=False,
    auto_cast_uint=True,
    **job_kwargs,
):
    """
    Save the trace of a recording extractor in several zarr format.

    Parameters
    ----------
    recording: RecordingExtractor
        The recording extractor object to be saved in .dat format
    zarr_group: zarr.Group
        The zarr group to add traces to
    dataset_paths: list
        List of paths to traces datasets in the zarr group
    channel_chunk_size: int or None, default: None (chunking in time only)
        Channels per chunk
    dtype: dtype, default: None
        Type of the saved data
    compressor: zarr compressor or None, default: None
        Zarr compressor
    filters: list, default: None
        List of zarr filters
    verbose: bool, default: False
        If True, output is verbose (when chunks are used)
    auto_cast_uint: bool, default: True
        If True, unsigned integers are automatically cast to int if the specified dtype is signed
    {}
    """
    from .job_tools import (
        ensure_chunk_size,
        fix_job_kwargs,
        ChunkRecordingExecutor,
    )
<<<<<<< HEAD
=======
    
>>>>>>> 1b66a60c

    assert dataset_paths is not None, "Provide 'file_path'"

    if not isinstance(dataset_paths, list):
        dataset_paths = [dataset_paths]
    assert len(dataset_paths) == recording.get_num_segments()

    if dtype is None:
        dtype = recording.get_dtype()
    if auto_cast_uint:
        cast_unsigned = determine_cast_unsigned(recording, dtype)
    else:
        cast_unsigned = False

    job_kwargs = fix_job_kwargs(job_kwargs)
    chunk_size = ensure_chunk_size(recording, **job_kwargs)

    # create zarr datasets files
    zarr_datasets = []
    for segment_index in range(recording.get_num_segments()):
        num_frames = recording.get_num_samples(segment_index)
        num_channels = recording.get_num_channels()
        dset_name = dataset_paths[segment_index]
        shape = (num_frames, num_channels)
        dset = zarr_group.create_dataset(
            name=dset_name,
            shape=shape,
            chunks=(chunk_size, channel_chunk_size),
            dtype=dtype,
            filters=filters,
            compressor=compressor,
        )
        zarr_datasets.append(dset)
        # synchronizer=zarr.ThreadSynchronizer())

    # use executor (loop or workers)
    func = _write_zarr_chunk
    init_func = _init_zarr_worker
    init_args = (recording, zarr_datasets, dtype, cast_unsigned)
    executor = ChunkRecordingExecutor(
        recording, func, init_func, init_args, verbose=verbose, job_name="write_zarr_recording", **job_kwargs
    )
    executor.run()


# used by write_zarr_recording + ChunkRecordingExecutor
def _init_zarr_worker(recording, zarr_datasets, dtype, cast_unsigned):
    import zarr

    # create a local dict per worker
    worker_ctx = {}
    worker_ctx["recording"] = recording
    worker_ctx["zarr_datasets"] = zarr_datasets
    worker_ctx["dtype"] = np.dtype(dtype)
    worker_ctx["cast_unsigned"] = cast_unsigned

    return worker_ctx


# used by write_zarr_recording + ChunkRecordingExecutor
def _write_zarr_chunk(segment_index, start_frame, end_frame, worker_ctx):
    import gc

    # recover variables of the worker
    recording = worker_ctx["recording"]
    dtype = worker_ctx["dtype"]
    zarr_dataset = worker_ctx["zarr_datasets"][segment_index]
    cast_unsigned = worker_ctx["cast_unsigned"]

    # apply function
    traces = recording.get_traces(
        start_frame=start_frame, end_frame=end_frame, segment_index=segment_index, cast_unsigned=cast_unsigned
    )
    traces = traces.astype(dtype)
    zarr_dataset[start_frame:end_frame, :] = traces

    # fix memory leak by forcing garbage collection
    del traces
    gc.collect()<|MERGE_RESOLUTION|>--- conflicted
+++ resolved
@@ -455,10 +455,6 @@
         fix_job_kwargs,
         ChunkRecordingExecutor,
     )
-<<<<<<< HEAD
-=======
-    
->>>>>>> 1b66a60c
 
     assert dataset_paths is not None, "Provide 'file_path'"
 
