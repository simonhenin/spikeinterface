--- conflicted
+++ resolved
@@ -1336,10 +1336,6 @@
     return channel_locations
 
 
-<<<<<<< HEAD
-def generate_unit_locations(num_units, channel_locations, margin_um=20.0, minimum_z=5.0, maximum_z=40.0, 
-                            minimum_distance=20., max_iteration=100, distance_strict=False,  seed=None):
-=======
 def generate_unit_locations(
     num_units,
     channel_locations,
@@ -1351,7 +1347,6 @@
     distance_strict=False,
     seed=None,
 ):
->>>>>>> e7be6b61
     rng = np.random.default_rng(seed=seed)
     units_locations = np.zeros((num_units, 3), dtype="float32")
 
@@ -1378,11 +1373,7 @@
                 else:
                     # random only bad ones in the previous set
                     renew_inds = renew_inds[np.isin(renew_inds, np.unique(inds0))]
-<<<<<<< HEAD
-                
-=======
-
->>>>>>> e7be6b61
+
                 units_locations[:, 0][renew_inds] = rng.uniform(minimum_x, maximum_x, size=renew_inds.size)
                 units_locations[:, 1][renew_inds] = rng.uniform(minimum_y, maximum_y, size=renew_inds.size)
                 units_locations[:, 2][renew_inds] = rng.uniform(minimum_z, maximum_z, size=renew_inds.size)
@@ -1392,15 +1383,10 @@
 
     if not solution_found:
         if distance_strict:
-<<<<<<< HEAD
-            raise ValueError(f"generate_unit_locations(): no solution for {minimum_distance=} and {max_iteration=} "
-                             "You can use distance_strict=False or reduce minimum distance")
-=======
             raise ValueError(
                 f"generate_unit_locations(): no solution for {minimum_distance=} and {max_iteration=} "
                 "You can use distance_strict=False or reduce minimum distance"
             )
->>>>>>> e7be6b61
         else:
             warnings.warn(f"generate_unit_locations(): no solution for {minimum_distance=} and {max_iteration=}")
 
