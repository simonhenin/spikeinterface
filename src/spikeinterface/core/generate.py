--- conflicted
+++ resolved
@@ -982,15 +982,10 @@
         The sampling frequency of the recorder.
     durations : List[float]
         The durations of each segment in seconds. Note that the length of this list is the number of segments.
-<<<<<<< HEAD
-    noise_level: float, default: 1
-        Std of the white noise
-    cov_matrix: np.array, default None
-        The covariance matrix of the noise        
-=======
     noise_levels: float or array, default: 1
         Std of the white noise (if an array, defined by per channels)
->>>>>>> 2f526296
+    cov_matrix: np.array, default None
+        The covariance matrix of the noise
     dtype : Optional[Union[np.dtype, str]], default: "float32"
         The dtype of the recording. Note that only np.float32 and np.float64 are supported.
     seed : Optional[int], default: None
@@ -1015,12 +1010,8 @@
         num_channels: int,
         sampling_frequency: float,
         durations: List[float],
-<<<<<<< HEAD
-        noise_level: float = 1.0,
+        noise_levels: float = 1.0,
         cov_matrix: Optional[np.array] = None,
-=======
-        noise_levels: float = 1.0,
->>>>>>> 2f526296
         dtype: Optional[Union[np.dtype, str]] = "float32",
         seed: Optional[int] = None,
         strategy: Literal["tile_pregenerated", "on_the_fly"] = "tile_pregenerated",
@@ -1065,12 +1056,8 @@
                 num_channels,
                 sampling_frequency,
                 noise_block_size,
-<<<<<<< HEAD
-                noise_level,
+                noise_levels,
                 cov_matrix,
-=======
-                noise_levels,
->>>>>>> 2f526296
                 dtype,
                 segments_seeds[i],
                 strategy,
@@ -1081,12 +1068,9 @@
             "num_channels": num_channels,
             "durations": durations,
             "sampling_frequency": sampling_frequency,
-<<<<<<< HEAD
-            "noise_level": noise_level,
+            "noise_levels": noise_levels,
             "cov_matrix": cov_matrix,
-=======
             "noise_levels": noise_levels,
->>>>>>> 2f526296
             "dtype": dtype,
             "seed": seed,
             "strategy": strategy,
@@ -1096,11 +1080,7 @@
 
 class NoiseGeneratorRecordingSegment(BaseRecordingSegment):
     def __init__(
-<<<<<<< HEAD
-        self, num_samples, num_channels, sampling_frequency, noise_block_size, noise_level, cov_matrix, dtype, seed, strategy
-=======
-        self, num_samples, num_channels, sampling_frequency, noise_block_size, noise_levels, dtype, seed, strategy
->>>>>>> 2f526296
+        self, num_samples, num_channels, sampling_frequency, noise_block_size, noise_levels, cov_matrix, dtype, seed, strategy
     ):
         assert seed is not None
 
@@ -1109,33 +1089,24 @@
         self.num_samples = num_samples
         self.num_channels = num_channels
         self.noise_block_size = noise_block_size
-<<<<<<< HEAD
-        self.noise_level = noise_level
+        self.noise_levels = noise_levels
         self.cov_matrix = cov_matrix
-=======
-        self.noise_levels = noise_levels
->>>>>>> 2f526296
         self.dtype = dtype
         self.seed = seed
         self.strategy = strategy
 
         if self.strategy == "tile_pregenerated":
             rng = np.random.default_rng(seed=self.seed)
-<<<<<<< HEAD
+
             if self.cov_matrix is None:
                 self.noise_block = (
-                    rng.standard_normal(size=(self.noise_block_size, self.num_channels), dtype=self.dtype) * noise_level
+                    rng.standard_normal(size=(self.noise_block_size, self.num_channels), dtype=self.dtype) * noise_levels
                 )
             else:
                 self.noise_block = rng.multivariate_normal(
                         np.zeros(self.num_channels), self.cov_matrix, size=self.noise_block_size
                     )
 
-=======
-            self.noise_block = (
-                rng.standard_normal(size=(self.noise_block_size, self.num_channels), dtype=self.dtype) * noise_levels
-            )
->>>>>>> 2f526296
         elif self.strategy == "on_the_fly":
             pass
 
@@ -1166,7 +1137,6 @@
                 noise_block = self.noise_block
             elif self.strategy == "on_the_fly":
                 rng = np.random.default_rng(seed=(self.seed, block_index))
-<<<<<<< HEAD
                 if self.cov_matrix is None:
                     noise_block = rng.standard_normal(size=(self.noise_block_size, self.num_channels), dtype=self.dtype)
                 else:
@@ -1174,11 +1144,7 @@
                         np.zeros(self.num_channels), self.cov_matrix, size=self.noise_block_size
                     )
 
-                noise_block *= self.noise_level
-=======
-                noise_block = rng.standard_normal(size=(self.noise_block_size, self.num_channels), dtype=self.dtype)
                 noise_block *= self.noise_levels
->>>>>>> 2f526296
 
             if block_index == first_block_index:
                 if first_block_index != last_block_index:
@@ -1408,7 +1374,7 @@
     recovery_ms=(1.0, 1.5),
     positive_amplitude=(0.1, 0.25),
     smooth_ms=(0.03, 0.07),
-    spatial_constant=(20, 40),
+    spatial_decay=(20, 40),
     propagation_speed=(250.0, 350.0),  # um  / ms
     b=(0.1, 1),
     c=(0.1, 1),
@@ -1417,6 +1383,30 @@
     z_angle=(0, np.pi),
 )
 
+def _ensure_unit_params(unit_params, num_units, seed):
+    rng = np.random.default_rng(seed=seed)
+    # check or generate params per units
+    params = dict()
+    for k, default_lims in default_unit_params_range.items():
+        v = unit_params.get(k, default_lims)
+        if isinstance(v, tuple):
+            # limits
+            lim0, lim1 = v
+            values = rng.random(num_units) * (lim1 - lim0) + lim0
+        elif np.isscalar(v):
+            # scalar
+            values = np.full(shape=(num_units), fill_value=v)
+        elif isinstance(v, (list, np.ndarray)):
+            # already vector
+            values = np.asarray(v)
+            assert values.shape == (num_units, ), f"generate_templates: wrong shape for {k} in unit_params"
+        elif v is None:
+            values = [None] * num_units
+        else:
+            raise ValueError(f"generate_templates: wrong {k} in unit_params {v}")
+
+        params[k] = values
+    return params
 
 def generate_templates(
     channel_locations,
@@ -1428,7 +1418,6 @@
     dtype="float32",
     upsample_factor=None,
     unit_params=dict(),
-    unit_params_range=dict(),
     mode="ellipsoid",
 ):
     """
@@ -1459,7 +1448,7 @@
         If not None then template are generated upsampled by this factor.
         Then a new dimention (axis=3) is added to the template with intermediate inter sample representation.
         This allow easy random jitter by choising a template this new dim
-    unit_params: dict of arrays
+    unit_params: dict of arrays or dict of scalar of dict of tuple
         An optional dict containing parameters per units.
         Keys are parameter names:
 
@@ -1469,13 +1458,13 @@
             * "recovery_ms": the recovery interval in ms (default range: (1.0-1.5))
             * "positive_amplitude": the positive amplitude in a.u. (default range: (0.05-0.15)) (negative is always -1)
             * "smooth_ms": the gaussian smooth in ms (default range: (0.03-0.07))
-            * "spatial_constant": the spatial constant (default range: (20-40))
+            * "spatial_decay": the spatial constant (default range: (20-40))
             * "propagation_speed": mimic a propagation delay with a kind of a "speed" (default range: (250., 350.)).
-        Values contains vector with same size of num_units.
-        If the key is not in dict then it is generated using unit_params_range
-    unit_params_range: dict of tuple
-        Used to generate parameters when unit_params are not given.
-        In this case, a uniform ranfom value for each unit is generated within the provided range.
+        
+        Values can be:
+            * array of the same length of units
+            * scalar, then an array is created
+            * tuple, then this difine a range for random values.
 
     Returns
     -------
@@ -1509,23 +1498,7 @@
         templates = np.zeros((num_units, width, num_channels), dtype=dtype)
         fs = sampling_frequency
 
-    # check or generate params per units
-    params = dict()
-    for k in default_unit_params_range.keys():
-        if k in unit_params:
-            assert unit_params[k].size == num_units
-            params[k] = unit_params[k]
-        else:
-            if k in unit_params_range:
-                lims = unit_params_range[k]
-            else:
-                lims = default_unit_params_range[k]
-            if lims is not None:
-                lim0, lim1 = lims
-                v = rng.random(num_units)
-                params[k] = v * (lim1 - lim0) + lim0
-            else:
-                params[k] = [None] * num_units
+    params = _ensure_unit_params(unit_params, num_units, seed)
 
     for u in range(num_units):
         wf = generate_single_fake_waveform(
@@ -1545,7 +1518,7 @@
         alpha = params["alpha"][u]
 
         # naive formula for spatial decay
-        spatial_constant = params["spatial_constant"][u]
+        spatial_decay = params["spatial_decay"][u]
         if mode == "sphere":
             distances = get_ellipse(
                 channel_locations,
@@ -1567,7 +1540,7 @@
                 params["z_angle"][u],
             )
 
-        channel_factors = alpha * np.exp(-distances / spatial_constant)
+        channel_factors = alpha * np.exp(-distances / spatial_decay)
         wfs = wf[:, np.newaxis] * channel_factors[np.newaxis, :]
 
         # This mimic a propagation delay for distant channel
