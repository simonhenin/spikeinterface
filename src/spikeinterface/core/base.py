--- conflicted
+++ resolved
@@ -298,10 +298,13 @@
         dump_dict: dict
             Serialized dictionary
         """
-<<<<<<< HEAD
-        to_dict_kwargs = dict(include_annotations=include_annotations, include_properties=include_properties,
-                            relative_to=relative_to, folder_metadata=folder_metadata)
-        
+        to_dict_kwargs = dict(
+            include_annotations=include_annotations,
+            include_properties=include_properties,
+            relative_to=relative_to,
+            folder_metadata=folder_metadata,
+        )
+
         new_kwargs = dict()
         transform_to_dict = lambda x: x.to_dict(**to_dict_kwargs) if isinstance(x, BaseExtractor) else x
         for name, value in self._kwargs.items():
@@ -314,13 +317,9 @@
                 new_kwargs[name] = value.to_dict(**to_dict_kwargs)
             else:
                 new_kwargs[name] = value
-        
-        class_name = str(type(self)).replace("<class '", "").replace("'>", '')
-        module = class_name.split('.')[0]
-=======
+
         class_name = str(type(self)).replace("<class '", "").replace("'>", "")
         module = class_name.split(".")[0]
->>>>>>> ae8532dd
         imported_module = importlib.import_module(module)
 
         try:
@@ -329,21 +328,12 @@
             version = "unknown"
 
         dump_dict = {
-<<<<<<< HEAD
-            'class': class_name,
-            'module': module,
-            'kwargs': new_kwargs,
-            'dumpable': self.is_dumpable,
-            'version': version,
-            'relative_paths': (relative_to is not None),
-=======
             "class": class_name,
             "module": module,
             "kwargs": self._kwargs,
             "dumpable": self.is_dumpable,
             "version": version,
             "relative_paths": (relative_to is not None),
->>>>>>> ae8532dd
         }
 
         try:
@@ -601,16 +591,10 @@
         This function is used by pickle to serialize the object.
         """
         instance_constructor = self.from_dict
-<<<<<<< HEAD
-        intialization_args = (self.prepare_for_pickling(), )
-=======
         intialization_args = (self.to_dict(),)
->>>>>>> ae8532dd
         return (instance_constructor, intialization_args)
-    
+
     def prepare_for_pickling(self):
-        
-        
         return self.to_dict()
 
     @staticmethod
