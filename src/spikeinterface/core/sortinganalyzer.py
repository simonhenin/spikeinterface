--- conflicted
+++ resolved
@@ -167,13 +167,7 @@
         The loaded SortingAnalyzer
 
     """
-<<<<<<< HEAD
     return SortingAnalyzer.load(folder, load_extensions=load_extensions, format=format, storage_options=storage_options)
-=======
-    if format == "zarr":
-        folder = clean_zarr_folder_name(folder)
-    return SortingAnalyzer.load(folder, load_extensions=load_extensions, format=format)
->>>>>>> 161efc4a
 
 
 class SortingAnalyzer:
