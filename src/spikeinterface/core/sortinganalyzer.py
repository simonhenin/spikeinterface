from __future__ import annotations
from typing import Literal, Optional

from pathlib import Path
from itertools import chain
import os
import json
import math
import pickle
import weakref
import shutil
import warnings
import importlib

import numpy as np

import probeinterface

import spikeinterface

from .baserecording import BaseRecording
from .basesorting import BaseSorting

from .base import load_extractor
from .recording_tools import check_probe_do_not_overlap, get_rec_attributes, do_recording_attributes_match
from .core_tools import check_json, retrieve_importing_provenance, is_path_remote, clean_zarr_folder_name
from .sorting_tools import generate_unit_ids_for_merge_group, _get_ids_after_merging
from .job_tools import split_job_kwargs
from .numpyextractors import NumpySorting
from .sparsity import ChannelSparsity, estimate_sparsity
from .sortingfolder import NumpyFolderSorting
from .zarrextractors import get_default_zarr_compressor, ZarrSortingExtractor
from .node_pipeline import run_node_pipeline


# high level function
def create_sorting_analyzer(
    sorting,
    recording,
    format="memory",
    folder=None,
    sparse=True,
    sparsity=None,
    return_scaled=True,
    overwrite=False,
    **sparsity_kwargs,
) -> "SortingAnalyzer":
    """
    Create a SortingAnalyzer by pairing a Sorting and the corresponding Recording.

    This object will handle a list of AnalyzerExtension for all the post processing steps like: waveforms,
    templates, unit locations, spike locations, quality metrics ...

    This object will be also use used for plotting purpose.


    Parameters
    ----------
    sorting : Sorting
        The sorting object
    recording : Recording
        The recording object
    folder : str or Path or None, default: None
        The folder where waveforms are cached
    format : "memory | "binary_folder" | "zarr", default: "memory"
        The mode to store waveforms. If "folder", waveforms are stored on disk in the specified folder.
        The "folder" argument must be specified in case of mode "folder".
        If "memory" is used, the waveforms are stored in RAM. Use this option carefully!
    sparse : bool, default: True
        If True, then a sparsity mask is computed using the `estimate_sparsity()` function using
        a few spikes to get an estimate of dense templates to create a ChannelSparsity object.
        Then, the sparsity will be propagated to all ResultExtention that handle sparsity (like wavforms, pca, ...)
        You can control `estimate_sparsity()` : all extra arguments are propagated to it (included job_kwargs)
    sparsity : ChannelSparsity or None, default: None
        The sparsity used to compute waveforms. If this is given, `sparse` is ignored.
    return_scaled : bool, default: True
        All extensions that play with traces will use this global return_scaled : "waveforms", "noise_levels", "templates".
        This prevent return_scaled being differents from different extensions and having wrong snr for instance.

    Returns
    -------
    sorting_analyzer : SortingAnalyzer
        The SortingAnalyzer object

    Examples
    --------
    >>> import spikeinterface as si

    >>> # Extract dense waveforms and save to disk with binary_folder format.
    >>> sorting_analyzer = si.create_sorting_analyzer(sorting, recording, format="binary_folder", folder="/path/to_my/result")

    >>> # Can be reload
    >>> sorting_analyzer = si.load_sorting_analyzer(folder="/path/to_my/result")

    >>> # Can run extension
    >>> sorting_analyzer = si.compute("unit_locations", ...)

    >>> # Can be copy to another format (extensions are propagated)
    >>> sorting_analyzer2 = sorting_analyzer.save_as(format="memory")
    >>> sorting_analyzer3 = sorting_analyzer.save_as(format="zarr", folder="/path/to_my/result.zarr")

    >>> # Can make a copy with a subset of units (extensions are propagated for the unit subset)
    >>> sorting_analyzer4 = sorting_analyzer.select_units(unit_ids=sorting.units_ids[:5], format="memory")
    >>> sorting_analyzer5 = sorting_analyzer.select_units(unit_ids=sorting.units_ids[:5], format="binary_folder", folder="/result_5units")

    Notes
    -----

    By default creating a SortingAnalyzer can be slow because the sparsity is estimated by default.
    In some situation, sparsity is not needed, so to make it fast creation, you need to turn
    sparsity off (or give external sparsity) like this.
    """
    if format != "memory":
        if format == "zarr":
            folder = clean_zarr_folder_name(folder)
        if Path(folder).is_dir():
            if not overwrite:
                raise ValueError(f"Folder already exists {folder}! Use overwrite=True to overwrite it.")
            else:
                shutil.rmtree(folder)

    # handle sparsity
    if sparsity is not None:
        # some checks
        assert isinstance(sparsity, ChannelSparsity), "'sparsity' must be a ChannelSparsity object"
        assert np.array_equal(
            sorting.unit_ids, sparsity.unit_ids
        ), "create_sorting_analyzer(): if external sparsity is given unit_ids must correspond"
        assert np.array_equal(
            recording.channel_ids, sparsity.channel_ids
        ), "create_sorting_analyzer(): if external sparsity is given unit_ids must correspond"
    elif sparse:
        sparsity = estimate_sparsity(sorting, recording, **sparsity_kwargs)
    else:
        sparsity = None

    if return_scaled and not recording.has_scaleable_traces() and recording.get_dtype().kind == "i":
        print("create_sorting_analyzer: recording does not have scaling to uV, forcing return_scaled=False")
        return_scaled = False

    sorting_analyzer = SortingAnalyzer.create(
        sorting, recording, format=format, folder=folder, sparsity=sparsity, return_scaled=return_scaled
    )

    return sorting_analyzer


<<<<<<< HEAD
def load_sorting_analyzer(folder, load_extensions=True, format="auto") -> "SortingAnalyzer":
=======
def load_sorting_analyzer(folder, load_extensions=True, format="auto", storage_options=None):
>>>>>>> 740e7799
    """
    Load a SortingAnalyzer object from disk.

    Parameters
    ----------
    folder : str or Path
        The folder / zarr folder where the waveform extractor is stored
    load_extensions : bool, default: True
        Load all extensions or not.
    format : "auto" | "binary_folder" | "zarr"
        The format of the folder.
    storage_options : dict | None, default: None
        The storage options to specify credentials to remote zarr bucket.
        For open buckets, it doesn't need to be specified.

    Returns
    -------
    sorting_analyzer : SortingAnalyzer
        The loaded SortingAnalyzer

    """
    return SortingAnalyzer.load(folder, load_extensions=load_extensions, format=format, storage_options=storage_options)


class SortingAnalyzer:
    """
    Class to make a pair of Recording-Sorting which will be used used for all post postprocessing,
    visualization and quality metric computation.

    This internally maintains a list of computed ResultExtention (waveform, pca, unit position, spike position, ...).

    This can live in memory and/or can be be persistent to disk in 2 internal formats (folder/json/npz or zarr).
    A SortingAnalyzer can be transfer to another format using `save_as()`

    This handle unit sparsity that can be propagated to ResultExtention.

    This handle spike sampling that can be propagated to ResultExtention : works on only a subset of spikes.

    This internally saves a copy of the Sorting and extracts main recording attributes (without traces) so
    the SortingAnalyzer object can be reloaded even if references to the original sorting and/or to the original recording
    are lost.

    SortingAnalyzer() should not never be used directly for creating: use instead create_sorting_analyzer(sorting, resording, ...)
    or eventually SortingAnalyzer.create(...)
    """

    def __init__(
        self,
        sorting=None,
        recording=None,
        rec_attributes=None,
        format=None,
        sparsity=None,
        return_scaled=True,
        storage_options=None,
    ):
        # very fast init because checks are done in load and create
        self.sorting = sorting
        # self.recording will be a property
        self._recording = recording
        self.rec_attributes = rec_attributes
        self.format = format
        self.sparsity = sparsity
        self.return_scaled = return_scaled
        self.storage_options = storage_options
        # this is used to store temporary recording
        self._temporary_recording = None

        # extensions are not loaded at init
        self.extensions = dict()

    def __repr__(self) -> str:
        clsname = self.__class__.__name__
        nseg = self.get_num_segments()
        nchan = self.get_num_channels()
        nunits = self.get_num_units()
        txt = f"{clsname}: {nchan} channels - {nunits} units - {nseg} segments - {self.format}"
        if self.is_sparse():
            txt += " - sparse"
        if self.has_recording():
            txt += " - has recording"
        ext_txt = f"Loaded {len(self.extensions)} extensions: " + ", ".join(self.extensions.keys())
        txt += "\n" + ext_txt
        return txt

    ## create and load zone

    @classmethod
    def create(
        cls,
        sorting: BaseSorting,
        recording: BaseRecording,
        format: Literal[
            "memory",
            "binary_folder",
            "zarr",
        ] = "memory",
        folder=None,
        sparsity=None,
        return_scaled=True,
    ):
        # some checks
        if sorting.sampling_frequency != recording.sampling_frequency:
            if math.isclose(sorting.sampling_frequency, recording.sampling_frequency, abs_tol=1e-2, rel_tol=1e-5):
                warnings.warn(
                    "Sorting and Recording have a small difference in sampling frequency. "
                    "This could be due to rounding of floats. Using the sampling frequency from the Recording."
                )
                # we make a copy here to change the smapling frequency
                sorting = NumpySorting.from_sorting(sorting, with_metadata=True, copy_spike_vector=True)
                sorting._sampling_frequency = recording.sampling_frequency
            else:
                raise ValueError(
                    f"Sorting and Recording sampling frequencies are too different: "
                    f"recording: {recording.sampling_frequency} - sorting: {sorting.sampling_frequency}. "
                    "Ensure that you are associating the correct Recording and Sorting when creating a SortingAnalyzer."
                )
        # check that multiple probes are non-overlapping
        all_probes = recording.get_probegroup().probes
        check_probe_do_not_overlap(all_probes)

        if format == "memory":
            sorting_analyzer = cls.create_memory(sorting, recording, sparsity, return_scaled, rec_attributes=None)
        elif format == "binary_folder":
            cls.create_binary_folder(folder, sorting, recording, sparsity, return_scaled, rec_attributes=None)
            sorting_analyzer = cls.load_from_binary_folder(folder, recording=recording)
            sorting_analyzer.folder = Path(folder)
        elif format == "zarr":
            assert folder is not None, "For format='zarr' folder must be provided"
            folder = clean_zarr_folder_name(folder)
            cls.create_zarr(folder, sorting, recording, sparsity, return_scaled, rec_attributes=None)
            sorting_analyzer = cls.load_from_zarr(folder, recording=recording)
            sorting_analyzer.folder = Path(folder)
        else:
            raise ValueError("SortingAnalyzer.create: wrong format")

        return sorting_analyzer

    @classmethod
    def load(cls, folder, recording=None, load_extensions=True, format="auto", storage_options=None):
        """
        Load folder or zarr.
        The recording can be given if the recording location has changed.
        Otherwise the recording is loaded when possible.
        """
        if format == "auto":
            # make better assumption and check for auto guess format
            if Path(folder).suffix == ".zarr":
                format = "zarr"
            else:
                format = "binary_folder"

        if format == "binary_folder":
            sorting_analyzer = SortingAnalyzer.load_from_binary_folder(folder, recording=recording)
        elif format == "zarr":
            sorting_analyzer = SortingAnalyzer.load_from_zarr(
                folder, recording=recording, storage_options=storage_options
            )

        if is_path_remote(str(folder)):
            sorting_analyzer.folder = folder
            # in this case we only load extensions when needed
        else:
            sorting_analyzer.folder = Path(folder)

            if load_extensions:
                sorting_analyzer.load_all_saved_extension()

        return sorting_analyzer

    @classmethod
    def create_memory(cls, sorting, recording, sparsity, return_scaled, rec_attributes):
        # used by create and save_as

        if rec_attributes is None:
            assert recording is not None
            rec_attributes = get_rec_attributes(recording)
            rec_attributes["probegroup"] = recording.get_probegroup()
        else:
            # a copy is done to avoid shared dict between instances (which can block garbage collector)
            rec_attributes = rec_attributes.copy()

        # a copy of sorting is copied in memory for fast access
        sorting_copy = NumpySorting.from_sorting(sorting, with_metadata=True, copy_spike_vector=True)

        sorting_analyzer = SortingAnalyzer(
            sorting=sorting_copy,
            recording=recording,
            rec_attributes=rec_attributes,
            format="memory",
            sparsity=sparsity,
            return_scaled=return_scaled,
        )
        return sorting_analyzer

    @classmethod
    def create_binary_folder(cls, folder, sorting, recording, sparsity, return_scaled, rec_attributes):
        # used by create and save_as

        assert recording is not None, "To create a SortingAnalyzer you need recording not None"

        folder = Path(folder)
        if folder.is_dir():
            raise ValueError(f"Folder already exists {folder}")
        folder.mkdir(parents=True)

        info_file = folder / f"spikeinterface_info.json"
        info = dict(
            version=spikeinterface.__version__,
            dev_mode=spikeinterface.DEV_MODE,
            object="SortingAnalyzer",
        )
        with open(info_file, mode="w") as f:
            json.dump(check_json(info), f, indent=4)

        # save a copy of the sorting
        # NumpyFolderSorting.write_sorting(sorting, folder / "sorting")
        sorting.save(folder=folder / "sorting")

        # save recording and sorting provenance
        if recording.check_serializability("json"):
            recording.dump(folder / "recording.json", relative_to=folder)
        elif recording.check_serializability("pickle"):
            recording.dump(folder / "recording.pickle", relative_to=folder)

        if sorting.check_serializability("json"):
            sorting.dump(folder / "sorting_provenance.json", relative_to=folder)
        elif sorting.check_serializability("pickle"):
            sorting.dump(folder / "sorting_provenance.pickle", relative_to=folder)

        # dump recording attributes
        probegroup = None
        rec_attributes_file = folder / "recording_info" / "recording_attributes.json"
        rec_attributes_file.parent.mkdir()
        if rec_attributes is None:
            assert recording is not None
            rec_attributes = get_rec_attributes(recording)
            rec_attributes_file.write_text(json.dumps(check_json(rec_attributes), indent=4), encoding="utf8")
            probegroup = recording.get_probegroup()
        else:
            rec_attributes_copy = rec_attributes.copy()
            probegroup = rec_attributes_copy.pop("probegroup")
            rec_attributes_file.write_text(json.dumps(check_json(rec_attributes_copy), indent=4), encoding="utf8")

        if probegroup is not None:
            probegroup_file = folder / "recording_info" / "probegroup.json"
            probeinterface.write_probeinterface(probegroup_file, probegroup)

        if sparsity is not None:
            np.save(folder / "sparsity_mask.npy", sparsity.mask)

        settings_file = folder / f"settings.json"
        settings = dict(
            return_scaled=return_scaled,
        )
        with open(settings_file, mode="w") as f:
            json.dump(check_json(settings), f, indent=4)

    @classmethod
    def load_from_binary_folder(cls, folder, recording=None):
        folder = Path(folder)
        assert folder.is_dir(), f"This folder does not exists {folder}"

        # load internal sorting copy in memory
        sorting = NumpySorting.from_sorting(
            NumpyFolderSorting(folder / "sorting"), with_metadata=True, copy_spike_vector=True
        )

        # load recording if possible
        if recording is None:
            # try to load the recording if not provided
            for type in ("json", "pickle"):
                filename = folder / f"recording.{type}"
                if filename.exists():
                    try:
                        recording = load_extractor(filename, base_folder=folder)
                        break
                    except:
                        recording = None
        else:
            # TODO maybe maybe not??? : do we need to check  attributes match internal rec_attributes
            # Note this will make the loading too slow
            pass

        # recording attributes
        rec_attributes_file = folder / "recording_info" / "recording_attributes.json"
        if not rec_attributes_file.exists():
            raise ValueError("This folder is not a SortingAnalyzer with format='binary_folder'")
        with open(rec_attributes_file, "r") as f:
            rec_attributes = json.load(f)
        # the probe is handle ouside the main json
        probegroup_file = folder / "recording_info" / "probegroup.json"

        if probegroup_file.is_file():
            rec_attributes["probegroup"] = probeinterface.read_probeinterface(probegroup_file)
        else:
            rec_attributes["probegroup"] = None

        # sparsity
        sparsity_file = folder / "sparsity_mask.npy"
        if sparsity_file.is_file():
            sparsity_mask = np.load(sparsity_file)
            sparsity = ChannelSparsity(sparsity_mask, sorting.unit_ids, rec_attributes["channel_ids"])
        else:
            sparsity = None

        # PATCH: Because SortingAnalyzer added this json during the development of 0.101.0 we need to save
        # this as a bridge for early adopters. The else branch can be removed in version 0.102.0/0.103.0
        # so that this can be simplified in the future
        # See https://github.com/SpikeInterface/spikeinterface/issues/2788

        settings_file = folder / f"settings.json"
        if settings_file.exists():
            with open(settings_file, "r") as f:
                settings = json.load(f)
        else:
            warnings.warn("settings.json not found for this folder writing one with return_scaled=True")
            settings = dict(return_scaled=True)
            with open(settings_file, "w") as f:
                json.dump(check_json(settings), f, indent=4)

        return_scaled = settings["return_scaled"]

        sorting_analyzer = SortingAnalyzer(
            sorting=sorting,
            recording=recording,
            rec_attributes=rec_attributes,
            format="binary_folder",
            sparsity=sparsity,
            return_scaled=return_scaled,
        )

        return sorting_analyzer

    def _get_zarr_root(self, mode="r+"):
        import zarr

        if is_path_remote(str(self.folder)):
            mode = "r"
        zarr_root = zarr.open(self.folder, mode=mode, storage_options=self.storage_options)
        return zarr_root

    @classmethod
    def create_zarr(cls, folder, sorting, recording, sparsity, return_scaled, rec_attributes):
        # used by create and save_as
        import zarr
        import numcodecs

        folder = clean_zarr_folder_name(folder)

        if folder.is_dir():
            raise ValueError(f"Folder already exists {folder}")

        zarr_root = zarr.open(folder, mode="w")

        info = dict(version=spikeinterface.__version__, dev_mode=spikeinterface.DEV_MODE, object="SortingAnalyzer")
        zarr_root.attrs["spikeinterface_info"] = check_json(info)

        settings = dict(return_scaled=return_scaled)
        zarr_root.attrs["settings"] = check_json(settings)

        # the recording
        rec_dict = recording.to_dict(relative_to=folder, recursive=True)

        if recording.check_serializability("json"):
            # zarr_root.create_dataset("recording", data=rec_dict, object_codec=numcodecs.JSON())
            zarr_rec = np.array([check_json(rec_dict)], dtype=object)
            zarr_root.create_dataset("recording", data=zarr_rec, object_codec=numcodecs.JSON())
        elif recording.check_serializability("pickle"):
            # zarr_root.create_dataset("recording", data=rec_dict, object_codec=numcodecs.Pickle())
            zarr_rec = np.array([rec_dict], dtype=object)
            zarr_root.create_dataset("recording", data=zarr_rec, object_codec=numcodecs.Pickle())
        else:
            warnings.warn(
                "SortingAnalyzer with zarr : the Recording is not json serializable, the recording link will be lost for future load"
            )

        # sorting provenance
        sort_dict = sorting.to_dict(relative_to=folder, recursive=True)
        if sorting.check_serializability("json"):
            zarr_sort = np.array([check_json(sort_dict)], dtype=object)
            zarr_root.create_dataset("sorting_provenance", data=zarr_sort, object_codec=numcodecs.JSON())
        elif sorting.check_serializability("pickle"):
            zarr_sort = np.array([sort_dict], dtype=object)
            zarr_root.create_dataset("sorting_provenance", data=zarr_sort, object_codec=numcodecs.Pickle())

        # else:
        #     warnings.warn("SortingAnalyzer with zarr : the sorting provenance is not json serializable, the sorting provenance link will be lost for futur load")

        recording_info = zarr_root.create_group("recording_info")

        if rec_attributes is None:
            assert recording is not None
            rec_attributes = get_rec_attributes(recording)
            probegroup = recording.get_probegroup()
        else:
            rec_attributes = rec_attributes.copy()
            probegroup = rec_attributes.pop("probegroup")

        recording_info.attrs["recording_attributes"] = check_json(rec_attributes)

        if probegroup is not None:
            recording_info.attrs["probegroup"] = check_json(probegroup.to_dict())

        if sparsity is not None:
            zarr_root.create_dataset("sparsity_mask", data=sparsity.mask)

        # write sorting copy
        from .zarrextractors import add_sorting_to_zarr_group

        # Alessio : we need to find a way to propagate compressor for all steps.
        # kwargs = dict(compressor=...)
        zarr_kwargs = dict()
        add_sorting_to_zarr_group(sorting, zarr_root.create_group("sorting"), **zarr_kwargs)

        recording_info = zarr_root.create_group("extensions")

    @classmethod
    def load_from_zarr(cls, folder, recording=None, storage_options=None):
        import zarr

        zarr_root = zarr.open(str(folder), mode="r", storage_options=storage_options)

        # load internal sorting in memory
        sorting = NumpySorting.from_sorting(
            ZarrSortingExtractor(folder, zarr_group="sorting", storage_options=storage_options),
            with_metadata=True,
            copy_spike_vector=True,
        )

        # load recording if possible
        if recording is None:
            rec_dict = zarr_root["recording"][0]
            try:
                recording = load_extractor(rec_dict, base_folder=folder)
            except:
                recording = None
        else:
            # TODO maybe maybe not??? : do we need to check  attributes match internal rec_attributes
            # Note this will make the loading too slow
            pass

        # recording attributes
        rec_attributes = zarr_root["recording_info"].attrs["recording_attributes"]
        if "probegroup" in zarr_root["recording_info"].attrs:
            probegroup_dict = zarr_root["recording_info"].attrs["probegroup"]
            rec_attributes["probegroup"] = probeinterface.ProbeGroup.from_dict(probegroup_dict)
        else:
            rec_attributes["probegroup"] = None

        # sparsity
        if "sparsity_mask" in zarr_root:
            sparsity = ChannelSparsity(
                np.array(zarr_root["sparsity_mask"]), sorting.unit_ids, rec_attributes["channel_ids"]
            )
        else:
            sparsity = None

        return_scaled = zarr_root.attrs["settings"]["return_scaled"]

        sorting_analyzer = SortingAnalyzer(
            sorting=sorting,
            recording=recording,
            rec_attributes=rec_attributes,
            format="zarr",
            sparsity=sparsity,
            return_scaled=return_scaled,
        )

        return sorting_analyzer

    def set_temporary_recording(self, recording: BaseRecording, check_dtype: bool = True):
        """
        Sets a temporary recording object. This function can be useful to temporarily set
        a "cached" recording object that is not saved in the SortingAnalyzer object to speed up
        computations. Upon reloading, the SortingAnalyzer object will try to reload the recording
        from the original location in a lazy way.


        Parameters
        ----------
        recording : BaseRecording
            The recording object to set as temporary recording.
        check_dtype : bool, default: True
            If True, check that the dtype of the temporary recording is the same as the original recording.
        """
        # check that recording is compatible
        attributes_match, exception_str = do_recording_attributes_match(
            recording, self.rec_attributes, check_dtype=check_dtype
        )
        if not attributes_match:
            raise ValueError(exception_str)
        if not np.array_equal(recording.get_channel_locations(), self.get_channel_locations()):
            raise ValueError("Recording channel locations do not match.")
        if self._recording is not None:
            warnings.warn("SortingAnalyzer recording is already set. The current recording is temporarily replaced.")
        self._temporary_recording = recording

    def _save_or_select_or_merge(
        self,
        format="binary_folder",
        folder=None,
        unit_ids=None,
        merge_unit_groups=None,
        censor_ms=None,
        merging_mode="soft",
        sparsity_overlap=0.75,
        verbose=False,
        new_unit_ids=None,
        **job_kwargs,
    ) -> "SortingAnalyzer":
        """
        Internal method used by both `save_as()`, `copy()`, `select_units()`, and `merge_units()`.

        Parameters
        ----------
        format : "memory" | "binary_folder" | "zarr", default: "binary_folder"
            The format to save the SortingAnalyzer object
        folder : str | Path | None, default: None
            The folder where the SortingAnalyzer object will be saved
        unit_ids : list or None, default: None
            The unit ids to keep in the new SortingAnalyzer object. If `merge_unit_groups` is not None,
            `unit_ids` must be given it must contain all unit_ids.
        merge_unit_groups : list/tuple of lists/tuples or None, default: None
            A list of lists for every merge group. Each element needs to have at least two elements
            (two units to merge). If `merge_unit_groups` is not None, `new_unit_ids` must be given.
        censor_ms : None or float, default: None
            When merging units, any spikes violating this refractory period will be discarded.
        merging_mode : "soft" | "hard", default: "soft"
            How merges are performed. In the "soft" mode, merges will be approximated, with no smart merging
            of the extension data.
        sparsity_overlap : float, default 0.75
            The percentage of overlap that units should share in order to accept merges. If this criteria is not
            achieved, soft merging will not be performed.
        new_unit_ids : list or None, default: None
            The new unit ids for merged units. Required if `merge_unit_groups` is not None.
        verbose : bool, default: False
            If True, output is verbose.
        job_kwargs : dict
            Keyword arguments for parallelization.

        Returns
        -------
        new_sorting_analyzer : SortingAnalyzer
            The newly created SortingAnalyzer object.
        """
        if self.has_recording():
            recording = self._recording
        elif self.has_temporary_recording():
            recording = self._temporary_recording
        else:
            recording = None

        if self.sparsity is not None and unit_ids is None and merge_unit_groups is None:
            sparsity = self.sparsity
        elif self.sparsity is not None and unit_ids is not None and merge_unit_groups is None:
            sparsity_mask = self.sparsity.mask[np.isin(self.unit_ids, unit_ids), :]
            sparsity = ChannelSparsity(sparsity_mask, unit_ids, self.channel_ids)
        elif self.sparsity is not None and merge_unit_groups is not None:
            all_unit_ids = unit_ids
            sparsity_mask = np.zeros((len(all_unit_ids), self.sparsity.mask.shape[1]), dtype=bool)
            for unit_index, unit_id in enumerate(all_unit_ids):
                if unit_id in new_unit_ids:
                    # This is a new unit, and the sparsity mask will be the intersection of the
                    # ones of all merges
                    current_merge_group = merge_unit_groups[list(new_unit_ids).index(unit_id)]
                    merge_unit_indices = self.sorting.ids_to_indices(current_merge_group)
                    union_mask = np.sum(self.sparsity.mask[merge_unit_indices], axis=0) > 0
                    if merging_mode == "soft":
                        intersection_mask = np.prod(self.sparsity.mask[merge_unit_indices], axis=0) > 0
                        thr = np.sum(intersection_mask) / np.sum(union_mask)
                        assert thr > sparsity_overlap, (
                            f"The sparsities of {current_merge_group} do not overlap enough for a soft merge using "
                            f"a sparsity threshold of {sparsity_overlap}. You can either lower the threshold or use "
                            "a hard merge."
                        )
                        sparsity_mask[unit_index] = intersection_mask
                    elif merging_mode == "hard":
                        sparsity_mask[unit_index] = union_mask
                else:
                    # This means that the unit is already in the previous sorting
                    index = self.sorting.id_to_index(unit_id)
                    sparsity_mask[unit_index] = self.sparsity.mask[index]
            sparsity = ChannelSparsity(sparsity_mask, list(all_unit_ids), self.channel_ids)
        else:
            sparsity = None

        # Note that the sorting is a copy we need to go back to the orginal sorting (if available)
        sorting_provenance = self.get_sorting_provenance()
        if sorting_provenance is None:
            # if the original sorting object is not available anymore (kilosort folder deleted, ....), take the copy
            sorting_provenance = self.sorting

        if merge_unit_groups is None:
            # when only some unit_ids then the sorting must be sliced
            # TODO check that unit_ids are in same order otherwise many extension do handle it properly!!!!
            sorting_provenance = sorting_provenance.select_units(unit_ids)
        else:
            from spikeinterface.core.sorting_tools import apply_merges_to_sorting

            sorting_provenance, keep_mask, _ = apply_merges_to_sorting(
                sorting=sorting_provenance,
                merge_unit_groups=merge_unit_groups,
                new_unit_ids=new_unit_ids,
                censor_ms=censor_ms,
                return_extra=True,
            )
            if censor_ms is None:
                # in this case having keep_mask None is faster instead of having a vector of ones
                keep_mask = None
            # TODO: sam/pierre would create a curation field / curation.json with the applied merges.
            # What do you think?

        if format == "memory":
            # This make a copy of actual SortingAnalyzer
            new_sorting_analyzer = SortingAnalyzer.create_memory(
                sorting_provenance, recording, sparsity, self.return_scaled, self.rec_attributes
            )

        elif format == "binary_folder":
            # create  a new folder
            assert folder is not None, "For format='binary_folder' folder must be provided"
            folder = Path(folder)
            SortingAnalyzer.create_binary_folder(
                folder, sorting_provenance, recording, sparsity, self.return_scaled, self.rec_attributes
            )
            new_sorting_analyzer = SortingAnalyzer.load_from_binary_folder(folder, recording=recording)
            new_sorting_analyzer.folder = folder

        elif format == "zarr":
            assert folder is not None, "For format='zarr' folder must be provided"
            folder = clean_zarr_folder_name(folder)
            SortingAnalyzer.create_zarr(
                folder, sorting_provenance, recording, sparsity, self.return_scaled, self.rec_attributes
            )
            new_sorting_analyzer = SortingAnalyzer.load_from_zarr(folder, recording=recording)
            new_sorting_analyzer.folder = folder
        else:
            raise ValueError(f"SortingAnalyzer.save: unsupported format: {format}")

        # make a copy of extensions
        # note that the copy of extension handle itself the slicing of units when necessary and also the saveing
        sorted_extensions = _sort_extensions_by_dependency(self.extensions)
        # hack: quality metrics are computed at last
        qm_extension_params = sorted_extensions.pop("quality_metrics", None)
        if qm_extension_params is not None:
            sorted_extensions["quality_metrics"] = qm_extension_params
        recompute_dict = {}

        for extension_name, extension in sorted_extensions.items():
            if merge_unit_groups is None:
                # copy full or select
                new_sorting_analyzer.extensions[extension_name] = extension.copy(
                    new_sorting_analyzer, unit_ids=unit_ids
                )
            else:
                # merge
                if merging_mode == "soft":
                    new_sorting_analyzer.extensions[extension_name] = extension.merge(
                        new_sorting_analyzer,
                        merge_unit_groups=merge_unit_groups,
                        new_unit_ids=new_unit_ids,
                        keep_mask=keep_mask,
                        verbose=verbose,
                        **job_kwargs,
                    )
                elif merging_mode == "hard":
                    recompute_dict[extension_name] = extension.params

        if merge_unit_groups is not None and merging_mode == "hard" and len(recompute_dict) > 0:
            new_sorting_analyzer.compute_several_extensions(recompute_dict, save=True, verbose=verbose, **job_kwargs)

        return new_sorting_analyzer

    def save_as(self, format="memory", folder=None) -> "SortingAnalyzer":
        """
        Save SortingAnalyzer object into another format.
        Uselful for memory to zarr or memory to binary.

        Note that the recording provenance or sorting provenance can be lost.

        Mainly propagates the copied sorting and recording properties.

        Parameters
        ----------
        folder : str | Path | None, default: None
            The output folder if `format` is "zarr" or "binary_folder"
        format : "memory" | "binary_folder" | "zarr", default: "memory"
            The new backend format to use
        """
        if format == "zarr":
            folder = clean_zarr_folder_name(folder)
        return self._save_or_select_or_merge(format=format, folder=folder)

    def select_units(self, unit_ids, format="memory", folder=None) -> "SortingAnalyzer":
        """
        This method is equivalent to `save_as()` but with a subset of units.
        Filters units by creating a new sorting analyzer object in a new folder.

        Extensions are also updated to filter the selected unit ids.

        Parameters
        ----------
        unit_ids : list or array
            The unit ids to keep in the new SortingAnalyzer object
        format : "memory" | "binary_folder" | "zarr" , default: "memory"
            The format of the returned SortingAnalyzer.
        folder : Path | None, deafult: None
            The new folder where the analyzer with selected units is copied if `format` is
            "binary_folder" or "zarr"

        Returns
        -------
        analyzer :  SortingAnalyzer
            The newly create sorting_analyzer with the selected units
        """
        # TODO check that unit_ids are in same order otherwise many extension do handle it properly!!!!
        if format == "zarr":
            folder = clean_zarr_folder_name(folder)
        return self._save_or_select_or_merge(format=format, folder=folder, unit_ids=unit_ids)

    def remove_units(self, remove_unit_ids, format="memory", folder=None) -> "SortingAnalyzer":
        """
        This method is equivalent to `save_as()` but with removal of a subset of units.
        Filters units by creating a new sorting analyzer object in a new folder.

        Extensions are also updated to remove the unit ids.

        Parameters
        ----------
        remove_unit_ids : list or array
            The unit ids to remove in the new SortingAnalyzer object.
        format : "memory" | "binary_folder" | "zarr" , default: "memory"
            The format of the returned SortingAnalyzer.
        folder : Path or None, default: None
            The new folder where the analyzer without removed units is copied if `format`
            is "binary_folder" or "zarr"

        Returns
        -------
        analyzer :  SortingAnalyzer
            The newly create sorting_analyzer with the selected units
        """
        # TODO check that unit_ids are in same order otherwise many extension do handle it properly!!!!
        unit_ids = self.unit_ids[~np.isin(self.unit_ids, remove_unit_ids)]
        if format == "zarr":
            folder = clean_zarr_folder_name(folder)
        return self._save_or_select_or_merge(format=format, folder=folder, unit_ids=unit_ids)

    def merge_units(
        self,
        merge_unit_groups,
        new_unit_ids=None,
        censor_ms=None,
        merging_mode="soft",
        sparsity_overlap=0.75,
        new_id_strategy="append",
        return_new_unit_ids=False,
        format="memory",
        folder=None,
        verbose=False,
        **job_kwargs,
    ) -> "SortingAnalyzer":
        """
        This method is equivalent to `save_as()`but with a list of merges that have to be achieved.
        Merges units by creating a new SortingAnalyzer object with the appropriate merges

        Extensions are also updated to display the merged `unit_ids`.

        Parameters
        ----------
        merge_unit_groups : list/tuple of lists/tuples
            A list of lists for every merge group. Each element needs to have at least two elements (two units to merge),
            but it can also have more (merge multiple units at once).
        new_unit_ids : None | list, default: None
            A new unit_ids for merged units. If given, it needs to have the same length as `merge_unit_groups`. If None,
            merged units will have the first unit_id of every lists of merges
        censor_ms : None | float, default: None
            When merging units, any spikes violating this refractory period will be discarded. If None all units are kept
        merging_mode : ["soft", "hard"], default: "soft"
            How merges are performed. If the `merge_mode` is "soft" , merges will be approximated, with no reloading of the
            waveforms. This will lead to approximations. If `merge_mode` is "hard", recomputations are accurately performed,
            reloading waveforms if needed
        sparsity_overlap : float, default 0.75
            The percentage of overlap that units should share in order to accept merges. If this criteria is not
            achieved, soft merging will not be possible and an error will be raised
        new_id_strategy : "append" | "take_first", default: "append"
            The strategy that should be used, if `new_unit_ids` is None, to create new unit_ids.
                * "append" : new_units_ids will be added at the end of max(sorting.unit_ids)
                * "take_first" : new_unit_ids will be the first unit_id of every list of merges
        return_new_unit_ids : bool, default False
            Alse return new_unit_ids which are the ids of the new units.
        folder : Path | None, default: None
            The new folder where the analyzer with merged units is copied for `format` "binary_folder" or "zarr"
        format : "memory" | "binary_folder" | "zarr", default: "memory"
            The format of SortingAnalyzer
        verbose : bool, default: False
            Whether to display calculations (such as sparsity estimation)

        Returns
        -------
        analyzer :  SortingAnalyzer
            The newly create `SortingAnalyzer` with the selected units
        """

        if format == "zarr":
            folder = clean_zarr_folder_name(folder)

        assert merging_mode in ["soft", "hard"], "Merging mode should be either soft or hard"

        if len(merge_unit_groups) == 0:
            # TODO I think we should raise an error or at least make a copy and not return itself
            return self

        for units in merge_unit_groups:
            # TODO more checks like one units is only in one group
            if len(units) < 2:
                raise ValueError("Merging requires at least two units to merge")

        # TODO : no this function did not exists before
        if not isinstance(merge_unit_groups[0], (list, tuple)):
            # keep backward compatibility : the previous behavior was only one merge
            merge_unit_groups = [merge_unit_groups]

        new_unit_ids = generate_unit_ids_for_merge_group(
            self.unit_ids, merge_unit_groups, new_unit_ids, new_id_strategy
        )
        all_unit_ids = _get_ids_after_merging(self.unit_ids, merge_unit_groups, new_unit_ids=new_unit_ids)

        new_analyzer = self._save_or_select_or_merge(
            format=format,
            folder=folder,
            merge_unit_groups=merge_unit_groups,
            unit_ids=all_unit_ids,
            censor_ms=censor_ms,
            merging_mode=merging_mode,
            sparsity_overlap=sparsity_overlap,
            verbose=verbose,
            new_unit_ids=new_unit_ids,
            **job_kwargs,
        )
        if return_new_unit_ids:
            return new_analyzer, new_unit_ids
        else:
            return new_analyzer

    def copy(self):
        """
        Create a a copy of SortingAnalyzer with format "memory".
        """
        return self._save_or_select_or_merge(format="memory", folder=None)

    def is_read_only(self) -> bool:
        if self.format == "memory":
            return False
        return not os.access(self.folder, os.W_OK)

    ## map attribute and property zone

    @property
    def recording(self) -> BaseRecording:
        if not self.has_recording() and not self.has_temporary_recording():
            raise ValueError("SortingAnalyzer could not load the recording")
        return self._temporary_recording or self._recording

    @property
    def channel_ids(self) -> np.ndarray:
        return np.array(self.rec_attributes["channel_ids"])

    @property
    def sampling_frequency(self) -> float:
        return self.sorting.get_sampling_frequency()

    @property
    def unit_ids(self) -> np.ndarray:
        return self.sorting.unit_ids

    def has_recording(self) -> bool:
        return self._recording is not None

    def has_temporary_recording(self) -> bool:
        return self._temporary_recording is not None

    def is_sparse(self) -> bool:
        return self.sparsity is not None

    def is_filtered(self) -> bool:
        return self.rec_attributes["is_filtered"]

    def get_sorting_provenance(self):
        """
        Get the original sorting if possible otherwise return None
        """
        if self.format == "memory":
            # the orginal sorting provenance is not keps in that case
            sorting_provenance = None

        elif self.format == "binary_folder":
            for type in ("json", "pickle"):
                filename = self.folder / f"sorting_provenance.{type}"
                sorting_provenance = None
                if filename.exists():
                    try:
                        sorting_provenance = load_extractor(filename, base_folder=self.folder)
                        break
                    except:
                        pass
                        # sorting_provenance = None

        elif self.format == "zarr":
            zarr_root = self._get_zarr_root(mode="r")
            if "sorting_provenance" in zarr_root.keys():
                sort_dict = zarr_root["sorting_provenance"][0]
                sorting_provenance = load_extractor(sort_dict, base_folder=self.folder)
            else:
                sorting_provenance = None

        return sorting_provenance

    def get_num_samples(self, segment_index: Optional[int] = None) -> int:
        # we use self.sorting to check segment_index
        segment_index = self.sorting._check_segment_index(segment_index)
        return self.rec_attributes["num_samples"][segment_index]

    def get_total_samples(self) -> int:
        s = 0
        for segment_index in range(self.get_num_segments()):
            s += self.get_num_samples(segment_index)
        return s

    def get_total_duration(self) -> float:
        if self.has_recording() or self.has_temporary_recording():
            duration = self.recording.get_total_duration()
        else:
            duration = self.get_total_samples() / self.sampling_frequency
        return duration

    def get_num_channels(self) -> int:
        return self.rec_attributes["num_channels"]

    def get_num_segments(self) -> int:
        return self.sorting.get_num_segments()

    def get_probegroup(self):
        return self.rec_attributes["probegroup"]

    def get_probe(self):
        probegroup = self.get_probegroup()
        assert len(probegroup.probes) == 1, "There are several probes. Use `get_probegroup()`"
        return probegroup.probes[0]

    def get_channel_locations(self) -> np.ndarray:
        # important note : contrary to recording
        # this give all channel locations, so no kwargs like channel_ids and axes
        all_probes = self.get_probegroup().probes
        all_positions = np.vstack([probe.contact_positions for probe in all_probes])
        return all_positions

    def channel_ids_to_indices(self, channel_ids) -> np.ndarray:
        all_channel_ids = list(self.rec_attributes["channel_ids"])
        indices = np.array([all_channel_ids.index(id) for id in channel_ids], dtype=int)
        return indices

    def get_recording_property(self, key) -> np.ndarray:
        values = np.array(self.rec_attributes["properties"].get(key, None))
        return values

    def get_sorting_property(self, key) -> np.ndarray:
        return self.sorting.get_property(key)

    def get_dtype(self):
        return self.rec_attributes["dtype"]

    def get_num_units(self) -> int:
        return self.sorting.get_num_units()

    ## extensions zone
    def compute(self, input, save=True, extension_params=None, verbose=False, **kwargs) -> "AnalyzerExtension | None":
        """
        Compute one extension or several extensiosn.
        Internally calls compute_one_extension() or compute_several_extensions() depending on the input type.

        Parameters
        ----------
        input : str or dict or list
            The extensions to compute, which can be passed as:
            * a string: compute one extension. Additional parameters can be passed as key word arguments.
            * a dict: compute several extensions. The keys are the extension names and the values are dictionaries with the extension parameters.
            * a list: compute several extensions. The list contains the extension names. Additional parameters can be passed with the extension_params
            argument.
        save : bool, default: True
            If True the extension is saved to disk (only if sorting analyzer format is not "memory")
        extension_params : dict or None, default: None
            If input is a list, this parameter can be used to specify parameters for each extension.
            The extension_params keys must be included in the input list.
        **kwargs:
            All other kwargs are transmitted to extension.set_params() (if input is a string) or job_kwargs

        Returns
        -------
        extension : SortingAnalyzerExtension | None
            The extension instance if input is a string, None otherwise.

        Examples
        --------
        This function accepts the following possible signatures for flexibility:

        Compute one extension, with parameters:
        >>> analyzer.compute("waveforms", ms_before=1.5, ms_after=2.5)

        Compute two extensions with a list as input and with default parameters:
        >>> analyzer.compute(["random_spikes", "waveforms"])

        Compute two extensions with dict as input, one dict per extension
        >>> analyzer.compute({"random_spikes":{}, "waveforms":{"ms_before":1.5, "ms_after", "2.5"}})

        Compute two extensions with an input list specifying custom parameters for one
        (the other will use default parameters):
        >>> analyzer.compute(\
["random_spikes", "waveforms"],\
extension_params={"waveforms":{"ms_before":1.5, "ms_after": "2.5"}}\
)

        """
        if isinstance(input, str):
            return self.compute_one_extension(extension_name=input, save=save, verbose=verbose, **kwargs)
        elif isinstance(input, dict):
            params_, job_kwargs = split_job_kwargs(kwargs)
            assert len(params_) == 0, "Too many arguments for SortingAnalyzer.compute_several_extensions()"
            self.compute_several_extensions(extensions=input, save=save, verbose=verbose, **job_kwargs)
        elif isinstance(input, list):
            params_, job_kwargs = split_job_kwargs(kwargs)
            assert len(params_) == 0, "Too many arguments for SortingAnalyzer.compute_several_extensions()"
            extensions = {k: {} for k in input}
            if extension_params is not None:
                for ext_name, ext_params in extension_params.items():
                    assert (
                        ext_name in input
                    ), f"SortingAnalyzer.compute(): Parameters specified for {ext_name}, which is not in the specified {input}"
                    extensions[ext_name] = ext_params
            self.compute_several_extensions(extensions=extensions, save=save, verbose=verbose, **job_kwargs)
        else:
            raise ValueError("SortingAnalyzer.compute() need str, dict or list")

    def compute_one_extension(self, extension_name, save=True, verbose=False, **kwargs) -> "AnalyzerExtension":
        """
        Compute one extension.

        Important note: when computing again an extension, all extensions that depend on it
        will be automatically and silently deleted to keep a coherent data.

        Parameters
        ----------
        extension_name : str
            The name of the extension.
            For instance "waveforms", "templates", ...
        save : bool, default: True
            It the extension can be saved then it is saved.
            If not then the extension will only live in memory as long as the object is deleted.
            save=False is convenient to try some parameters without changing an already saved extension.

        **kwargs:
            All other kwargs are transmitted to extension.set_params() or job_kwargs

        Returns
        -------
        result_extension : AnalyzerExtension
            Return the extension instance

        Examples
        --------

        >>> Note that the return is the instance extension.
        >>> extension = sorting_analyzer.compute("waveforms", **some_params)
        >>> extension = sorting_analyzer.compute_one_extension("waveforms", **some_params)
        >>> wfs = extension.data["waveforms"]
        >>> # Note this can be be done in the old way style BUT the return is not the same it return directly data
        >>> wfs = compute_waveforms(sorting_analyzer, **some_params)

        """
        extension_class = get_extension_class(extension_name)

        for child in _get_children_dependencies(extension_name):
            if self.has_extension(child):
                print(f"Deleting {child}")
                self.delete_extension(child)

        params, job_kwargs = split_job_kwargs(kwargs)

        # check dependencies
        if extension_class.need_recording:
            assert (
                self.has_recording() or self.has_temporary_recording()
            ), f"Extension {extension_name} requires the recording"
        for dependency_name in extension_class.depend_on:
            if "|" in dependency_name:
                ok = any(self.get_extension(name) is not None for name in dependency_name.split("|"))
            else:
                ok = self.get_extension(dependency_name) is not None
            assert ok, f"Extension {extension_name} requires {dependency_name} to be computed first"

        extension_instance = extension_class(self)
        extension_instance.set_params(save=save, **params)
        if extension_class.need_job_kwargs:
            extension_instance.run(save=save, verbose=verbose, **job_kwargs)
        else:
            extension_instance.run(save=save, verbose=verbose)

        self.extensions[extension_name] = extension_instance
        return extension_instance

    def compute_several_extensions(self, extensions, save=True, verbose=False, **job_kwargs):
        """
        Compute several extensions

        Important note: when computing again an extension, all extensions that depend on it
        will be automatically and silently deleted to keep a coherent data.


        Parameters
        ----------
        extensions : dict
            Keys are extension_names and values are params.
        save : bool, default: True
            It the extension can be saved then it is saved.
            If not then the extension will only live in memory as long as the object is deleted.
            save=False is convenient to try some parameters without changing an already saved extension.

        Returns
        -------
        No return

        Examples
        --------

        >>> sorting_analyzer.compute({"waveforms": {"ms_before": 1.2}, "templates" : {"operators": ["average", "std", ]} })
        >>> sorting_analyzer.compute_several_extensions({"waveforms": {"ms_before": 1.2}, "templates" : {"operators": ["average", "std"]}})

        """

        sorted_extensions = _sort_extensions_by_dependency(extensions)

        for extension_name in sorted_extensions.keys():
            for child in _get_children_dependencies(extension_name):
                self.delete_extension(child)

        extensions_with_pipeline = {}
        extensions_without_pipeline = {}
        extensions_post_pipeline = {}
        for extension_name, extension_params in sorted_extensions.items():
            if extension_name == "quality_metrics":
                # PATCH: the quality metric is computed after the pipeline, since some of the metrics optionally require
                # the output of the pipeline extensions (e.g., spike_amplitudes, spike_locations).
                extensions_post_pipeline[extension_name] = extension_params
                continue
            extension_class = get_extension_class(extension_name)
            if extension_class.use_nodepipeline:
                extensions_with_pipeline[extension_name] = extension_params
            else:
                extensions_without_pipeline[extension_name] = extension_params

        # First extensions without pipeline
        for extension_name, extension_params in extensions_without_pipeline.items():
            extension_class = get_extension_class(extension_name)
            if extension_class.need_job_kwargs:
                self.compute_one_extension(extension_name, save=save, verbose=verbose, **extension_params, **job_kwargs)
            else:
                self.compute_one_extension(extension_name, save=save, verbose=verbose, **extension_params)
        # then extensions with pipeline
        if len(extensions_with_pipeline) > 0:
            all_nodes = []
            result_routage = []
            extension_instances = {}

            for extension_name, extension_params in extensions_with_pipeline.items():
                extension_class = get_extension_class(extension_name)
                assert self.has_recording(), f"Extension {extension_name} need the recording"

                for variable_name in extension_class.nodepipeline_variables:
                    result_routage.append((extension_name, variable_name))

                extension_instance = extension_class(self)
                extension_instance.set_params(save=save, **extension_params)
                extension_instances[extension_name] = extension_instance

                nodes = extension_instance.get_pipeline_nodes()
                all_nodes.extend(nodes)

            job_name = "Compute : " + " + ".join(extensions_with_pipeline.keys())

            results = run_node_pipeline(
                self.recording,
                all_nodes,
                job_kwargs=job_kwargs,
                job_name=job_name,
                gather_mode="memory",
                squeeze_output=False,
                verbose=verbose,
            )

            for r, result in enumerate(results):
                extension_name, variable_name = result_routage[r]
                extension_instances[extension_name].data[variable_name] = result

            for extension_name, extension_instance in extension_instances.items():
                self.extensions[extension_name] = extension_instance
                if save:
                    extension_instance.save()

        # PATCH: the quality metric is computed after the pipeline, since some of the metrics optionally require
        # the output of the pipeline extensions (e.g., spike_amplitudes, spike_locations).
        # An alternative could be to extend the "depend_on" attribute to use optional and to check if an extension
        # depends on the output of the pipeline nodes (e.g. depend_on=["spike_amplitudes[optional]"])
        for extension_name, extension_params in extensions_post_pipeline.items():
            extension_class = get_extension_class(extension_name)
            if extension_class.need_job_kwargs:
                self.compute_one_extension(extension_name, save=save, verbose=verbose, **extension_params, **job_kwargs)
            else:
                self.compute_one_extension(extension_name, save=save, verbose=verbose, **extension_params)

    def get_saved_extension_names(self):
        """
        Get extension names saved in folder or zarr that can be loaded.
        This do not load data, this only explores the directory.
        """
        saved_extension_names = []
        if self.format == "binary_folder":
            ext_folder = self.folder / "extensions"
            if ext_folder.is_dir():
                for extension_folder in ext_folder.iterdir():
                    is_saved = extension_folder.is_dir() and (extension_folder / "params.json").is_file()
                    if not is_saved:
                        continue
                    saved_extension_names.append(extension_folder.stem)

        elif self.format == "zarr":
            zarr_root = self._get_zarr_root(mode="r")
            if "extensions" in zarr_root.keys():
                extension_group = zarr_root["extensions"]
                for extension_name in extension_group.keys():
                    if "params" in extension_group[extension_name].attrs.keys():
                        saved_extension_names.append(extension_name)

        else:
            raise ValueError("SortingAnalyzer.get_saved_extension_names() works only with binary_folder and zarr")

        return saved_extension_names

    def get_extension(self, extension_name: str):
        """
        Get a AnalyzerExtension.
        If not loaded then load is automatic.

        Return None if the extension is not computed yet (this avoids the use of has_extension() and then get it)

        """
        if extension_name in self.extensions:
            return self.extensions[extension_name]

        elif self.format != "memory" and self.has_extension(extension_name):
            self.load_extension(extension_name)
            return self.extensions[extension_name]

        else:
            return None

    def load_extension(self, extension_name: str):
        """
        Load an extension from a folder or zarr into the `ResultSorting.extensions` dict.

        Parameters
        ----------
        extension_name : str
            The extension name.

        Returns
        -------
        ext_instanace:
            The loaded instance of the extension

        """
        assert (
            self.format != "memory"
        ), "SortingAnalyzer.load_extension() does not work for format='memory' use SortingAnalyzer.get_extension() instead"

        extension_class = get_extension_class(extension_name)

        extension_instance = extension_class.load(self)

        self.extensions[extension_name] = extension_instance

        return extension_instance

    def load_all_saved_extension(self):
        """
        Load all saved extensions in memory.
        """
        for extension_name in self.get_saved_extension_names():
            self.load_extension(extension_name)

    def delete_extension(self, extension_name) -> None:
        """
        Delete the extension from the dict and also in the persistent zarr or folder.
        """

        # delete from folder or zarr
        if self.format != "memory" and self.has_extension(extension_name):
            # need a reload to reset the folder
            ext = self.load_extension(extension_name)
            ext.reset()

        # remove from dict
        self.extensions.pop(extension_name, None)

    def get_loaded_extension_names(self):
        """
        Return the loaded or already computed extensions names.
        """
        return list(self.extensions.keys())

    def has_extension(self, extension_name: str) -> bool:
        """
        Check if the extension exists in memory (dict) or in the folder or in zarr.
        """
        if extension_name in self.extensions:
            return True
        elif self.format == "memory":
            return False
        elif extension_name in self.get_saved_extension_names():
            return True
        else:
            return False

    def get_computable_extensions(self):
        """
        Get all extensions that can be computed by the analyzer.
        """
        return get_available_analyzer_extensions()

    def get_default_extension_params(self, extension_name: str) -> dict:
        """
        Get the default params for an extension.

        Parameters
        ----------
        extension_name : str
            The extension name

        Returns
        -------
        default_params : dict
            The default parameters for the extension
        """
        return get_default_analyzer_extension_params(extension_name)


def _sort_extensions_by_dependency(extensions):
    """
    Sorts a dictionary of extensions so that the parents of each extension are on the "left" of their children.
    Assumes there is a valid ordering of the included extensions.

    Parameters
    ----------
    extensions : dict
        A dict of extensions.

    Returns
    -------
    sorted_extensions : dict
        A dict of extensions, with the parents on the left of their children.
    """

    extensions_list = list(extensions.keys())
    extension_params = list(extensions.values())

    i = 0
    while i < len(extensions_list):

        extension = extensions_list[i]
        dependencies = get_extension_class(extension).depend_on

        # Split cases with an "or" in them, and flatten into a list
        dependencies = list(chain.from_iterable([dependency.split("|") for dependency in dependencies]))

        # Should only iterate if nothing has happened.
        # Otherwise, should check the dependency which has just been moved => at position i
        did_nothing = True
        for dependency in dependencies:

            # if dependency is on the right, move it left of the current dependency
            if dependency in extensions_list[i:]:

                dependency_arg = extensions_list.index(dependency)

                extension_params.pop(dependency_arg)
                extension_params.insert(i, extensions[dependency])

                extensions_list.pop(dependency_arg)
                extensions_list.insert(i, dependency)

                did_nothing = False

        if did_nothing:
            i += 1

    return dict(zip(extensions_list, extension_params))


global _possible_extensions
_possible_extensions = []

global _extension_children
_extension_children = {}


def _get_children_dependencies(extension_name):
    """
    Extension classes have a `depend_on` attribute to declare on which class they
    depend. For instance "templates" depend on "waveforms". "waveforms depends on "random_spikes".

    This function is making the reverse way : get all children that depend of a
    particular extension.

    This is recursive so this includes : children and so grand children and great grand children

    This function is usefull for deleting on recompute.
    For instance recompute the "waveforms" need to delete "template"
    This make sens if "ms_before" is change in "waveforms" because the template also depends
    on this parameters.
    """
    names = []
    children = _extension_children[extension_name]
    for child in children:
        if child not in names:
            names.append(child)
        grand_children = _get_children_dependencies(child)
        names.extend(grand_children)
    return list(names)


def register_result_extension(extension_class):
    """
    This maintains a list of possible extensions that are available.
    It depends on the imported submodules (e.g. for postprocessing module).

    For instance with:
    import spikeinterface as si
    only one extension will be available
    but with
    import spikeinterface.postprocessing
    more extensions will be available
    """
    assert issubclass(extension_class, AnalyzerExtension)
    assert extension_class.extension_name is not None, "extension_name must not be None"
    global _possible_extensions

    already_registered = any(extension_class is ext for ext in _possible_extensions)
    if not already_registered:
        assert all(
            extension_class.extension_name != ext.extension_name for ext in _possible_extensions
        ), "Extension name already exists"

        _possible_extensions.append(extension_class)

        # create the children dpendencies to be able to delete on re-compute
        _extension_children[extension_class.extension_name] = []
        for parent_name in extension_class.depend_on:
            if "|" in parent_name:
                for name in parent_name.split("|"):
                    _extension_children[name].append(extension_class.extension_name)
            else:
                _extension_children[parent_name].append(extension_class.extension_name)


def get_extension_class(extension_name: str, auto_import=True):
    """
    Get extension class from name and check if registered.

    Parameters
    ----------
    extension_name : str
        The extension name.
    auto_import : bool, default: True
        Auto import the module if the extension class is not registered yet.

    Returns
    -------
    ext_class:
        The class of the extension.
    """
    global _possible_extensions
    extensions_dict = {ext.extension_name: ext for ext in _possible_extensions}

    if extension_name not in extensions_dict:
        if extension_name in _builtin_extensions:
            module = _builtin_extensions[extension_name]
            if auto_import:
                imported_module = importlib.import_module(module)
                extensions_dict = {ext.extension_name: ext for ext in _possible_extensions}
            else:
                raise ValueError(
                    f"Extension '{extension_name}' is not registered, please import related module before use: 'import {module}'"
                )
        else:
            raise ValueError(f"Extension '{extension_name}' is unknown maybe this is an external extension or a typo.")

    ext_class = extensions_dict[extension_name]
    return ext_class


def get_available_analyzer_extensions():
    """
    Get all extensions that can be computed by the analyzer.
    """
    return list(_builtin_extensions.keys())


def get_default_analyzer_extension_params(extension_name: str):
    """
    Get the default params for an extension.

    Parameters
    ----------
    extension_name : str
        The extension name

    Returns
    -------
    default_params : dict
        The default parameters for the extension
    """
    import inspect

    extension_class = get_extension_class(extension_name)

    sig = inspect.signature(extension_class._set_params)
    default_params = {
        k: v.default for k, v in sig.parameters.items() if k != "self" and v.default != inspect.Parameter.empty
    }

    return default_params


class AnalyzerExtension:
    """
    This the base class to extend the SortingAnalyzer.
    It can handle persistency to disk for any computations related to:

    For instance:
      * waveforms
      * principal components
      * spike amplitudes
      * quality metrics

    Possible extension can be registered on-the-fly at import time with register_result_extension() mechanism.
    It also enables any custom computation on top of the SortingAnalyzer to be implemented by the user.

    An extension needs to inherit from this class and implement some attributes and abstract methods:
      * extension_name
      * depend_on
      * need_recording
      * use_nodepipeline
      * nodepipeline_variables only if use_nodepipeline=True
      * need_job_kwargs
      * _set_params()
      * _run()
      * _select_extension_data()
      * _merge_extension_data()
      * _get_data()

    The subclass must also set an `extension_name` class attribute which is not None by default.

    The subclass must also hanle an attribute `data` which is a dict contain the results after the `run()`.

    All AnalyzerExtension will have a function associate for instance (this use the function_factory):
    compute_unit_location(sorting_analyzer, ...) will be equivalent to sorting_analyzer.compute("unit_location", ...)


    """

    extension_name = None
    depend_on = []
    need_recording = False
    use_nodepipeline = False
    nodepipeline_variables = None
    need_job_kwargs = False
    need_backward_compatibility_on_load = False

    def __init__(self, sorting_analyzer):
        self._sorting_analyzer = weakref.ref(sorting_analyzer)

        self.params = None
        self.data = dict()

    #######
    # This 3 methods must be implemented in the subclass!!!
    # See DummyAnalyzerExtension in test_sortinganalyzer.py as a simple example
    def _run(self, **kwargs):
        # must be implemented in subclass
        # must populate the self.data dictionary
        raise NotImplementedError

    def _set_params(self, **params):
        # must be implemented in subclass
        # must return a cleaned version of params dict
        raise NotImplementedError

    def _select_extension_data(self, unit_ids):
        # must be implemented in subclass
        raise NotImplementedError

    def _merge_extension_data(
        self, merge_unit_groups, new_unit_ids, new_sorting_analyzer, keep_mask, verbose=False, **job_kwargs
    ):
        # must be implemented in subclass
        raise NotImplementedError

    def _get_pipeline_nodes(self):
        # must be implemented in subclass only if use_nodepipeline=True
        raise NotImplementedError

    def _get_data(self):
        # must be implemented in subclass
        raise NotImplementedError

    def _handle_backward_compatibility_on_load(self):
        # must be implemented in subclass only if need_backward_compatibility_on_load=True
        raise NotImplementedError

    @classmethod
    def function_factory(cls):
        # make equivalent
        # comptute_unit_location(sorting_analyzer, ...) <> sorting_analyzer.compute("unit_location", ...)
        # this also make backcompatibility
        # comptute_unit_location(we, ...)

        class FuncWrapper:
            def __init__(self, extension_name):
                self.extension_name = extension_name

            def __call__(self, sorting_analyzer, load_if_exists=None, *args, **kwargs):
                from .waveforms_extractor_backwards_compatibility import MockWaveformExtractor

                if isinstance(sorting_analyzer, MockWaveformExtractor):
                    # backward compatibility with WaveformsExtractor
                    sorting_analyzer = sorting_analyzer.sorting_analyzer

                if not isinstance(sorting_analyzer, SortingAnalyzer):
                    raise ValueError(f"compute_{self.extension_name}() needs a SortingAnalyzer instance")

                if load_if_exists is not None:
                    # backward compatibility with "load_if_exists"
                    warnings.warn(
                        f"compute_{cls.extension_name}(..., load_if_exists=True/False) is kept for backward compatibility but should not be used anymore"
                    )
                    assert isinstance(load_if_exists, bool)
                    if load_if_exists:
                        ext = sorting_analyzer.get_extension(self.extension_name)
                        return ext

                ext = sorting_analyzer.compute(cls.extension_name, *args, **kwargs)
                return ext.get_data()

        func = FuncWrapper(cls.extension_name)
        func.__doc__ = cls.__doc__
        return func

    @property
    def sorting_analyzer(self):
        # Important : to avoid the SortingAnalyzer referencing a AnalyzerExtension
        # and AnalyzerExtension referencing a SortingAnalyzer we need a weakref.
        # Otherwise the garbage collector is not working properly.
        # and so the SortingAnalyzer + its recording are still alive even after deleting explicitly
        # the SortingAnalyzer which makes it impossible to delete the folder when using memmap.
        sorting_analyzer = self._sorting_analyzer()
        if sorting_analyzer is None:
            raise ValueError(f"The extension {self.extension_name} has lost its SortingAnalyzer")
        return sorting_analyzer

    # some attribuites come from sorting_analyzer
    @property
    def format(self):
        return self.sorting_analyzer.format

    @property
    def sparsity(self):
        return self.sorting_analyzer.sparsity

    @property
    def folder(self):
        return self.sorting_analyzer.folder

    def _get_binary_extension_folder(self):
        extension_folder = self.folder / "extensions" / self.extension_name
        return extension_folder

    def _get_zarr_extension_group(self, mode="r+"):
        zarr_root = self.sorting_analyzer._get_zarr_root(mode=mode)
        extension_group = zarr_root["extensions"][self.extension_name]
        return extension_group

    @classmethod
    def load(cls, sorting_analyzer):
        ext = cls(sorting_analyzer)
        ext.load_params()
        ext.load_data()
        if cls.need_backward_compatibility_on_load:
            ext._handle_backward_compatibility_on_load()

        return ext

    def load_params(self):
        if self.format == "binary_folder":
            extension_folder = self._get_binary_extension_folder()
            params_file = extension_folder / "params.json"
            assert params_file.is_file(), f"No params file in extension {self.extension_name} folder"
            with open(str(params_file), "r") as f:
                params = json.load(f)

        elif self.format == "zarr":
            extension_group = self._get_zarr_extension_group(mode="r")
            assert "params" in extension_group.attrs, f"No params file in extension {self.extension_name} folder"
            params = extension_group.attrs["params"]

        self.params = params

    def load_data(self):
        if self.format == "binary_folder":
            extension_folder = self._get_binary_extension_folder()
            for ext_data_file in extension_folder.iterdir():
                # patch for https://github.com/SpikeInterface/spikeinterface/issues/3041
                # maybe add a check for version number from the info.json during loading only
                if ext_data_file.name == "params.json" or ext_data_file.name == "info.json":
                    continue
                ext_data_name = ext_data_file.stem
                if ext_data_file.suffix == ".json":
                    ext_data = json.load(ext_data_file.open("r"))
                elif ext_data_file.suffix == ".npy":
                    # The lazy loading of an extension is complicated because if we compute again
                    # and have a link to the old buffer on windows then it fails
                    # ext_data = np.load(ext_data_file, mmap_mode="r")
                    # so we go back to full loading
                    ext_data = np.load(ext_data_file)
                elif ext_data_file.suffix == ".csv":
                    import pandas as pd

                    ext_data = pd.read_csv(ext_data_file, index_col=0)
                elif ext_data_file.suffix == ".pkl":
                    ext_data = pickle.load(ext_data_file.open("rb"))
                else:
                    continue
                self.data[ext_data_name] = ext_data

        elif self.format == "zarr":
            extension_group = self._get_zarr_extension_group(mode="r")
            for ext_data_name in extension_group.keys():
                ext_data_ = extension_group[ext_data_name]
                if "dict" in ext_data_.attrs:
                    ext_data = ext_data_[0]
                elif "dataframe" in ext_data_.attrs:
                    import xarray

                    ext_data = xarray.open_zarr(
                        ext_data_.store, group=f"{extension_group.name}/{ext_data_name}"
                    ).to_pandas()
                    ext_data.index.rename("", inplace=True)
                elif "object" in ext_data_.attrs:
                    ext_data = ext_data_[0]
                else:
                    # this load in memmory
                    ext_data = np.array(ext_data_)
                self.data[ext_data_name] = ext_data

    def copy(self, new_sorting_analyzer, unit_ids=None):
        # alessio : please note that this also replace the old select_units!!!
        new_extension = self.__class__(new_sorting_analyzer)
        new_extension.params = self.params.copy()
        if unit_ids is None:
            new_extension.data = self.data
        else:
            new_extension.data = self._select_extension_data(unit_ids)
        new_extension.save()
        return new_extension

    def merge(
        self,
        new_sorting_analyzer,
        merge_unit_groups,
        new_unit_ids,
        keep_mask=None,
        verbose=False,
        **job_kwargs,
    ):
        new_extension = self.__class__(new_sorting_analyzer)
        new_extension.params = self.params.copy()
        new_extension.data = self._merge_extension_data(
            merge_unit_groups, new_unit_ids, new_sorting_analyzer, keep_mask, verbose=verbose, **job_kwargs
        )
        new_extension.save()
        return new_extension

    def run(self, save=True, **kwargs):
        if save and not self.sorting_analyzer.is_read_only():
            # this also reset the folder or zarr group
            self._save_params()
            self._save_importing_provenance()

        self._run(**kwargs)

        if save and not self.sorting_analyzer.is_read_only():
            self._save_data(**kwargs)

    def save(self, **kwargs):
        self._save_params()
        self._save_importing_provenance()
        self._save_data(**kwargs)

    def _save_data(self, **kwargs):
        if self.format == "memory":
            return

        if self.sorting_analyzer.is_read_only():
            raise ValueError(f"The SortingAnalyzer is read-only saving extension {self.extension_name} is not possible")

        try:
            # pandas is a weak dependency for spikeinterface.core
            import pandas as pd

            HAS_PANDAS = True
        except:
            HAS_PANDAS = False

        if self.format == "binary_folder":

            extension_folder = self._get_binary_extension_folder()
            for ext_data_name, ext_data in self.data.items():
                if isinstance(ext_data, dict):
                    with (extension_folder / f"{ext_data_name}.json").open("w") as f:
                        json.dump(ext_data, f)
                elif isinstance(ext_data, np.ndarray):
                    data_file = extension_folder / f"{ext_data_name}.npy"
                    if isinstance(ext_data, np.memmap) and data_file.exists():
                        # important some SortingAnalyzer like ComputeWaveforms already run the computation with memmap
                        # so no need to save theses array
                        pass
                    else:
                        np.save(data_file, ext_data)
                elif HAS_PANDAS and isinstance(ext_data, pd.DataFrame):
                    ext_data.to_csv(extension_folder / f"{ext_data_name}.csv", index=True)
                else:
                    try:
                        with (extension_folder / f"{ext_data_name}.pkl").open("wb") as f:
                            pickle.dump(ext_data, f)
                    except:
                        raise Exception(f"Could not save {ext_data_name} as extension data")
        elif self.format == "zarr":

            import numcodecs

            extension_group = self._get_zarr_extension_group(mode="r+")

            compressor = kwargs.get("compressor", None)
            if compressor is None:
                compressor = get_default_zarr_compressor()

            for ext_data_name, ext_data in self.data.items():
                if ext_data_name in extension_group:
                    del extension_group[ext_data_name]
                if isinstance(ext_data, dict):
                    extension_group.create_dataset(
                        name=ext_data_name, data=np.array([ext_data], dtype=object), object_codec=numcodecs.JSON()
                    )
                elif isinstance(ext_data, np.ndarray):
                    extension_group.create_dataset(name=ext_data_name, data=ext_data, compressor=compressor)
                elif HAS_PANDAS and isinstance(ext_data, pd.DataFrame):
                    ext_data.to_xarray().to_zarr(
                        store=extension_group.store,
                        group=f"{extension_group.name}/{ext_data_name}",
                        mode="a",
                    )
                    extension_group[ext_data_name].attrs["dataframe"] = True
                else:
                    # any object
                    try:
                        extension_group.create_dataset(
                            name=ext_data_name, data=np.array([ext_data], dtype=object), object_codec=numcodecs.Pickle()
                        )
                    except:
                        raise Exception(f"Could not save {ext_data_name} as extension data")
                    extension_group[ext_data_name].attrs["object"] = True

    def _reset_extension_folder(self):
        """
        Delete the extension in a folder (binary or zarr) and create an empty one.
        """
        if self.format == "binary_folder":
            extension_folder = self._get_binary_extension_folder()
            if extension_folder.is_dir():
                shutil.rmtree(extension_folder)
            extension_folder.mkdir(exist_ok=False, parents=True)

        elif self.format == "zarr":
            import zarr

            zarr_root = zarr.open(self.folder, mode="r+")
            extension_group = zarr_root["extensions"].create_group(self.extension_name, overwrite=True)

    def reset(self):
        """
        Reset the waveform extension.
        Delete the sub folder and create a new empty one.
        """
        self._reset_extension_folder()
        self.params = None
        self.data = dict()

    def set_params(self, save=True, **params):
        """
        Set parameters for the extension and
        make it persistent in json.
        """
        # this ensure data is also deleted and corresponf to params
        # this also ensure the group is created
        self._reset_extension_folder()

        params = self._set_params(**params)
        self.params = params

        if self.sorting_analyzer.is_read_only():
            return

        if save:
            self._save_params()
            self._save_importing_provenance()

    def _save_params(self):
        params_to_save = self.params.copy()

        self._reset_extension_folder()

        # TODO make sparsity local Result specific
        # if "sparsity" in params_to_save and params_to_save["sparsity"] is not None:
        #     assert isinstance(
        #         params_to_save["sparsity"], ChannelSparsity
        #     ), "'sparsity' parameter must be a ChannelSparsity object!"
        #     params_to_save["sparsity"] = params_to_save["sparsity"].to_dict()

        if self.format == "binary_folder":
            extension_folder = self._get_binary_extension_folder()
            extension_folder.mkdir(exist_ok=True, parents=True)
            param_file = extension_folder / "params.json"
            param_file.write_text(json.dumps(check_json(params_to_save), indent=4), encoding="utf8")
        elif self.format == "zarr":
            extension_group = self._get_zarr_extension_group(mode="r+")
            extension_group.attrs["params"] = check_json(params_to_save)

    def _save_importing_provenance(self):
        # this saves the class info, this is not uselful at the moment but could be useful in future
        # if some class changes the data model and if we need to make backwards compatibility
        # we have the same machanism in base.py for recording and sorting

        info = retrieve_importing_provenance(self.__class__)
        if self.format == "binary_folder":
            extension_folder = self._get_binary_extension_folder()
            extension_folder.mkdir(exist_ok=True, parents=True)
            info_file = extension_folder / "info.json"
            info_file.write_text(json.dumps(info, indent=4), encoding="utf8")
        elif self.format == "zarr":
            extension_group = self._get_zarr_extension_group(mode="r+")
            extension_group.attrs["info"] = info

    def get_pipeline_nodes(self):
        assert (
            self.use_nodepipeline
        ), "AnalyzerExtension.get_pipeline_nodes() must be called only when use_nodepipeline=True"
        return self._get_pipeline_nodes()

    def get_data(self, *args, **kwargs):
        assert len(self.data) > 0, f"You must run the extension {self.extension_name} before retrieving data"
        return self._get_data(*args, **kwargs)


# this is a hardcoded list to to improve error message and auto_import mechanism
# this is important because extension are registered when the submodule is imported
_builtin_extensions = {
    # from core
    "random_spikes": "spikeinterface.core",
    "waveforms": "spikeinterface.core",
    "templates": "spikeinterface.core",
    # "fast_templates": "spikeinterface.core",
    "noise_levels": "spikeinterface.core",
    # from postprocessing
    "amplitude_scalings": "spikeinterface.postprocessing",
    "correlograms": "spikeinterface.postprocessing",
    "isi_histograms": "spikeinterface.postprocessing",
    "principal_components": "spikeinterface.postprocessing",
    "spike_amplitudes": "spikeinterface.postprocessing",
    "spike_locations": "spikeinterface.postprocessing",
    "template_metrics": "spikeinterface.postprocessing",
    "template_similarity": "spikeinterface.postprocessing",
    "unit_locations": "spikeinterface.postprocessing",
    # from quality metrics
    "quality_metrics": "spikeinterface.qualitymetrics",
}<|MERGE_RESOLUTION|>--- conflicted
+++ resolved
@@ -145,11 +145,7 @@
     return sorting_analyzer
 
 
-<<<<<<< HEAD
-def load_sorting_analyzer(folder, load_extensions=True, format="auto") -> "SortingAnalyzer":
-=======
-def load_sorting_analyzer(folder, load_extensions=True, format="auto", storage_options=None):
->>>>>>> 740e7799
+def load_sorting_analyzer(folder, load_extensions=True, format="auto", storage_options=None) -> "SortingAnalyzer":
     """
     Load a SortingAnalyzer object from disk.
 
