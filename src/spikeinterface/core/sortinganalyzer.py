--- conflicted
+++ resolved
@@ -1103,12 +1103,8 @@
         # this give all channel locations, so no kwargs like channel_ids and axes
         probegroup = self.get_probegroup()
         probe_as_numpy_array = probegroup.to_numpy()
-<<<<<<< HEAD
         # we need to sort by device_channel_indices to ensure the order of locations is correct
         probe_as_numpy_array = probe_as_numpy_array[np.argsort(probe_as_numpy_array["device_channel_indices"])]
-        # duplicate positions to "locations" property
-=======
->>>>>>> cc447b05
         ndim = probegroup.ndim
         locations = np.zeros((probe_as_numpy_array.size, ndim), dtype="float64")
         for i, dim in enumerate(["x", "y", "z"][:ndim]):
