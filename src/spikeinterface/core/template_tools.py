--- conflicted
+++ resolved
@@ -262,18 +262,13 @@
 
     extremum_channels_ids = get_template_extremum_channel(templates_or_sorting_analyzer, peak_sign=peak_sign, mode=mode)
 
-<<<<<<< HEAD
-    extremum_amplitudes = get_template_amplitudes(
-        templates_or_sorting_analyzer, peak_sign=peak_sign, mode=mode, abs_value=abs_value
-=======
     if isinstance(templates_or_sorting_analyzer, SortingAnalyzer):
         return_scaled = templates_or_sorting_analyzer.return_scaled
     else:
         return_scaled = True
 
     extremum_amplitudes = get_template_amplitudes(
-        templates_or_sorting_analyzer, peak_sign=peak_sign, mode=mode, return_scaled=return_scaled
->>>>>>> 3864afde
+        templates_or_sorting_analyzer, peak_sign=peak_sign, mode=mode, return_scaled=return_scaled, abs_value=abs_value
     )
 
     unit_amplitudes = {}
