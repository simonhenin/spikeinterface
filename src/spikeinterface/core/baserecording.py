from __future__ import annotations
import warnings
from pathlib import Path

import numpy as np
from probeinterface import Probe, ProbeGroup, read_probeinterface, select_axes, write_probeinterface

from .base import BaseSegment
from .baserecordingsnippets import BaseRecordingSnippets
from .core_tools import (
    convert_bytes_to_str,
    convert_seconds_to_str,
)
from .recording_tools import write_binary_recording


from .job_tools import split_job_kwargs


class BaseRecording(BaseRecordingSnippets):
    """
    Abstract class representing several a multichannel timeseries (or block of raw ephys traces).
    Internally handle list of RecordingSegment
    """

    _main_annotations = ["is_filtered"]
    _main_properties = ["group", "location", "gain_to_uV", "offset_to_uV"]
    _main_features = []  # recording do not handle features

    _skip_properties = [
        "noise_level_std_raw",
        "noise_level_std_scaled",
        "noise_level_mad_raw",
        "noise_level_mad_scaled",
    ]

    def __init__(self, sampling_frequency: float, channel_ids: list, dtype):
        BaseRecordingSnippets.__init__(
            self, channel_ids=channel_ids, sampling_frequency=sampling_frequency, dtype=dtype
        )

        self._recording_segments: list[BaseRecordingSegment] = []

        # initialize main annotation and properties
        self.annotate(is_filtered=False)

    def __repr__(self):
<<<<<<< HEAD
        extractor_name = self.__class__.__name__ if self.name is None else self.name
        num_segments = self.get_num_segments()
        num_channels = self.get_num_channels()
        sf_khz = self.get_sampling_frequency() / 1000.0
        dtype = self.get_dtype()
=======
>>>>>>> 52372a60

        class_name = self.__class__.__name__
        name_to_display = class_name
        num_segments = self.get_num_segments()

        txt = self._repr_header()

        # Split if too long
        if len(txt) > 100:
            split_index = txt.rfind("-", 0, 100)  # Find the last "-" before character 100
            if split_index != -1:
                first_line = txt[:split_index]
                recording_string_space = len(name_to_display) + 2  # Length of name_to_display plus ": "
                white_space_to_align_with_first_line = " " * recording_string_space
                second_line = white_space_to_align_with_first_line + txt[split_index + 1 :].lstrip()
                txt = first_line + "\n" + second_line

        # Add segments info for multisegment
        if num_segments > 1:
            samples_per_segment = [self.get_num_samples(segment_index) for segment_index in range(num_segments)]
            memory_per_segment_bytes = (self.get_memory_size(segment_index) for segment_index in range(num_segments))
            durations = [self.get_duration(segment_index) for segment_index in range(num_segments)]

            samples_per_segment_formated = [f"{samples:,}" for samples in samples_per_segment]
            durations_per_segment_formated = [convert_seconds_to_str(d) for d in durations]
            memory_per_segment_formated = [convert_bytes_to_str(mem) for mem in memory_per_segment_bytes]

            def list_to_string(lst, max_size=6):
                """Add elipsis ... notation in the middle if recording has more than six segments"""
                if len(lst) <= max_size:
                    return " | ".join(x for x in lst)
                else:
                    half = max_size // 2
                    return " | ".join(x for x in lst[:half]) + " | ... | " + " | ".join(x for x in lst[-half:])

            txt += (
                f"\n"
                f"Segments:"
                f"\nSamples:   {list_to_string(samples_per_segment_formated)}"
                f"\nDurations: {list_to_string(durations_per_segment_formated)}"
                f"\nMemory:    {list_to_string(memory_per_segment_formated)}"
            )

        # Display where path from where recording was loaded
        if "file_paths" in self._kwargs:
            txt += f"\n  file_paths: {self._kwargs['file_paths']}"
        if "file_path" in self._kwargs:
            txt += f"\n  file_path: {self._kwargs['file_path']}"

        return txt

    def _repr_header(self):
        class_name = self.__class__.__name__
        name_to_display = class_name
        num_segments = self.get_num_segments()
        num_channels = self.get_num_channels()
        sf_khz = self.get_sampling_frequency() / 1000.0
        dtype = self.get_dtype()

        total_samples = self.get_total_samples()
        total_duration = self.get_total_duration()
        total_memory_size = self.get_total_memory_size()

        txt = (
            f"{name_to_display}: "
            f"{num_channels} channels - "
            f"{sf_khz:0.1f}kHz - "
            f"{num_segments} segments - "
            f"{total_samples:,} samples - "
            f"{convert_seconds_to_str(total_duration)} - "
            f"{dtype} dtype - "
            f"{convert_bytes_to_str(total_memory_size)}"
        )

        return txt

    def _repr_html_(self):
        common_style = "margin-left: 10px;"
        border_style = "border:1px solid #ddd; padding:10px;"

        html_header = f"<div style='{border_style}'><strong>{self._repr_header()}</strong></div>"

        html_segments = ""
        if self.get_num_segments() > 1:
            html_segments += f"<details style='{common_style}'>  <summary><strong>Segments</strong></summary><ol>"
            for segment_index in range(self.get_num_segments()):
                samples = self.get_num_samples(segment_index)
                duration = self.get_duration(segment_index)
                memory_size = self.get_memory_size(segment_index)
                samples_str = f"{samples:,}"
                duration_str = convert_seconds_to_str(duration)
                memory_size_str = convert_bytes_to_str(memory_size)
                html_segments += (
                    f"<li> Samples: {samples_str}, Duration: {duration_str}, Memory: {memory_size_str}</li>"
                )

            html_segments += "</ol></details>"

        html_channel_ids = f"<details style='{common_style}'>  <summary><strong>Channel IDs</strong></summary><ul>"
        html_channel_ids += f"{self.channel_ids} </details>"

        html_annotations = f"<details style='{common_style}'>  <summary><strong>Annotations</strong></summary><ul>"
        for key, value in self._annotations.items():
            html_annotations += f"<li> <strong> {key} </strong>: {value}</li>"
        html_annotations += "</ul> </details>"

        html_properties = f"<details style='{common_style}'><summary><strong>Channel Properties</strong></summary><ul>"
        for key, value in self._properties.items():
            # Add a further indent for each property
            value_formatted = np.asarray(value)
            html_properties += f"<details><summary> <strong> {key} </strong> </summary>{value_formatted}</details>"
        html_properties += "</ul></details>"

        html_repr = html_header + html_segments + html_channel_ids + html_annotations + html_properties
        return html_repr

    def get_num_segments(self) -> int:
        """
        Returns the number of segments.

        Returns
        -------
        int
            Number of segments in the recording
        """
        return len(self._recording_segments)

    def add_recording_segment(self, recording_segment):
        """Adds a recording segment.

        Parameters
        ----------
        recording_segment : BaseRecordingSegment
            The recording segment to add
        """
        # todo: check channel count and sampling frequency
        self._recording_segments.append(recording_segment)
        recording_segment.set_parent_extractor(self)

    def get_num_samples(self, segment_index: int | None = None) -> int:
        """
        Returns the number of samples for a segment.

        Parameters
        ----------
        segment_index : int or None, default: None
            The segment index to retrieve the number of samples for.
            For multi-segment objects, it is required, default: None
            With single segment recording returns the number of samples in the segment

        Returns
        -------
        int
            The number of samples
        """
        segment_index = self._check_segment_index(segment_index)
        return int(self._recording_segments[segment_index].get_num_samples())

    get_num_frames = get_num_samples

    def get_total_samples(self) -> int:
        """
        Returns the sum of the number of samples in each segment.

        Returns
        -------
        int
            The total number of samples
        """
        num_segments = self.get_num_segments()
        samples_per_segment = (self.get_num_samples(segment_index) for segment_index in range(num_segments))

        return sum(samples_per_segment)

    def get_duration(self, segment_index=None) -> float:
        """
        Returns the duration in seconds.

        Parameters
        ----------
        segment_index : int or None, default: None
            The sample index to retrieve the duration for.
            For multi-segment objects, it is required, default: None
            With single segment recording returns the duration of the single segment

        Returns
        -------
        float
            The duration in seconds
        """
        segment_index = self._check_segment_index(segment_index)
        segment_num_samples = self.get_num_samples(segment_index=segment_index)
        segment_duration = segment_num_samples / self.get_sampling_frequency()
        return segment_duration

    def get_total_duration(self) -> float:
        """
        Returns the total duration in seconds

        Returns
        -------
        float
            The duration in seconds
        """
        duration = self.get_total_samples() / self.get_sampling_frequency()
        return duration

    def get_memory_size(self, segment_index=None) -> int:
        """
        Returns the memory size of segment_index in bytes.

        Parameters
        ----------
        segment_index : int or None, default: None
            The index of the segment for which the memory size should be calculated.
            For multi-segment objects, it is required, default: None
            With single segment recording returns the memory size of the single segment

        Returns
        -------
        int
            The memory size of the specified segment in bytes.
        """
        segment_index = self._check_segment_index(segment_index)
        num_samples = self.get_num_samples(segment_index=segment_index)
        num_channels = self.get_num_channels()
        dtype_size_bytes = self.get_dtype().itemsize

        memory_bytes = num_samples * num_channels * dtype_size_bytes

        return memory_bytes

    def get_total_memory_size(self) -> int:
        """
        Returns the sum in bytes of all the memory sizes of the segments.

        Returns
        -------
        int
            The total memory size in bytes for all segments.
        """
        memory_per_segment = (self.get_memory_size(segment_index) for segment_index in range(self.get_num_segments()))
        return sum(memory_per_segment)

    def get_traces(
        self,
        segment_index: int | None = None,
        start_frame: int | None = None,
        end_frame: int | None = None,
        channel_ids: list | np.array | tuple | None = None,
        order: "C" | "F" | None = None,
        return_scaled: bool = False,
        cast_unsigned: bool = False,
    ):
        """Returns traces from recording.

        Parameters
        ----------
        segment_index : int | None, default: None
            The segment index to get traces from. If recording is multi-segment, it is required, default: None
        start_frame : int | None, default: None
            The start frame. If None, 0 is used, default: None
        end_frame : int | None, default: None
            The end frame. If None, the number of samples in the segment is used, default: None
        channel_ids : list | np.array | tuple | None, default: None
            The channel ids. If None, all channels are used, default: None
        order : "C" | "F" | None, default: None
            The order of the traces ("C" | "F"). If None, traces are returned as they are
        return_scaled : bool, default: False
            If True and the recording has scaling (gain_to_uV and offset_to_uV properties),
            traces are scaled to uV
        cast_unsigned : bool, default: False
            If True and the traces are unsigned, they are cast to integer and centered
            (an offset of (2**nbits) is subtracted)

        Returns
        -------
        np.array
            The traces (num_samples, num_channels)

        Raises
        ------
        ValueError
            If return_scaled is True, but recording does not have scaled traces
        """
        segment_index = self._check_segment_index(segment_index)
        channel_indices = self.ids_to_indices(channel_ids, prefer_slice=True)
        rs = self._recording_segments[segment_index]
        start_frame = int(start_frame) if start_frame is not None else 0
        num_samples = rs.get_num_samples()
        end_frame = int(min(end_frame, num_samples)) if end_frame is not None else num_samples
        traces = rs.get_traces(start_frame=start_frame, end_frame=end_frame, channel_indices=channel_indices)
        if order is not None:
            assert order in ["C", "F"]
            traces = np.asanyarray(traces, order=order)

        if cast_unsigned:
            dtype = traces.dtype
            # if dtype is unsigned, return centered signed signal
            if dtype.kind == "u":
                itemsize = dtype.itemsize
                assert itemsize < 8, "Cannot upcast uint64!"
                nbits = dtype.itemsize * 8
                # upcast to int with double itemsize
                traces = traces.astype(f"int{2 * (dtype.itemsize) * 8}") - 2 ** (nbits - 1)
                traces = traces.astype(f"int{dtype.itemsize * 8}")

        if return_scaled:
            if hasattr(self, "NeoRawIOClass"):
                if self.has_non_standard_units:
                    message = (
                        f"This extractor based on neo.{self.NeoRawIOClass} has channels with units not in (V, mV, uV)"
                    )
                    warnings.warn(message)

            if not self.has_scaleable_traces():
                if self._dtype.kind == "f":
                    # here we do not truely have scale but we assume this is scaled
                    # this helps a lot for simulated data
                    pass
                else:
                    raise ValueError(
                        "This recording does not support return_scaled=True (need gain_to_uV and offset_"
                        "to_uV properties)"
                    )
            else:
                gains = self.get_property("gain_to_uV")
                offsets = self.get_property("offset_to_uV")
                gains = gains[channel_indices].astype("float32", copy=False)
                offsets = offsets[channel_indices].astype("float32", copy=False)
                traces = traces.astype("float32", copy=False) * gains + offsets
        return traces

    def has_scaled_traces(self) -> bool:
        """Checks if the recording has scaled traces

        Returns
        -------
        bool
            True if the recording has scaled traces, False otherwise
        """
        warnings.warn(
            "`has_scaled_traces` is deprecated and will be removed in 0.103.0. Use has_scaleable_traces() instead",
            category=DeprecationWarning,
            stacklevel=2,
        )
        return self.has_scaled()

    def get_time_info(self, segment_index=None) -> dict:
        """
        Retrieves the timing attributes for a given segment index. As with
        other recorders this method only needs a segment index in the case
        of multi-segment recordings.

        Returns
        -------
        dict
            A dictionary containing the following key-value pairs:

            - "sampling_frequency" : The sampling frequency of the RecordingSegment.
            - "t_start" : The start time of the RecordingSegment.
            - "time_vector" : The time vector of the RecordingSegment.

        Notes
        -----
        The keys are always present, but the values may be None.
        """

        segment_index = self._check_segment_index(segment_index)
        rs = self._recording_segments[segment_index]
        time_kwargs = rs.get_times_kwargs()

        return time_kwargs

    def get_times(self, segment_index=None):
        """Get time vector for a recording segment.

        If the segment has a time_vector, then it is returned. Otherwise
        a time_vector is constructed on the fly with sampling frequency.
        If t_start is defined and the time vector is constructed on the fly,
        the first time will be t_start. Otherwise it will start from 0.

        Parameters
        ----------
        segment_index : int or None, default: None
            The segment index (required for multi-segment)

        Returns
        -------
        np.array
            The 1d times array
        """
        segment_index = self._check_segment_index(segment_index)
        rs = self._recording_segments[segment_index]
        times = rs.get_times()
        return times

    def has_time_vector(self, segment_index=None):
        """Check if the segment of the recording has a time vector.

        Parameters
        ----------
        segment_index : int or None, default: None
            The segment index (required for multi-segment)

        Returns
        -------
        bool
            True if the recording has time vectors, False otherwise
        """
        segment_index = self._check_segment_index(segment_index)
        rs = self._recording_segments[segment_index]
        d = rs.get_times_kwargs()
        return d["time_vector"] is not None

    def set_times(self, times, segment_index=None, with_warning=True):
        """Set times for a recording segment.

        Parameters
        ----------
        times : 1d np.array
            The time vector
        segment_index : int or None, default: None
            The segment index (required for multi-segment)
        with_warning : bool, default: True
            If True, a warning is printed
        """
        segment_index = self._check_segment_index(segment_index)
        rs = self._recording_segments[segment_index]

        assert times.ndim == 1, "Time must have ndim=1"
        assert rs.get_num_samples() == times.shape[0], "times have wrong shape"

        rs.t_start = None
        rs.time_vector = times.astype("float64", copy=False)

        if with_warning:
            warnings.warn(
                "Setting times with Recording.set_times() is not recommended because "
                "times are not always propagated across preprocessing"
                "Use this carefully!"
            )

    def sample_index_to_time(self, sample_ind, segment_index=None):
        """
        Transform sample index into time in seconds
        """
        segment_index = self._check_segment_index(segment_index)
        rs = self._recording_segments[segment_index]
        return rs.sample_index_to_time(sample_ind)

    def time_to_sample_index(self, time_s, segment_index=None):
        segment_index = self._check_segment_index(segment_index)
        rs = self._recording_segments[segment_index]
        return rs.time_to_sample_index(time_s)

    def _save(self, format="binary", verbose: bool = False, **save_kwargs):
        # handle t_starts
        t_starts = []
        has_time_vectors = []
        for segment_index, rs in enumerate(self._recording_segments):
            d = rs.get_times_kwargs()
            t_starts.append(d["t_start"])
            has_time_vectors.append(d["time_vector"] is not None)

        if all(t_start is None for t_start in t_starts):
            t_starts = None

        kwargs, job_kwargs = split_job_kwargs(save_kwargs)

        if format == "binary":
            folder = kwargs["folder"]
            file_paths = [folder / f"traces_cached_seg{i}.raw" for i in range(self.get_num_segments())]
            dtype = kwargs.get("dtype", None) or self.get_dtype()

            write_binary_recording(self, file_paths=file_paths, dtype=dtype, verbose=verbose, **job_kwargs)

            from .binaryrecordingextractor import BinaryRecordingExtractor

            # This is created so it can be saved as json because the `BinaryFolderRecording` requires it loading
            # See the __init__ of `BinaryFolderRecording`
            binary_rec = BinaryRecordingExtractor(
                file_paths=file_paths,
                sampling_frequency=self.get_sampling_frequency(),
                num_channels=self.get_num_channels(),
                dtype=dtype,
                t_starts=t_starts,
                channel_ids=self.get_channel_ids(),
                time_axis=0,
                file_offset=0,
                gain_to_uV=self.get_channel_gains(),
                offset_to_uV=self.get_channel_offsets(),
            )
            binary_rec.dump(folder / "binary.json", relative_to=folder)

            from .binaryfolder import BinaryFolderRecording

            cached = BinaryFolderRecording(folder_path=folder)

        elif format == "memory":
            if kwargs.get("sharedmem", True):
                from .numpyextractors import SharedMemoryRecording

                cached = SharedMemoryRecording.from_recording(self, **job_kwargs)
            else:
                from spikeinterface.core import NumpyRecording

                cached = NumpyRecording.from_recording(self, **job_kwargs)

        elif format == "zarr":
            from .zarrextractors import ZarrRecordingExtractor

            zarr_path = kwargs.pop("zarr_path")
            storage_options = kwargs.pop("storage_options")
            ZarrRecordingExtractor.write_recording(
                self, zarr_path, storage_options, verbose=verbose, **kwargs, **job_kwargs
            )
            cached = ZarrRecordingExtractor(zarr_path, storage_options)

        elif format == "nwb":
            # TODO implement a format based on zarr
            raise NotImplementedError

        else:
            raise ValueError(f"format {format} not supported")

        if self.get_property("contact_vector") is not None:
            probegroup = self.get_probegroup()
            cached.set_probegroup(probegroup)

        for segment_index, rs in enumerate(self._recording_segments):
            d = rs.get_times_kwargs()
            time_vector = d["time_vector"]
            if time_vector is not None:
                cached._recording_segments[segment_index].time_vector = time_vector

        return cached

    def _extra_metadata_from_folder(self, folder):
        # load probe
        folder = Path(folder)
        if (folder / "probe.json").is_file():
            probegroup = read_probeinterface(folder / "probe.json")
            self.set_probegroup(probegroup, in_place=True)

        # load time vector if any
        for segment_index, rs in enumerate(self._recording_segments):
            time_file = folder / f"times_cached_seg{segment_index}.npy"
            if time_file.is_file():
                time_vector = np.load(time_file)
                rs.time_vector = time_vector

    def _extra_metadata_to_folder(self, folder):
        # save probe
        if self.get_property("contact_vector") is not None:
            probegroup = self.get_probegroup()
            write_probeinterface(folder / "probe.json", probegroup)

        # save time vector if any
        for segment_index, rs in enumerate(self._recording_segments):
            d = rs.get_times_kwargs()
            time_vector = d["time_vector"]
            if time_vector is not None:
                np.save(folder / f"times_cached_seg{segment_index}.npy", time_vector)

    def select_channels(self, channel_ids: list | np.array | tuple) -> "BaseRecording":
        """
        Returns a new recording object with a subset of channels.

        Note that this method does not modify the current recording and instead returns a new recording object.

        Parameters
        ----------
        channel_ids : list or np.array or tuple
            The channel ids to select.
        """
        from .channelslice import ChannelSliceRecording

        return ChannelSliceRecording(self, channel_ids)

    def rename_channels(self, new_channel_ids: list | np.array | tuple) -> "BaseRecording":
        """
        Returns a new recording object with renamed channel ids.

        Note that this method does not modify the current recording and instead returns a new recording object.

        Parameters
        ----------
        new_channel_ids : list or np.array or tuple
            The new channel ids. They are mapped positionally to the old channel ids.
        """
        from .channelslice import ChannelSliceRecording

        assert len(new_channel_ids) == self.get_num_channels(), (
            "new_channel_ids must have the same length as the " "number of channels in the recording"
        )

        return ChannelSliceRecording(self, renamed_channel_ids=new_channel_ids)

    def _channel_slice(self, channel_ids, renamed_channel_ids=None):
        from .channelslice import ChannelSliceRecording

        warnings.warn(
            "Recording.channel_slice will be removed in version 0.103, use `select_channels` or `rename_channels` instead.",
            DeprecationWarning,
            stacklevel=2,
        )
        sub_recording = ChannelSliceRecording(self, channel_ids, renamed_channel_ids=renamed_channel_ids)
        return sub_recording

    def _remove_channels(self, remove_channel_ids):
        from .channelslice import ChannelSliceRecording

        new_channel_ids = self.channel_ids[~np.isin(self.channel_ids, remove_channel_ids)]
        sub_recording = ChannelSliceRecording(self, new_channel_ids)
        return sub_recording

    def frame_slice(self, start_frame: int | None, end_frame: int | None) -> BaseRecording:
        """
        Returns a new recording with sliced frames. Note that this operation is not in place.

        Parameters
        ----------
        start_frame : int, optional
            The start frame, if not provided it is set to 0
        end_frame : int, optional
            The end frame, it not provided it is set to the total number of samples

        Returns
        -------
        BaseRecording
            A new recording object with only samples between start_frame and end_frame
        """

        from .frameslicerecording import FrameSliceRecording

        sub_recording = FrameSliceRecording(self, start_frame=start_frame, end_frame=end_frame)
        return sub_recording

    def time_slice(self, start_time: float | None, end_time: float) -> BaseRecording:
        """
        Returns a new recording with sliced time. Note that this operation is not in place.

        Parameters
        ----------
        start_time : float, optional
            The start time in seconds. If not provided it is set to 0.
        end_time : float, optional
            The end time in seconds. If not provided it is set to the total duration.

        Returns
        -------
        BaseRecording
            A new recording object with only samples between start_time and end_time
        """

        assert self.get_num_segments() == 1, "Time slicing is only supported for single segment recordings."

        start_frame = self.time_to_sample_index(start_time) if start_time else None
        end_frame = self.time_to_sample_index(end_time) if end_time else None

        return self.frame_slice(start_frame=start_frame, end_frame=end_frame)

    def _select_segments(self, segment_indices):
        from .segmentutils import SelectSegmentRecording

        return SelectSegmentRecording(self, segment_indices=segment_indices)

    def is_binary_compatible(self) -> bool:
        """
        Checks if the recording is "binary" compatible.
        To be used before calling `rec.get_binary_description()`

        Returns
        -------
        bool
            True if the underlying recording is binary
        """
        # has to be changed in subclass if yes
        return False

    def get_binary_description(self):
        """
        When `rec.is_binary_compatible()` is True
        this returns a dictionary describing the binary format.
        """
        if not self.is_binary_compatible:
            raise NotImplementedError

    def binary_compatible_with(
        self, dtype=None, time_axis=None, file_paths_lenght=None, file_offset=None, file_suffix=None
    ):
        """
        Check is the recording is binary compatible with some constrain on

          * dtype
          * tim_axis
          * len(file_paths)
          * file_offset
          * file_suffix
        """
        if not self.is_binary_compatible():
            return False

        d = self.get_binary_description()

        if dtype is not None and dtype != d["dtype"]:
            return False

        if time_axis is not None and time_axis != d["time_axis"]:
            return False

        if file_paths_lenght is not None and file_paths_lenght != len(d["file_paths"]):
            return False

        if file_offset is not None and file_offset != d["file_offset"]:
            return False

        if file_suffix is not None and not all(Path(e).suffix == file_suffix for e in d["file_paths"]):
            return False

        # good job you pass all crucible
        return True

    def astype(self, dtype, round: bool | None = None):
        from ..preprocessing.astype import astype

        return astype(self, dtype=dtype, round=round)


class BaseRecordingSegment(BaseSegment):
    """
    Abstract class representing a multichannel timeseries, or block of raw ephys traces
    """

    def __init__(self, sampling_frequency=None, t_start=None, time_vector=None):
        # sampling_frequency and time_vector are exclusive
        if sampling_frequency is None:
            assert time_vector is not None, "Pass either 'sampling_frequency' or 'time_vector'"
            assert time_vector.ndim == 1, "time_vector should be a 1D array"

        if time_vector is None:
            assert sampling_frequency is not None, "Pass either 'sampling_frequency' or 'time_vector'"

        self.sampling_frequency = sampling_frequency
        self.t_start = t_start
        self.time_vector = time_vector

        BaseSegment.__init__(self)

    def get_times(self):
        if self.time_vector is not None:
            if isinstance(self.time_vector, np.ndarray):
                return self.time_vector
            else:
                return np.array(self.time_vector)
        else:
            time_vector = np.arange(self.get_num_samples(), dtype="float64")
            time_vector /= self.sampling_frequency
            if self.t_start is not None:
                time_vector += self.t_start
            return time_vector

    def get_times_kwargs(self) -> dict:
        """
        Retrieves the timing attributes characterizing a RecordingSegment

        Returns
        -------
        dict
            A dictionary containing the following key-value pairs:

            - "sampling_frequency" : The sampling frequency of the RecordingSegment.
            - "t_start" : The start time of the RecordingSegment.
            - "time_vector" : The time vector of the RecordingSegment.

        Notes
        -----
        The keys are always present, but the values may be None.
        """
        time_kwargs = dict(
            sampling_frequency=self.sampling_frequency, t_start=self.t_start, time_vector=self.time_vector
        )
        return time_kwargs

    def sample_index_to_time(self, sample_ind):
        """
        Transform sample index into time in seconds
        """
        if self.time_vector is None:
            time_s = sample_ind / self.sampling_frequency
            if self.t_start is not None:
                time_s += self.t_start
        else:
            time_s = self.time_vector[sample_ind]
        return time_s

    def time_to_sample_index(self, time_s):
        """
        Transform time in seconds into sample index
        """
        if self.time_vector is None:
            if self.t_start is None:
                sample_index = time_s * self.sampling_frequency
            else:
                sample_index = (time_s - self.t_start) * self.sampling_frequency
            sample_index = round(sample_index)
        else:
            sample_index = np.searchsorted(self.time_vector, time_s, side="right") - 1

        return int(sample_index)

    def get_num_samples(self) -> int:
        """Returns the number of samples in this signal segment

        Returns:
            SampleIndex : Number of samples in the signal segment
        """
        # must be implemented in subclass
        raise NotImplementedError

    def get_traces(
        self,
        start_frame: int | None = None,
        end_frame: int | None = None,
        channel_indices: list | np.array | tuple | None = None,
    ) -> np.ndarray:
        """
        Return the raw traces, optionally for a subset of samples and/or channels

        Parameters
        ----------
        start_frame : int | None, default: None
            start sample index, or zero if None
        end_frame : int | None, default: None
            end_sample, or number of samples if None
        channel_indices : list | np.array | tuple | None, default: None
            Indices of channels to return, or all channels if None

        Returns
        -------
        traces : np.ndarray
            Array of traces, num_samples x num_channels
        """
        # must be implemented in subclass
        raise NotImplementedError<|MERGE_RESOLUTION|>--- conflicted
+++ resolved
@@ -23,7 +23,7 @@
     Internally handle list of RecordingSegment
     """
 
-    _main_annotations = ["is_filtered"]
+    _main_annotations = BaseRecordingSnippets._main_annotations + ["is_filtered"]
     _main_properties = ["group", "location", "gain_to_uV", "offset_to_uV"]
     _main_features = []  # recording do not handle features
 
@@ -45,17 +45,6 @@
         self.annotate(is_filtered=False)
 
     def __repr__(self):
-<<<<<<< HEAD
-        extractor_name = self.__class__.__name__ if self.name is None else self.name
-        num_segments = self.get_num_segments()
-        num_channels = self.get_num_channels()
-        sf_khz = self.get_sampling_frequency() / 1000.0
-        dtype = self.get_dtype()
-=======
->>>>>>> 52372a60
-
-        class_name = self.__class__.__name__
-        name_to_display = class_name
         num_segments = self.get_num_segments()
 
         txt = self._repr_header()
@@ -65,7 +54,7 @@
             split_index = txt.rfind("-", 0, 100)  # Find the last "-" before character 100
             if split_index != -1:
                 first_line = txt[:split_index]
-                recording_string_space = len(name_to_display) + 2  # Length of name_to_display plus ": "
+                recording_string_space = len(self.name) + 2  # Length of self.name plus ": "
                 white_space_to_align_with_first_line = " " * recording_string_space
                 second_line = white_space_to_align_with_first_line + txt[split_index + 1 :].lstrip()
                 txt = first_line + "\n" + second_line
@@ -105,21 +94,21 @@
         return txt
 
     def _repr_header(self):
-        class_name = self.__class__.__name__
-        name_to_display = class_name
         num_segments = self.get_num_segments()
         num_channels = self.get_num_channels()
-        sf_khz = self.get_sampling_frequency() / 1000.0
+        sf_hz = self.get_sampling_frequency()
+        sf_khz = sf_hz / 1000
         dtype = self.get_dtype()
 
         total_samples = self.get_total_samples()
         total_duration = self.get_total_duration()
         total_memory_size = self.get_total_memory_size()
+        sampling_frequency_repr = f"{sf_khz:0.1f}kHz" if sf_hz > 10000 else f"{sf_hz}Hz"
 
         txt = (
-            f"{name_to_display}: "
+            f"{self.name}: "
             f"{num_channels} channels - "
-            f"{sf_khz:0.1f}kHz - "
+            f"{sampling_frequency_repr} - "
             f"{num_segments} segments - "
             f"{total_samples:,} samples - "
             f"{convert_seconds_to_str(total_duration)} - "
