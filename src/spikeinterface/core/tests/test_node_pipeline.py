--- conflicted
+++ resolved
@@ -15,11 +15,7 @@
     SpikeRetriever,
     PipelineNode,
     ExtractDenseWaveforms,
-<<<<<<< HEAD
-    sorting_to_peak,
-=======
     sorting_to_peaks,
->>>>>>> bedaafc0
 )
 
 
@@ -84,11 +80,7 @@
     # create peaks from spikes
     we = extract_waveforms(recording, sorting, mode="memory", **job_kwargs)
     extremum_channel_inds = get_template_extremum_channel(we, peak_sign="neg", outputs="index")
-<<<<<<< HEAD
-    peaks = sorting_to_peak(sorting, extremum_channel_inds)
-=======
     peaks = sorting_to_peaks(sorting, extremum_channel_inds)
->>>>>>> bedaafc0
 
     peak_retriever = PeakRetriever(recording, peaks)
     # channel index is from template
@@ -105,13 +97,8 @@
         peak_sign="neg",
     )
 
-<<<<<<< HEAD
-    # test with 2 diffrents first node
-    for peak_source in (peak_retriever, spike_retriever_T, spike_retriever_S):
-=======
     # test with 3 differents first nodes
     for loop, peak_source in enumerate((peak_retriever, spike_retriever_T, spike_retriever_S)):
->>>>>>> bedaafc0
         # one step only : squeeze output
         nodes = [
             peak_source,
@@ -157,11 +144,7 @@
         assert waveforms_rms.shape[1] == num_channels
 
         # gather npy mode
-<<<<<<< HEAD
-        folder = cache_folder / "pipeline_folder"
-=======
         folder = cache_folder / f"pipeline_folder_{loop}"
->>>>>>> bedaafc0
         if folder.is_dir():
             shutil.rmtree(folder)
         output = run_node_pipeline(
