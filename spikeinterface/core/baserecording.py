from typing import Iterable, List, Union
from pathlib import Path
import warnings

import numpy as np

from probeinterface import Probe, ProbeGroup, write_probeinterface, read_probeinterface, select_axes

from .base import BaseSegment
from .baserecordingsnippets import BaseRecordingSnippets
from .core_tools import write_binary_recording, write_memory_recording, write_traces_to_zarr, check_json
from .job_tools import job_keys

from warnings import warn


class BaseRecording(BaseRecordingSnippets):
    """
    Abstract class representing several a multichannel timeseries (or block of raw ephys traces).
    Internally handle list of RecordingSegment
    """
    _main_annotations = ['is_filtered']
    _main_properties = ['group', 'location', 'gain_to_uV', 'offset_to_uV']
    _main_features = []  # recording do not handle features
    
    # multiprocessing context preference. If None, then it's OS-dependent
    preferred_mp_context = None
    
    def __init__(self, sampling_frequency: float, channel_ids: List, dtype):
        BaseRecordingSnippets.__init__(self, 
                                       channel_ids=channel_ids, 
                                       sampling_frequency=sampling_frequency, 
                                       dtype=dtype)

        self.is_dumpable = True

        self._recording_segments: List[BaseRecordingSegment] = []

        # initialize main annotation and properties
        self.annotate(is_filtered=False)

    def __repr__(self):
        clsname = self.__class__.__name__
        nseg = self.get_num_segments()
        nchan = self.get_num_channels()
        sf_khz = self.get_sampling_frequency() / 1000.
        duration = self.get_total_duration()
        txt = f'{clsname}: {nchan} channels - {nseg} segments - {sf_khz:0.1f}kHz - {duration:0.3f}s'
        if 'file_paths' in self._kwargs:
            txt += '\n  file_paths: {}'.format(self._kwargs['file_paths'])
        if 'file_path' in self._kwargs:
            txt += '\n  file_path: {}'.format(self._kwargs['file_path'])
        return txt

    def get_num_segments(self):
        return len(self._recording_segments)

    def add_recording_segment(self, recording_segment):
        # todo: check channel count and sampling frequency
        self._recording_segments.append(recording_segment)
        recording_segment.set_parent_extractor(self)

    def get_num_samples(self, segment_index=None):
        segment_index = self._check_segment_index(segment_index)
        return self._recording_segments[segment_index].get_num_samples()

    get_num_frames = get_num_samples

    def get_total_samples(self):
        s = 0
        for segment_index in range(self.get_num_segments()):
            s += self.get_num_samples(segment_index)
        return s

    def get_total_duration(self):
        duration = self.get_total_samples() / self.get_sampling_frequency()
        return duration

    def get_traces(self,
                   segment_index: Union[int, None] = None,
                   start_frame: Union[int, None] = None,
                   end_frame: Union[int, None] = None,
                   channel_ids: Union[Iterable, None] = None,
                   order: Union[str, None] = None,
                   return_scaled=False,
                   ):
        segment_index = self._check_segment_index(segment_index)
        channel_indices = self.ids_to_indices(channel_ids, prefer_slice=True)
        rs = self._recording_segments[segment_index]
        traces = rs.get_traces(start_frame=start_frame, end_frame=end_frame, channel_indices=channel_indices)
        if order is not None:
            assert order in ["C", "F"]
            traces = np.asanyarray(traces, order=order)
        if return_scaled:
<<<<<<< HEAD
            if not self.has_scaled():
=======
            if hasattr(self, "NeoRawIOClass"):
                if self.has_non_standard_units:
                    message = ( 
                    f'This extractor based on neo.{self.NeoRawIOClass} has channels with units not in (V, mV, uV)'
                    )
                    warnings.warn(message)
            
            if not self.has_scaled_traces():
>>>>>>> 486bc67d
                raise ValueError('This recording do not support return_scaled=True (need gain_to_uV and offset_'
                                 'to_uV properties)')
            else:
                gains = self.get_property('gain_to_uV')
                offsets = self.get_property('offset_to_uV')
                gains = gains[channel_indices].astype('float32')
                offsets = offsets[channel_indices].astype('float32')
                traces = traces.astype('float32') * gains + offsets
        return traces

    def get_times(self, segment_index=None):
        """
        Get time vector for a recording segment.

        If the segment has a time_vector, then it is returned. Otherwise
        a time_vector is constructed on the fly with sampling frequency.
        If t_start is defined and the time vector is constructed on the fly,
        the first time will be t_start. Otherwise it will start from 0.
        """
        segment_index = self._check_segment_index(segment_index)
        rs = self._recording_segments[segment_index]
        times = rs.get_times()
        return times

    def has_time_vector(self, segment_index=None):
        """
        Check if the segment of the recording has a time vector.
        """
        segment_index = self._check_segment_index(segment_index)
        rs = self._recording_segments[segment_index]
        d = rs.get_times_kwargs()
        return d['time_vector'] is not None

    def set_times(self, times, segment_index=None, with_warning=True):
        """
        Set times for a recording segment.
        """
        segment_index = self._check_segment_index(segment_index)
        rs = self._recording_segments[segment_index]

        assert times.ndim == 1, 'Time must have ndim=1'
        assert rs.get_num_samples() == times.shape[0], 'times have wrong shape'

        rs.t_start = None
        rs.time_vector = times.astype('float64')

        if with_warning:
            warn('Setting times with Recording.set_times() is not recommended because '
                          'times are not always propagated to across preprocessing'
                          'Use use this carefully!')

    def _save(self, format='binary', **save_kwargs):
        """
        This function replaces the old CacheRecordingExtractor, but enables more engines
        for caching a results. At the moment only 'binary' with memmap is supported.
        We plan to add other engines, such as zarr and NWB.
        """

        # handle t_starts
        t_starts = []
        has_time_vectors = []
        for segment_index, rs in enumerate(self._recording_segments):
            d = rs.get_times_kwargs()
            t_starts.append(d['t_start'])
            has_time_vectors.append(d['time_vector'] is not None)

        if all(t_start is None for t_start in t_starts):
            t_starts = None

        if format == 'binary':
            folder = save_kwargs['folder']
            file_paths = [folder / f'traces_cached_seg{i}.raw' for i in range(self.get_num_segments())]
            dtype = save_kwargs.get('dtype', None)
            if dtype is None:
                dtype = self.get_dtype()

            job_kwargs = {k: save_kwargs[k] for k in job_keys if k in save_kwargs}
            write_binary_recording(self, file_paths=file_paths, dtype=dtype, **job_kwargs)

            from .binaryrecordingextractor import BinaryRecordingExtractor
            cached = BinaryRecordingExtractor(file_paths=file_paths, sampling_frequency=self.get_sampling_frequency(),
                                              num_chan=self.get_num_channels(), dtype=dtype,
                                              t_starts=t_starts, channel_ids=self.get_channel_ids(), time_axis=0,
                                              file_offset=0, gain_to_uV=self.get_channel_gains(),
                                              offset_to_uV=self.get_channel_offsets())
            cached.dump(folder / 'binary.json', relative_to=folder)

            from .binaryfolder import BinaryFolderRecording
            cached = BinaryFolderRecording(folder_path=folder)

        elif format == 'memory':
            job_kwargs = {k: save_kwargs[k] for k in job_keys if k in save_kwargs}
            traces_list = write_memory_recording(self, dtype=None, **job_kwargs)
            from .numpyextractors import NumpyRecording

            cached = NumpyRecording(traces_list, self.get_sampling_frequency(), t_starts=t_starts,
                                    channel_ids=self.channel_ids)

        elif format == 'zarr':
            from .zarrrecordingextractor import get_default_zarr_compressor, ZarrRecordingExtractor
            
            zarr_root = save_kwargs.get('zarr_root', None)
            zarr_path = save_kwargs.get('zarr_path', None)
            storage_options = save_kwargs.get('storage_options', None)
            channel_chunk_size = save_kwargs.get('channel_chunk_size', None)

            zarr_root.attrs["sampling_frequency"] = float(self.get_sampling_frequency())
            zarr_root.attrs["num_segments"] = int(self.get_num_segments())
            zarr_root.create_dataset(name="channel_ids", data=self.get_channel_ids(),
                                     compressor=None)

            dataset_paths = [f'traces_seg{i}' for i in range(self.get_num_segments())]
            dtype = save_kwargs.get('dtype', None)
            if dtype is None:
                dtype = self.get_dtype()
            
            compressor = save_kwargs.get('compressor', None)
            filters = save_kwargs.get('filters', None)
            
            if compressor is None:
                compressor = get_default_zarr_compressor()
                print(f"Using default zarr compressor: {compressor}. To use a different compressor, use the "
                      f"'compressor' argument")
            
            job_kwargs = {k: save_kwargs[k]
                          for k in job_keys if k in save_kwargs}
            write_traces_to_zarr(self, zarr_root=zarr_root, zarr_path=zarr_path, storage_options=storage_options,
                                 channel_chunk_size=channel_chunk_size, dataset_paths=dataset_paths, dtype=dtype, 
                                 compressor=compressor, filters=filters,
                                 **job_kwargs)

            # save probe
            if self.get_property('contact_vector') is not None:
                probegroup = self.get_probegroup()
                zarr_root.attrs["probe"] = check_json(probegroup.to_dict(array_as_list=True))

            # save time vector if any
            t_starts = np.zeros(self.get_num_segments(), dtype='float64') * np.nan
            for segment_index, rs in enumerate(self._recording_segments):
                d = rs.get_times_kwargs()
                time_vector = d['time_vector']
                if time_vector is not None:
                    _ = zarr_root.create_dataset(name=f'times_seg{segment_index}', data=time_vector,
                                                 filters=filters,
                                                 compressor=compressor)
                elif d["t_start"] is not None:
                    t_starts[segment_index] = d["t_start"]

            if np.any(~np.isnan(t_starts)):
                zarr_root.create_dataset(name="t_starts", data=t_starts,
                                         compressor=None)

            cached = ZarrRecordingExtractor(zarr_path, storage_options)

        elif format == 'nwb':
            # TODO implement a format based on zarr
            raise NotImplementedError

        else:
            raise ValueError(f'format {format} not supported')

        if self.get_property('contact_vector') is not None:
            probegroup = self.get_probegroup()
            cached.set_probegroup(probegroup)

        for segment_index, rs in enumerate(self._recording_segments):
            d = rs.get_times_kwargs()
            time_vector = d['time_vector']
            if time_vector is not None:
                cached._recording_segments[segment_index].time_vector = time_vector

        return cached

    def _extra_metadata_from_folder(self, folder):
        # load probe
        folder = Path(folder)
        if (folder / 'probe.json').is_file():
            probegroup = read_probeinterface(folder / 'probe.json')
            self.set_probegroup(probegroup, in_place=True)

        # load time vector if any
        for segment_index, rs in enumerate(self._recording_segments):
            time_file = folder / f'times_cached_seg{segment_index}.npy'
            if time_file.is_file():
                time_vector = np.load(time_file)
                rs.time_vector = time_vector

    def _extra_metadata_to_folder(self, folder):
        # save probe
        if self.get_property('contact_vector') is not None:
            probegroup = self.get_probegroup()
            write_probeinterface(folder / 'probe.json', probegroup)

        # save time vector if any
        for segment_index, rs in enumerate(self._recording_segments):
            d = rs.get_times_kwargs()
            time_vector = d['time_vector']
            if time_vector is not None:
                np.save(folder / f'times_cached_seg{segment_index}.npy', time_vector)

    def _channel_slice(self, channel_ids, renamed_channel_ids=None):
        from .channelslice import ChannelSliceRecording
        sub_recording = ChannelSliceRecording(self, channel_ids, renamed_channel_ids=renamed_channel_ids)
        return sub_recording
    
    def _remove_channels(self, remove_channel_ids):
        from .channelslice import ChannelSliceRecording
        new_channel_ids = self.channel_ids[~np.in1d(self.channel_ids, remove_channel_ids)]
        sub_recording = ChannelSliceRecording(self, new_channel_ids)
        return sub_recording

    def _frame_slice(self, start_frame, end_frame):
        from .frameslicerecording import FrameSliceRecording
        sub_recording = FrameSliceRecording(self, start_frame=start_frame, end_frame=end_frame)
        return sub_recording

    def _select_segments(self, segment_indices):
        from .segmentutils import SelectSegmentRecording
        return SelectSegmentRecording(self, segment_indices=segment_indices)

    def is_binary_compatible(self):
        """
        Inform is this recording is "binary" compatible.
        To be used before calling `rec.get_binary_description()`
        
        Returns
        -------
        is_binary_compatible: bool
        """
        # has to be changed in subclass if yes
        return False
        
    def get_binary_description(self):
        """
        When `rec.is_binary_compatible()` is True
        this returns a dictionary describing the binary format.
        """
        if not self.is_binary_compatible:
            raise NotImplementedError
    
    def binary_compatible_with(self, dtype=None, time_axis=None, file_paths_lenght=None, 
            file_offset=None, file_suffix=None):
        """
        Check is the recording is binary compatible with some constrain on
          * dtype
          * tim_axis
          * len(file_paths)
          * file_offset
          * file_suffix
        """
        if not self.is_binary_compatible():
            return False
        
        d = self.get_binary_description()
        
        if dtype is not None and dtype != d['dtype']:
            return False
        
        if time_axis is not None and time_axis != d['time_axis']:
            return False
        
        if file_paths_lenght is not None and file_paths_lenght != len(d['file_paths']):
            return False
        
        if file_offset is not None and file_offset != d['file_offset']:
            return False
        
        if file_suffix is not None and not all(Path(e).suffix == file_suffix  for e in d['file_paths']):
            return False

        # good job you pass all crucible
        return True


class BaseRecordingSegment(BaseSegment):
    """
    Abstract class representing a multichannel timeseries, or block of raw ephys traces
    """

    def __init__(self, sampling_frequency=None, t_start=None, time_vector=None):
        # sampling_frequency and time_vector are exclusive
        if sampling_frequency is None:
            assert time_vector is not None, "Pass either 'sampling_frequency' or 'time_vector'"
            assert time_vector.ndim == 1, "time_vector should be a 1D array"

        if time_vector is None:
            assert sampling_frequency is not None, "Pass either 'sampling_frequency' or 'time_vector'"

        self.sampling_frequency = sampling_frequency
        self.t_start = t_start
        self.time_vector = time_vector

        BaseSegment.__init__(self)

    def get_times(self):
        if self.time_vector is not None:
            if isinstance(self.time_vector, np.ndarray):
                return self.time_vector
            else:
                return np.array(self.time_vector)
        else:
            time_vector = np.arange(self.get_num_samples(), dtype='float64')
            time_vector /= self.sampling_frequency
            if self.t_start is not None:
                time_vector += self.t_start
            return time_vector

    def get_times_kwargs(self):
        # useful for other internal RecordingSegment
        d = dict(sampling_frequency=self.sampling_frequency, t_start=self.t_start,
                 time_vector=self.time_vector)
        return d

    def sample_index_to_time(self, sample_ind):
        """
        Transform sample index into time in seconds
        """
        if self.time_vector is None:
            time_s = sample_ind / self.sampling_frequency
            if self.t_start is not None:
                time_s += self.t_start
        else:
            time_s = self.time_vector[sample_ind]
        return time_s

    def time_to_sample_index(self, time_s):
        """
        Transform time in seconds into sample index
        """
        if self.time_vector is None:
            if self.t_start is None:
                sample_index = time_s * self.sampling_frequency
            else:
                sample_index = (time_s - self.t_start) * self.sampling_frequency
        else:
            sample_index = np.searchsorted(self.time_vector, time_s, side='right') - 1
        return int(sample_index)

    def get_num_samples(self) -> int:
        """Returns the number of samples in this signal segment

        Returns:
            SampleIndex: Number of samples in the signal segment
        """
        # must be implemented in subclass
        raise NotImplementedError

    def get_traces(self,
                   start_frame: Union[int, None] = None,
                   end_frame: Union[int, None] = None,
                   channel_indices: Union[List, None] = None,
                   ) -> np.ndarray:
        """
        Return the raw traces, optionally for a subset of samples and/or channels

        Parameters
        ----------
        start_frame: (Union[int, None], optional)
            start sample index, or zero if None. Defaults to None.
        end_frame: (Union[int, None], optional)
            end_sample, or number of samples if None. Defaults to None.
        channel_indices: (Union[List, None], optional)
            Indices of channels to return, or all channels if None. Defaults to None.
        order: (Order, optional)
            The memory order of the returned array.
            Use Order.C for C order, Order.F for Fortran order, or Order.K to keep the order of the underlying data.
            Defaults to Order.K.

        Returns
        -------
        traces: np.ndarray
            Array of traces, num_samples x num_channels
        """
        # must be implemented in subclass
        raise NotImplementedError<|MERGE_RESOLUTION|>--- conflicted
+++ resolved
@@ -92,9 +92,6 @@
             assert order in ["C", "F"]
             traces = np.asanyarray(traces, order=order)
         if return_scaled:
-<<<<<<< HEAD
-            if not self.has_scaled():
-=======
             if hasattr(self, "NeoRawIOClass"):
                 if self.has_non_standard_units:
                     message = ( 
@@ -102,8 +99,7 @@
                     )
                     warnings.warn(message)
             
-            if not self.has_scaled_traces():
->>>>>>> 486bc67d
+            if not self.has_scaled():
                 raise ValueError('This recording do not support return_scaled=True (need gain_to_uV and offset_'
                                  'to_uV properties)')
             else:
