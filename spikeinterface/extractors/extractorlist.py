--- conflicted
+++ resolved
@@ -2,12 +2,10 @@
 from spikeinterface.core import (BinaryRecordingExtractor,
                                  NpzSortingExtractor, NumpyRecording, NumpySorting)
 
-<<<<<<< HEAD
-from .shybridextractors import SHYBRIDRecordingExtractor, SHYBRIDSortingExtractor
-from .mdaextractors import MdaRecordingExtractor, MdaSortingExtractor
-=======
+from .shybridextractors import (
+    SHYBRIDRecordingExtractor, SHYBRIDSortingExtractor, read_shybrid_recording, read_shybrid_sorting
+)
 
->>>>>>> 4ce93aca
 
 # sorting extractors in relation with a sorter
 from .klustaextractors import KlustaSortingExtractor, read_klusta
@@ -18,7 +16,10 @@
 from .tridesclousextractors import TridesclousSortingExtractor, read_tridesclous
 from .spykingcircusextractors import SpykingCircusSortingExtractor, read_spykingcircus
 from .herdingspikesextractors import HerdingspikesSortingExtractor, read_herdingspikes
-from .mdaextractors import MdaRecordingExtractor, MdaSortingExtractor,read_mda_recording, read_mda_sorting
+from .mdaextractors import MdaRecordingExtractor, MdaSortingExtractor, read_mda_recording, read_mda_sorting
+from .shybridextractors import SHYBRIDRecordingExtractor, SHYBRIDSortingExtractor, read_shybrid_recording, \
+    read_shybrid_sorting
+from .alfsortingextractor import ALFSortingExtractor, read_alf_sorting
 
 # sorting/recording/event from neo
 from .neoextractors import (
@@ -102,6 +103,7 @@
     NumpySorting,
     MdaSortingExtractor,
     SHYBRIDSortingExtractor,
+    ALFSortingExtractor,
 
     KlustaSortingExtractor,
     HDSortSortingExtractor,
