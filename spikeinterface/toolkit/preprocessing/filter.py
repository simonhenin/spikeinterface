import numpy as np
import scipy.signal

from spikeinterface.core.core_tools import define_function_from_class
from .basepreprocessor import BasePreprocessor, BasePreprocessorSegment

from .tools import get_chunk_with_margin


_common_filter_docs = \
    """**filter_kwargs: keyword arguments for parallel processing:
            * filter_order: order
                The order of the filter
            * filter_mode: 'sos or 'ba'
                'sos' is bi quadratic and more stable than ab so thery are prefered.
            * ftype: str
                Filter type for iirdesign ('butter' / 'cheby1' / ... all possible of scipy.signal.iirdesign)
    """


class FilterRecording(BasePreprocessor):
    """
    Generic filter class based on:
      * scipy.signal.iirfilter
      * scipy.signal.filtfilt or scipy.signal.sosfilt
    BandpassFilterRecording is built on top of it.

    Parameters
    ----------
    recording: Recording
        The recording extractor to be re-referenced
    band: float or list
        If float, cutoff frequency in Hz for 'highpass' filter type
        If list. band (low, high) in Hz for 'bandpass' filter type
    btype: str
        Type of the filter ('bandpass', 'highpass')
    margin_ms: float
        Margin in ms on border to avoid border effect
    filter_mode: str 'sos' or 'ba'
        Filter form of the filter coefficients:
        - second-order sections (default): 'sos'
        - numerator/denominator: 'ba'
    coef: ndarray or None
        Filter coefficients in the filter_mode form. 
    dtype: dtype or None
        The dtype of the returned traces. If None, the dtype of the parent recording is used
    {}
    Returns
    -------
    filter_recording: FilterRecording
        The filtered recording extractor object

    """
    name = 'filter'

    def __init__(self, recording, band=[300., 6000.], btype='bandpass',
                 filter_order=5, ftype='butter', filter_mode='sos', margin_ms=5.0,
                 coeff=None, dtype=None):

        assert filter_mode in ('sos', 'ba')
        sf = recording.get_sampling_frequency()
        if coeff is None:
            assert btype in ('bandpass', 'highpass')
            # coefficient
            if btype in ('bandpass', 'bandstop'):
                assert len(band) == 2
                Wn = [e / sf * 2 for e in band]
            else:
                Wn = float(band) / sf * 2
            N = filter_order
            # self.coeff is 'sos' or 'ab' style
            filter_coeff = scipy.signal.iirfilter(N, Wn, analog=False, btype=btype, ftype=ftype, output=filter_mode)
        else:
            filter_coeff = coeff
            if not isinstance(coeff, list):
                if filter_mode == 'ba':
                    coeff = [c.tolist() for c in coeff]
                else:
                    coeff = coeff.tolist()
        dtype = fix_dtype(recording, dtype)

        BasePreprocessor.__init__(self, recording, dtype=dtype)
        self.annotate(is_filtered=True)

        if "offset_to_uV" in self.get_property_keys():
            self.set_channel_offsets(0)

        margin = int(margin_ms * sf / 1000.)
        for parent_segment in recording._recording_segments:
            self.add_recording_segment(FilterRecordingSegment(parent_segment, filter_coeff, filter_mode, margin,
                                                              dtype))

        self._kwargs = dict(recording=recording.to_dict(), band=band, btype=btype,
                            filter_order=filter_order, ftype=ftype, filter_mode=filter_mode, coeff=coeff,
                            margin_ms=margin_ms)


class FilterRecordingSegment(BasePreprocessorSegment):
    def __init__(self, parent_recording_segment, coeff, filter_mode, margin, dtype):
        BasePreprocessorSegment.__init__(self, parent_recording_segment)

        self.coeff = coeff
        self.filter_mode = filter_mode
        self.margin = margin
        self.dtype = dtype

    def get_traces(self, start_frame, end_frame, channel_indices):
        traces_chunk, left_margin, right_margin = get_chunk_with_margin(self.parent_recording_segment,
                                                                        start_frame, end_frame, channel_indices,
                                                                        self.margin)

        traces_dtype = traces_chunk.dtype
        # if uint --> force int
        if traces_dtype.kind == "u":
            traces_chunk = traces_chunk.astype("float32")

        if self.filter_mode == 'sos':
            filtered_traces = scipy.signal.sosfiltfilt(self.coeff, traces_chunk, axis=0)
        elif self.filter_mode == 'ba':
            b, a = self.coeff
            filtered_traces = scipy.signal.filtfilt(b, a, traces_chunk, axis=0)

        if right_margin > 0:
            filtered_traces = filtered_traces[left_margin:-right_margin, :]
        else:
            filtered_traces = filtered_traces[left_margin:, :]
        return filtered_traces.astype(self.dtype)


class BandpassFilterRecording(FilterRecording):
    """
    Bandpass filter of a recording

    Parameters
    ----------
    recording: Recording
        The recording extractor to be re-referenced
    freq_min: float
        The highpass cutoff frequency in Hz
    freq_max: float
        The lowpass cutoff frequency in Hz
    margin_ms: float
        Margin in ms on border to avoid border effect
    dtype: dtype or None
        The dtype of the returned traces. If None, the dtype of the parent recording is used
    {}
    Returns
    -------
    filter_recording: BandpassFilterRecording
        The bandpass-filtered recording extractor object
    """
    name = 'bandpass_filter'

    def __init__(self, recording, freq_min=300., freq_max=6000., margin_ms=5.0, dtype=None, **filter_kwargs):
        FilterRecording.__init__(self, recording, band=[freq_min, freq_max], margin_ms=margin_ms, dtype=dtype,
                                 **filter_kwargs)
        self._kwargs = dict(recording=recording.to_dict(), freq_min=freq_min, freq_max=freq_max, margin_ms=margin_ms)
        self._kwargs.update(filter_kwargs)


class HighpassFilterRecording(FilterRecording):
    """
    Highpass filter of a recording

    Parameters
    ----------
    recording: Recording
        The recording extractor to be re-referenced
    freq_min: float
        The highpass cutoff frequency in Hz
    margin_ms: float
        Margin in ms on border to avoid border effect
    dtype: dtype or None
        The dtype of the returned traces. If None, the dtype of the parent recording is used
    {}
    Returns
    -------
    filter_recording: HighpassFilterRecording
        The highpass-filtered recording extractor object
    """
    name = 'highpass_filter'

    def __init__(self, recording, freq_min=300., margin_ms=5.0, dtype=None, **filter_kwargs):
        FilterRecording.__init__(self, recording, band=freq_min, margin_ms=margin_ms, dtype=dtype,
                                 btype='highpass', **filter_kwargs)
        self._kwargs = dict(recording=recording.to_dict(), freq_min=freq_min, margin_ms=margin_ms)
        self._kwargs.update(filter_kwargs)


class NotchFilterRecording(BasePreprocessor):
    """
    Parameters
    ----------
    recording: RecordingExtractor
        The recording extractor to be notch-filtered
    freq: int or float
        The target frequency in Hz of the notch filter
    q: int
        The quality factor of the notch filter
    {}
    Returns
    -------
    filter_recording: NotchFilterRecording
        The notch-filtered recording extractor object
    """
    name = 'notch_filter'

    def __init__(self, recording, freq=3000, q=30, margin_ms=5.0, dtype=None):
        # coeef is 'ba' type
        fn = 0.5 * float(recording.get_sampling_frequency())
        coeff = scipy.signal.iirnotch(freq / fn, q)

        if dtype is None:
            dtype = recording.get_dtype()
        dtype = np.dtype(dtype)

        # if uint --> unsupported
        if dtype.kind == "u":
            raise TypeError("The notch filter only supports signed types. Use the 'dtype' argument"
                            "to specify a signed type (e.g. 'int16', 'float32'")

        BasePreprocessor.__init__(self, recording, dtype=dtype)
        self.annotate(is_filtered=True)

        sf = recording.get_sampling_frequency()
        margin = int(margin_ms * sf / 1000.)
        for parent_segment in recording._recording_segments:
            self.add_recording_segment(FilterRecordingSegment(parent_segment, coeff, 'ba', margin, dtype))

        self._kwargs = dict(recording=recording.to_dict(), freq=freq, q=q, margin_ms=margin_ms)


# functions for API
<<<<<<< HEAD

def filter(recording, engine='scipy', **kwargs):
    if engine == 'scipy':
        return FilterRecording(recording, **kwargs)
    elif engine == 'opencl':
        from .filter_opencl import FilterOpenCLRecording
        return FilterOpenCLRecording(recording, **kwargs)


filter.__doc__ = FilterRecording.__doc__.format(_common_filter_docs)


def bandpass_filter(*args, **kwargs):
    return BandpassFilterRecording(*args, **kwargs)


bandpass_filter.__doc__ = BandpassFilterRecording.__doc__.format(_common_filter_docs)


def highpass_filter(*args, **kwargs):
    return HighpassFilterRecording(*args, **kwargs)


highpass_filter.__doc__ = HighpassFilterRecording.__doc__.format(_common_filter_docs)

def notch_filter(*args, **kwargs):
    return NotchFilterRecording(*args, **kwargs)


notch_filter.__doc__ = NotchFilterRecording.__doc__.format(_common_filter_docs)
=======
filter = define_function_from_class(source_class=FilterRecording, name="filter")
bandpass_filter = define_function_from_class(source_class=BandpassFilterRecording, name="bandpass_filter")
notch_filter = define_function_from_class(source_class=NotchFilterRecording, name="notch_filter")
>>>>>>> eaccece9


def fix_dtype(recording, dtype):
    if dtype is None:
        dtype = recording.get_dtype()
    dtype = np.dtype(dtype)

    # if uint --> force int
    if dtype.kind == "u":
        dtype = np.dtype(dtype.str.replace("u", "i"))

    return dtype<|MERGE_RESOLUTION|>--- conflicted
+++ resolved
@@ -231,42 +231,10 @@
 
 
 # functions for API
-<<<<<<< HEAD
-
-def filter(recording, engine='scipy', **kwargs):
-    if engine == 'scipy':
-        return FilterRecording(recording, **kwargs)
-    elif engine == 'opencl':
-        from .filter_opencl import FilterOpenCLRecording
-        return FilterOpenCLRecording(recording, **kwargs)
-
-
-filter.__doc__ = FilterRecording.__doc__.format(_common_filter_docs)
-
-
-def bandpass_filter(*args, **kwargs):
-    return BandpassFilterRecording(*args, **kwargs)
-
-
-bandpass_filter.__doc__ = BandpassFilterRecording.__doc__.format(_common_filter_docs)
-
-
-def highpass_filter(*args, **kwargs):
-    return HighpassFilterRecording(*args, **kwargs)
-
-
-highpass_filter.__doc__ = HighpassFilterRecording.__doc__.format(_common_filter_docs)
-
-def notch_filter(*args, **kwargs):
-    return NotchFilterRecording(*args, **kwargs)
-
-
-notch_filter.__doc__ = NotchFilterRecording.__doc__.format(_common_filter_docs)
-=======
 filter = define_function_from_class(source_class=FilterRecording, name="filter")
 bandpass_filter = define_function_from_class(source_class=BandpassFilterRecording, name="bandpass_filter")
 notch_filter = define_function_from_class(source_class=NotchFilterRecording, name="notch_filter")
->>>>>>> eaccece9
+highpass_filter = define_function_from_class(source_class=HighpassFilterRecording, name="highpass_filter")
 
 
 def fix_dtype(recording, dtype):
