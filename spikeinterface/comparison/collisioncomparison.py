import pandas as pd
import numpy as np
from .paircomparisons import GroundTruthComparison
from .comparisontools import make_collision_events


class CollisionGTComparison(GroundTruthComparison):
    """
    This class is an extension of GroundTruthComparison by focusing
    to benchmark spike in collision


    collision_lag: float
        Collision lag in ms.

    """

    def __init__(self, gt_sorting, tested_sorting, collision_lag=2.0, nbins=11, **kwargs):

        # Force compute labels
        kwargs['compute_labels'] = True

        GroundTruthComparison.__init__(self, gt_sorting, tested_sorting, **kwargs)

        self.collision_lag = collision_lag
        self.nbins = nbins

        self.detect_gt_collision()
        self.compute_all_pair_collision_bins()

    def detect_gt_collision(self):
        delta = int(self.collision_lag / 1000 * self.sampling_frequency)
        self.collision_events = make_collision_events(self.sorting1, delta)

    def get_label_for_collision(self, gt_unit_id1, gt_unit_id2):
        gt_index1 = self.sorting1.id_to_index(gt_unit_id1)
        gt_index2 = self.sorting1.id_to_index(gt_unit_id2)
        if gt_index1 > gt_index2:
            gt_unit_id1, gt_unit_id2 = gt_unit_id2, gt_unit_id1
            reversed = True
        else:
            reversed = False

        # events
        mask = (self.collision_events['unit_id1'] == gt_unit_id1) & (self.collision_events['unit_id2'] == gt_unit_id2)
        event = self.collision_events[mask]

        score_label1 = self._labels_st1[gt_unit_id1][event['index1']]
        score_label2 = self._labels_st1[gt_unit_id2][event['index2']]
        delta = event['delta_frame']

        if reversed:
            score_label1, score_label2 = score_label2, score_label1
            delta = -delta

        return score_label1, score_label2, delta

    def get_label_count_per_collision_bins(self, gt_unit_id1, gt_unit_id2, bins):

        score_label1, score_label2, delta = self.get_label_for_collision(gt_unit_id1, gt_unit_id2)


        tp_count1 = np.zeros(bins.size - 1)
        fn_count1 = np.zeros(bins.size - 1)
        tp_count2 = np.zeros(bins.size - 1)
        fn_count2 = np.zeros(bins.size - 1)

        for i in range(tp_count1.size):
            l0, l1 = bins[i], bins[i + 1]
            mask = (delta >= l0) & (delta < l1)

            tp_count1[i] = np.sum(score_label1[mask] == 'TP')
            fn_count1[i] = np.sum(score_label1[mask] == 'FN')
            tp_count2[i] = np.sum(score_label2[mask] == 'TP')
            fn_count2[i] = np.sum(score_label2[mask] == 'FN')

        # inverse for unit_id2
        tp_count2 = tp_count2[::-1]
        fn_count2 = fn_count2[::-1]

        return tp_count1, fn_count1, tp_count2, fn_count2

    def compute_all_pair_collision_bins(self):

        d = int(self.collision_lag / 1000 * self.sampling_frequency)
        bins = np.linspace(-d, d, self.nbins+1)
        self.bins = bins

        unit_ids = self.sorting1.unit_ids
        n = len(unit_ids)

        all_tp_count1 = []
        all_fn_count1 = []
        all_tp_count2 = []
        all_fn_count2 = []

        self.all_tp = np.zeros((n, n, self.nbins), dtype='int64')
        self.all_fn = np.zeros((n, n, self.nbins), dtype='int64')

        for i in range(n):
            for j in range(i+1, n):
                u1 = unit_ids[i]
                u2 = unit_ids[j]

                tp_count1, fn_count1, tp_count2, fn_count2 = self.get_label_count_per_collision_bins(u1, u2, bins)

                self.all_tp[i, j, :] = tp_count1
                self.all_tp[j, i, :] = tp_count2
                self.all_fn[i, j, :] = fn_count1
                self.all_fn[j, i, :] = fn_count2

    def compute_collision_by_similarity(self, similarity_matrix, unit_ids=None, good_only=False, min_accuracy=0.9):
        if unit_ids is None:
            unit_ids = self.sorting1.unit_ids

        n = len(unit_ids)

        recall_scores = []
        similarities = []
        pair_names = []

        for r in range(n):
            for c in range(r + 1, n):

                u1 = unit_ids[r]
                u2 = unit_ids[c]

<<<<<<< HEAD
=======
                if good_only:
                    if (performances[u1] < min_accuracy) or (performances[u2] < min_accuracy):
                        continue

>>>>>>> 17dea293
                ind1 = self.sorting1.id_to_index(u1)
                ind2 = self.sorting1.id_to_index(u2)

                tp1 = self.all_tp[ind1, ind2, :]
                fn1 = self.all_fn[ind1, ind2, :]
                recall1 = tp1 / (tp1 + fn1)
                recall_scores.append(recall1)
                similarities.append(similarity_matrix[r, c])
                pair_names.append(f'{u1} {u2}')

                tp2 = self.all_tp[ind2, ind1, :]
                fn2 = self.all_fn[ind2, ind1, :]
                recall2 = tp2 / (tp2 + fn2)
                recall_scores.append(recall2)
                similarities.append(similarity_matrix[r, c])
                pair_names.append(f'{u2} {u1}')

        recall_scores = np.array(recall_scores)
        similarities = np.array(similarities)
        pair_names = np.array(pair_names)

        order = np.argsort(similarities)
        similarities = similarities[order]
        recall_scores = recall_scores[order, :]
        pair_names = pair_names[order]

        return similarities, recall_scores, pair_names<|MERGE_RESOLUTION|>--- conflicted
+++ resolved
@@ -125,13 +125,11 @@
                 u1 = unit_ids[r]
                 u2 = unit_ids[c]
 
-<<<<<<< HEAD
-=======
                 if good_only:
                     if (performances[u1] < min_accuracy) or (performances[u2] < min_accuracy):
                         continue
 
->>>>>>> 17dea293
+
                 ind1 = self.sorting1.id_to_index(u1)
                 ind2 = self.sorting1.id_to_index(u2)
 
