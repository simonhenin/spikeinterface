--- conflicted
+++ resolved
@@ -4,11 +4,8 @@
 from pathlib import Path
 import numpy as np
 
-<<<<<<< HEAD
-from spikeinterface import WaveformExtractor, load_extractor, extract_waveforms, split_recording, select_segment_sorting
-=======
-from spikeinterface import WaveformExtractor, ChannelSparsity, load_extractor, extract_waveforms
->>>>>>> a1dd8c2a
+from spikeinterface import (WaveformExtractor, ChannelSparsity, load_extractor, extract_waveforms,
+                            split_recording, select_segment_sorting)
 from spikeinterface.extractors import toy_example
 from spikeinterface.core import get_template_channel_sparsity
 
@@ -48,7 +45,6 @@
             sorting = sorting.save(folder=self.cache_folder / 'toy_sorting_long')
         we_long = extract_waveforms(recording, sorting,
                                     self.cache_folder / 'toy_waveforms_long',
-<<<<<<< HEAD
                                     max_spikes_per_unit=500,
                                     overwrite=True,
                                     seed=0)
@@ -66,13 +62,7 @@
                                      max_spikes_per_unit=500,
                                      overwrite=True,
                                      seed=0)
-        self.sparsity_long = get_template_channel_sparsity(we_long, method="radius",
-                                                           radius_um=50)
-=======
-                                    max_spikes_per_unit=None,
-                                    overwrite=True)
         self.sparsity_long = ChannelSparsity.from_radius(we_long, radius_um=50)
->>>>>>> a1dd8c2a
         self.we_long = we_long
         self.we_short = we_short
 
