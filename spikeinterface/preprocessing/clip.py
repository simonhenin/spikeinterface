import numpy as np

from spikeinterface.core.core_tools import define_function_from_class
from .basepreprocessor import BasePreprocessor, BasePreprocessorSegment

from ..core import get_random_data_chunks


class ClipRecording(BasePreprocessor):
    '''
    Limit the values of the data between a_min and a_max. Values exceeding the
    range will be set to the minimum or maximum, respectively.

    Parameters
    ----------
    recording: RecordingExtractor
        The recording extractor to be transformed
    a_min: float or `None` (default `None`)
        Minimum value. If `None`, clipping is not performed on lower
        interval edge.
    a_max: float or `None` (default `None`)
        Maximum value. If `None`, clipping is not performed on upper
        interval edge.

    Returns
    -------
    rescaled_traces: ClipTracesRecording
        The clipped traces recording extractor object
    '''
    name = 'clip'

    def __init__(self, recording, a_min=None, a_max=None):
        value_min = a_min
        value_max = a_max

        BasePreprocessor.__init__(self, recording)
        for parent_segment in recording._recording_segments:
            rec_segment = ClipRecordingSegment(
                parent_segment, a_min, value_min, a_max, value_max)
            self.add_recording_segment(rec_segment)

<<<<<<< HEAD
        self._kwargs = dict(recording=recording,
                            a_min=a_max, a_max=a_max)
=======
        self._kwargs = dict(recording=recording.to_dict(),
                            a_min=a_min, a_max=a_max)
>>>>>>> 24a8a081


class BlankSaturationRecording(BasePreprocessor):
    """
    Find and remove parts of the signal with extereme values. Some arrays
    may produce these when amplifiers enter saturation, typically for
    short periods of time. To remove these artefacts, values below or above 
    a threshold are set to the median signal value.
    The threshold is either be estimated automatically, using the lower and upper 
    0.1 signal percentile with the largest deviation from the median, or specificed.
    Use this function with caution, as it may clip uncontaminated signals. A warning is
    printed if the data range suggests no artefacts.

    Parameters
    ----------
    recording: RecordingExtractor
        The recording extractor to be transformed
        Minimum value. If `None`, clipping is not performed on lower
        interval edge.
    abs_threshold: float or None
        The absolute value for considering that the signal is saturating
    quantile_threshold: float or None
        Tha value in [0, 1] used if abs_threshold is None to automatically set the
        abs_threshold given the data. Must be provided if abs_threshold is None
    direction: string in ['upper', 'lower', 'both']
        Only values higher than the detection threshold are set to fill_value ('higher'),
        or only values lower than the detection threshold ('lower'), or both ('both')
    fill_value: float or None
        The value to write instead of the saturating signal. If None, then the value is
        automatically computed as the median signal value
    num_chunks_per_segment: int (default 50)
        The number of chunks per segments to consider to estimate the threshold/fill_values
    chunk_size: int (default 500)
        The chunk size to estimate the threshold/fill_values
    seed: int (default 0)
        The seed to select the random chunks

    Returns
    -------
    rescaled_traces: BlankSaturationRecording
        The filtered traces recording extractor object

    """
    name = 'blank_staturation'

    def __init__(self, recording, abs_threshold=None, quantile_threshold=None,
                 direction='upper', fill_value=None,
                 num_chunks_per_segment=50, chunk_size=500, seed=0):

        assert direction in ('upper', 'lower', 'both')

        if fill_value is None or quantile_threshold is not None:
            random_data = get_random_data_chunks(recording,
                                                 num_chunks_per_segment=num_chunks_per_segment,
                                                 chunk_size=chunk_size, seed=seed)

        if fill_value is None:
            fill_value = np.median(random_data)

        a_min, value_min, a_max, value_max = None, None, None, None

        if abs_threshold is None:
            assert quantile_threshold is not None
            assert 0 <= quantile_threshold <= 1
            q = np.quantile(
                random_data, [quantile_threshold, 1 - quantile_threshold])
            if direction in ('lower', 'both'):
                a_min = q[0]
                value_min = fill_value
            if direction in ('upper', 'both'):
                a_max = q[1]
                value_max = fill_value
        else:
            assert abs_threshold is not None
            if direction == 'lower':
                a_min = abs_threshold
                value_min = fill_value
            if direction == 'upper':
                a_max = abs_threshold
                value_max = fill_value
            if direction == 'both':
                a_min = -abs_threshold
                value_min = fill_value
                a_max = abs_threshold
                value_max = fill_value

        BasePreprocessor.__init__(self, recording)
        for parent_segment in recording._recording_segments:
            rec_segment = ClipRecordingSegment(
                parent_segment, a_min, value_min, a_max, value_max)
            self.add_recording_segment(rec_segment)

        self._kwargs = dict(recording=recording, abs_threshold=abs_threshold,
                            quantile_threshold=quantile_threshold, direction=direction, fill_value=fill_value,
                            num_chunks_per_segment=num_chunks_per_segment, chunk_size=chunk_size,
                            seed=seed)


class ClipRecordingSegment(BasePreprocessorSegment):
    def __init__(self, parent_recording_segment, a_min, value_min, a_max, value_max):
        BasePreprocessorSegment.__init__(self, parent_recording_segment)

        self.a_min = a_min
        self.value_min = value_min
        self.a_max = a_max
        self.value_max = value_max

    def get_traces(self, start_frame, end_frame, channel_indices):
        traces = self.parent_recording_segment.get_traces(
            start_frame, end_frame, channel_indices)
        traces = traces.copy()

        if self.a_min is not None:
            traces[traces <= self.a_min] = self.value_min
        if self.a_max is not None:
            traces[traces >= self.a_max] = self.value_max

        return traces


clip = define_function_from_class(source_class=ClipRecording, name="clip")
blank_staturation = define_function_from_class(source_class=BlankSaturationRecording, name="blank_staturation")<|MERGE_RESOLUTION|>--- conflicted
+++ resolved
@@ -39,13 +39,8 @@
                 parent_segment, a_min, value_min, a_max, value_max)
             self.add_recording_segment(rec_segment)
 
-<<<<<<< HEAD
         self._kwargs = dict(recording=recording,
-                            a_min=a_max, a_max=a_max)
-=======
-        self._kwargs = dict(recording=recording.to_dict(),
                             a_min=a_min, a_max=a_max)
->>>>>>> 24a8a081
 
 
 class BlankSaturationRecording(BasePreprocessor):
