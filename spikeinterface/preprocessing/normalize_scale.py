--- conflicted
+++ resolved
@@ -260,11 +260,7 @@
         Apply a scaling factor to fit the integer range.
         This is used when the dtype is an integer, so that the output is scaled. 
         For example, a value of `int_scale=200` will scale the zscore value to a standard deviation of 200.
-<<<<<<< HEAD
-    **random_chunk_kwargs: keyword arguments for `get_random_data_chunks()` function
-=======
     **random_chunk_kwargs: Keyword arguments for `spikeinterface.core.get_random_data_chunk()` function
->>>>>>> a31e257b
 
     Returns
     -------
