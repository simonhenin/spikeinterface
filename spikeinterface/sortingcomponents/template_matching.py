"""Sorting components: template matching."""

import numpy as np

import scipy.spatial

from tqdm import tqdm
import sklearn, scipy

from threadpoolctl import threadpool_limits

try:
    import numba
    from numba import jit, prange
    HAVE_NUMBA = True
except ImportError:
    HAVE_NUMBA = False


from spikeinterface.core import WaveformExtractor
from spikeinterface.core.job_tools import ChunkRecordingExecutor
from spikeinterface.toolkit import (get_noise_levels, get_template_channel_sparsity,
    get_channel_distances, get_chunk_with_margin, get_template_extremum_channel, get_random_data_chunks)

from spikeinterface.sortingcomponents.peak_detection import detect_peak_locally_exclusive, detect_peaks_by_channel

from sklearn.feature_extraction.image import extract_patches_2d, reconstruct_from_patches_2d
from sklearn.linear_model import orthogonal_mp_gram

spike_dtype = [('sample_ind', 'int64'), ('channel_ind', 'int64'), ('cluster_ind', 'int64'),
               ('amplitude', 'float64'), ('segment_ind', 'int64')]


def find_spikes_from_templates(recording, method='naive', method_kwargs={}, extra_ouputs=False,
                              **job_kwargs):
    """Find spike from a recording from given templates.

    Parameters
    ----------
    recording: RecordingExtractor
        The recording extractor object
    waveform_extractor: WaveformExtractor
        The waveform extractor
    method: str 
        Which method to use ('naive' | 'tridesclous' | 'circus')
    method_kwargs: dict, optional
        Keyword arguments for the chosen method
    extra_ouputs: bool
        If True then method_kwargs is also return
    job_kwargs: dict
        Parameters for ChunkRecordingExecutor

    Returns
    -------
    spikes: ndarray
        Spikes found from templates.
    method_kwargs: 
        Optionaly returns for debug purpose.
    Notes
    -----
    Templates are represented as WaveformExtractor so statistics can be extracted.
    """

    assert method in template_matching_methods
    
    method_class = template_matching_methods[method]
    
    # initialize
    method_kwargs = method_class.initialize_and_check_kwargs(recording, method_kwargs)
    
    # add 
    method_kwargs['margin'] = method_class.get_margin(recording, method_kwargs)
    
    # serialiaze for worker
    method_kwargs_seralized = method_class.serialize_method_kwargs(method_kwargs)
    
    # and run
    func = _find_spikes_chunk
    init_func = _init_worker_find_spikes
    init_args = (recording.to_dict(), method, method_kwargs_seralized)
    processor = ChunkRecordingExecutor(recording, func, init_func, init_args,
                                       handle_returns=True, job_name=f'find spikes ({method})', **job_kwargs)
    spikes = processor.run()

    spikes = np.concatenate(spikes)
    
    if extra_ouputs:
        return spikes, method_kwargs
    else:
        return spikes


def _init_worker_find_spikes(recording, method, method_kwargs):
    """Initialize worker for finding spikes."""

    if isinstance(recording, dict):
        from spikeinterface.core import load_extractor
        recording = load_extractor(recording)

    method_class = template_matching_methods[method]
    method_kwargs = method_class.unserialize_in_worker(method_kwargs)


    # create a local dict per worker
    worker_ctx = {}
    worker_ctx['recording'] = recording
    worker_ctx['method'] = method
    worker_ctx['method_kwargs'] = method_kwargs
    worker_ctx['function'] = method_class.main_function
    

    return worker_ctx


def _find_spikes_chunk(segment_index, start_frame, end_frame, worker_ctx):
    """Find spikes from a chunk of data."""

    # recover variables of the worker
    recording = worker_ctx['recording']
    method = worker_ctx['method']
    method_kwargs = worker_ctx['method_kwargs']
    margin = method_kwargs['margin']
    
    # load trace in memory given some margin
    recording_segment = recording._recording_segments[segment_index]
    traces, left_margin, right_margin = get_chunk_with_margin(recording_segment,
                start_frame, end_frame, None, margin, add_zeros=True)

    
    function = worker_ctx['function']
    
    with threadpool_limits(limits=1):
        spikes = function(traces, method_kwargs)
    
    # remove spikes in margin
    if margin > 0:
        keep = (spikes['sample_ind']  >= margin) & (spikes['sample_ind']  < (traces.shape[0] - margin))
        spikes = spikes[keep]

    spikes['sample_ind'] += (start_frame - margin)
    spikes['segment_ind'] = segment_index
    return spikes


# generic class for template engine
class BaseTemplateMatchingEngine:
    default_params = {}
    
    @classmethod
    def initialize_and_check_kwargs(cls, recording, kwargs):
        """This function runs before loops"""
        # need to be implemented in subclass
        raise NotImplementedError

    @classmethod
    def serialize_method_kwargs(cls, kwargs):
        """This function serializes kwargs to distribute them to workers"""
        # need to be implemented in subclass
        raise NotImplementedError

    @classmethod
    def unserialize_in_worker(cls, recording, kwargs):
        """This function unserializes kwargs in workers"""
        # need to be implemented in subclass
        raise NotImplementedError

    @classmethod
    def get_margin(cls, recording, kwargs):
        # need to be implemented in subclass
        raise NotImplementedError

    @classmethod
    def main_function(cls, traces, method_kwargs):
        """This function returns the number of samples for the chunk margins"""
        # need to be implemented in subclass
        raise NotImplementedError

    

##################
# naive matching #
##################


class NaiveMatching(BaseTemplateMatchingEngine):
    """
    This is a naive template matching that does not resolve collision
    and does not take in account sparsity.
    It just minimizes the distance to templates for detected peaks.

    It is implemented for benchmarking against this low quality template matching.
    And also as an example how to deal with methods_kwargs, margin, intit, func, ...
    """
    default_params = {
        'waveform_extractor': None,
        'peak_sign': 'neg',
        'n_shifts': 10,
        'detect_threshold': 5,
        'noise_levels': None,
        'local_radius_um': 100,
        'random_chunk_kwargs': {},
    }
    

    @classmethod
    def initialize_and_check_kwargs(cls, recording, kwargs):
        d = cls.default_params.copy()
        d.update(kwargs)
        
        assert d['waveform_extractor'] is not None
        
        we = d['waveform_extractor']

        if d['noise_levels'] is None:
            d['noise_levels'] = get_noise_levels(recording, **d['random_chunk_kwargs'])

        d['abs_threholds'] = d['noise_levels'] * d['detect_threshold']

        channel_distance = get_channel_distances(recording)
        d['neighbours_mask'] = channel_distance < d['local_radius_um']

        d['nbefore'] = we.nbefore
        d['nafter'] = we.nafter        

        return d
    
    @classmethod
    def get_margin(cls, recording, kwargs):
        margin = max(kwargs['nbefore'], kwargs['nafter'])
        return margin

    @classmethod
    def serialize_method_kwargs(cls, kwargs):
        kwargs = dict(kwargs)
        
        waveform_extractor = kwargs['waveform_extractor']
        kwargs['waveform_extractor'] = str(waveform_extractor.folder)
        
        return kwargs

    @classmethod
    def unserialize_in_worker(cls, kwargs):
        
        we = kwargs['waveform_extractor']
        if  isinstance(we, str):
            we = WaveformExtractor.load_from_folder(we)
            kwargs['waveform_extractor'] = we
        
        templates = we.get_all_templates(mode='average')
        
        kwargs['templates'] = templates
        
        return kwargs

    @classmethod
    def main_function(cls, traces, method_kwargs):
        
        peak_sign = method_kwargs['peak_sign']
        abs_threholds = method_kwargs['abs_threholds']
        n_shifts = method_kwargs['n_shifts']
        neighbours_mask = method_kwargs['neighbours_mask']
        templates = method_kwargs['templates']
        
        nbefore = method_kwargs['nbefore']
        nafter = method_kwargs['nafter']
        
        margin = method_kwargs['margin']
        
        if margin > 0:
            peak_traces = traces[margin:-margin, :]
        else:
            peak_traces = traces
        peak_sample_ind, peak_chan_ind = detect_peak_locally_exclusive(peak_traces, peak_sign, abs_threholds, n_shifts, neighbours_mask)
        peak_sample_ind += margin


        spikes = np.zeros(peak_sample_ind.size, dtype=spike_dtype)
        spikes['sample_ind'] = peak_sample_ind
        spikes['channel_ind'] = peak_chan_ind  # TODO need to put the channel from template
        
        # naively take the closest template
        for i in range(peak_sample_ind.size):
            i0 = peak_sample_ind[i] - nbefore
            i1 = peak_sample_ind[i] + nafter
            
            wf = traces[i0:i1, :]
            dist = np.sum(np.sum((templates - wf[None, : , :])**2, axis=1), axis=1)
            cluster_ind = np.argmin(dist)

            spikes['cluster_ind'][i] = cluster_ind
            spikes['amplitude'][i] = 0.

        return spikes


######################
# tridesclous peeler #
######################


class TridesclousPeeler(BaseTemplateMatchingEngine):
    """
    Template-matching ported from Tridesclous sorter.
    
    @Sam add short description
    """    
    default_params = {
        'waveform_extractor': None,
        'peak_sign': 'neg',
        'peak_shift_ms':  0.2,
        'detect_threshold': 5,
        'noise_levels': None,
        'local_radius_um': 100,
        'num_closest' : 5,
        'sample_shift': 3,
    }
    
    @classmethod
    def initialize_and_check_kwargs(cls, recording, kwargs):
        
        assert HAVE_NUMBA
        
        d = cls.default_params.copy()
        d.update(kwargs)

        assert isinstance(d['waveform_extractor'], WaveformExtractor)
        
        we = d['waveform_extractor']
        unit_ids = we.sorting.unit_ids
        channel_ids = we.recording.channel_ids
        
        sr = we.recording.get_sampling_frequency()


        # TODO load as sharedmem
        templates = we.get_all_templates(mode='average')
        d['templates'] = templates

        
        d['peak_shift'] = int(d['peak_shift_ms'] / 1000 * sr)

        if d['noise_levels'] is None:
            print('TridesclousPeeler : noise should be computed outside')
            d['noise_levels'] = get_noise_levels(recording)

        d['abs_threholds'] = d['noise_levels'] * d['detect_threshold']
    
        channel_distance = get_channel_distances(recording)
        d['neighbours_mask'] = channel_distance < d['local_radius_um']
        
        #
        #~ template_sparsity_inds = get_template_channel_sparsity(we, method='radius',
                                  #~ peak_sign=d['peak_sign'], outputs='index', radius_um=d['local_radius_um'])
        template_sparsity_inds = get_template_channel_sparsity(we, method='threshold',
                                  peak_sign=d['peak_sign'], outputs='index', threshold=d['detect_threshold'])                                  
        template_sparsity = np.zeros((unit_ids.size, channel_ids.size), dtype='bool')
        for unit_index, unit_id in enumerate(unit_ids):
            chan_inds = template_sparsity_inds[unit_id]
            template_sparsity[unit_index, chan_inds]  = True
        
        d['template_sparsity'] = template_sparsity
        
        extremum_channel = get_template_extremum_channel(we, peak_sign=d['peak_sign'], outputs='index')
        # as numpy vector
        extremum_channel = np.array([extremum_channel[unit_id] for unit_id in unit_ids], dtype='int64')
        d['extremum_channel'] = extremum_channel
        
        channel_locations = we.recording.get_channel_locations()
        
        # TODO try it with real locaion
        unit_locations = channel_locations[extremum_channel]
        #~ print(unit_locations)
        
        # distance between units
        unit_distances = scipy.spatial.distance.cdist(unit_locations, unit_locations, metric='euclidean')
        
        # seach for closet units and unitary discriminant vector
        closest_units = []
        for unit_ind, unit_id in enumerate(unit_ids):
            order = np.argsort(unit_distances[unit_ind, :])
            closest_u = np.arange(unit_ids.size)[order].tolist()
            closest_u.remove(unit_ind)
            closest_u = np.array(closest_u[:d['num_closest']])

            # compute unitary discriminent vector
            chans, = np.nonzero(d['template_sparsity'][unit_ind, :])
            template_sparse = templates[unit_ind, :, :][:, chans]
            closest_vec = []
            # against N closets
            for u in closest_u:
                vec = (templates[u, :, :][:, chans] - template_sparse)
                vec /= np.sum(vec ** 2)
                closest_vec.append((u, vec))
            # against noise
            closest_vec.append((None, - template_sparse / np.sum(template_sparse ** 2)))
            
            closest_units.append(closest_vec)

        d['closest_units'] = closest_units
        
        # distance channel from unit
        distances = scipy.spatial.distance.cdist(channel_locations, unit_locations, metric='euclidean')
        near_cluster_mask = distances < d['local_radius_um']

        # nearby cluster for each channel
        possible_clusters_by_channel = []
        for channel_ind in range(distances.shape[0]):
            cluster_inds, = np.nonzero(near_cluster_mask[channel_ind, :])
            possible_clusters_by_channel.append(cluster_inds)
        
        d['possible_clusters_by_channel'] = possible_clusters_by_channel


        d['nbefore'] = we.nbefore
        d['nafter'] = we.nafter
        
        d['possible_shifts'] = np.arange(-d['sample_shift'], d['sample_shift'] +1, dtype='int64')

        return d        

    @classmethod
    def serialize_method_kwargs(cls, kwargs):
        kwargs = dict(kwargs)
        
        # remove waveform_extractor
        kwargs.pop('waveform_extractor')
        return kwargs

    @classmethod
    def unserialize_in_worker(cls, kwargs):
        return kwargs

    @classmethod
    def get_margin(cls, recording, kwargs):
        margin = 2 * (kwargs['nbefore'] + kwargs['nafter'])
        return margin

    @classmethod
    def main_function(cls, traces, d):
        
        traces = traces.copy()
        
        all_spikes = []
        level = 0
        while True:
            
            # find spikes
            spikes = _tdc_find_spikes(traces, d, level=level)
            keep = (spikes['cluster_ind'] >= 0)
            
            if not np.any(keep):
                break
            all_spikes.append(spikes[keep])
            
            level += 1
            
            if level == 2:
                break

        all_spikes = np.concatenate(all_spikes)
        order = np.argsort(all_spikes['sample_ind'])
        all_spikes = all_spikes[order]
        
        return all_spikes


def _tdc_find_spikes(traces, d, level=0):
        peak_sign = d['peak_sign']
        templates = d['templates']
        margin = d['margin']
        possible_clusters_by_channel = d['possible_clusters_by_channel']
        
        
        peak_traces = traces[margin // 2:-margin // 2, :]
        peak_sample_ind, peak_chan_ind = detect_peak_locally_exclusive(peak_traces, peak_sign,
                                    d['abs_threholds'], d['peak_shift'], d['neighbours_mask'])
        peak_sample_ind += margin // 2


        peak_amplitude = traces[peak_sample_ind, peak_chan_ind]
        order = np.argsort(np.abs(peak_amplitude))[::-1]
        peak_sample_ind = peak_sample_ind[order]
        peak_chan_ind = peak_chan_ind[order]

        spikes = np.zeros(peak_sample_ind.size, dtype=spike_dtype)
        spikes['sample_ind'] = peak_sample_ind
        spikes['channel_ind'] = peak_chan_ind  # TODO need to put the channel from template



        possible_shifts = d['possible_shifts']
        distances_shift = np.zeros(possible_shifts.size)

        # naively take the closest template
        for i in range(peak_sample_ind.size):
            sample_ind = peak_sample_ind[i]

            chan_ind = peak_chan_ind[i]
            possible_clusters = possible_clusters_by_channel[chan_ind]
            
            if possible_clusters.size > 0:
                s0 = sample_ind - d['nbefore']
                s1 = sample_ind + d['nafter']

                wf = traces[s0:s1, :]
                
                ## pure numpy with cluster spasity
                # distances = np.sum(np.sum((templates[possible_clusters, :, :] - wf[None, : , :])**2, axis=1), axis=1)

                ## pure numpy with cluster+channel spasity
                # union_channels, = np.nonzero(np.any(d['template_sparsity'][possible_clusters, :], axis=0))
                # distances = np.sum(np.sum((templates[possible_clusters][:, :, union_channels] - wf[: , union_channels][None, : :])**2, axis=1), axis=1)
                
                ## numba with cluster+channel spasity
                union_channels = np.any(d['template_sparsity'][possible_clusters, :], axis=0)
                distances = numba_sparse_dist(wf, templates, union_channels, possible_clusters)

                ind = np.argmin(distances)
                cluster_ind = possible_clusters[ind]
                #~ print(scalar_product[ind])

                chan_sparsity = d['template_sparsity'][cluster_ind, :]
                template_sparse = templates[cluster_ind, :, :][:, chan_sparsity]

                # find best shift
                
                ## pure numpy version
                # for s, shift in enumerate(possible_shifts):
                #     wf_shift = traces[s0 + shift: s1 + shift, chan_sparsity]
                #     distances_shift[s] = np.sum((template_sparse - wf_shift)**2)
                # ind_shift = np.argmin(distances_shift)
                # shift = possible_shifts[ind_shift]
                
                ## numba version
                numba_best_shift(traces, templates[cluster_ind, :, :], sample_ind, d['nbefore'], possible_shifts, distances_shift, chan_sparsity)
                ind_shift = np.argmin(distances_shift)
                shift = possible_shifts[ind_shift]

                sample_ind = sample_ind + shift
                s0 = sample_ind - d['nbefore']
                s1 = sample_ind + d['nafter']
                wf_sparse = traces[s0:s1, chan_sparsity]

                # accept or not

                centered = wf_sparse - template_sparse
                accepted = True
                for other_ind, other_vector in d['closest_units'][cluster_ind]:
                    v = np.sum(centered * other_vector)
                    if np.abs(v) >0.5:
                        accepted = False
                        break

                if accepted:
                    amplitude = 1.
                    
                    # remove template
                    template = templates[cluster_ind, :, :]
                    s0 = sample_ind - d['nbefore']
                    s1 = sample_ind + d['nafter']
                    traces[s0:s1, :] -= template * amplitude
                    
                else:
                    cluster_ind = -1
                    amplitude = 0.
                
            else:
                cluster_ind = -1
                amplitude = 0.
            
            spikes['cluster_ind'][i] = cluster_ind
            spikes['amplitude'][i] =amplitude
            

        return spikes    



if HAVE_NUMBA:
    @jit(nopython=True)
    def numba_sparse_dist(wf, templates, union_channels, possible_clusters):
        """
        numba implementation that compute distance from template with sparsity 
        handle by two separate vectors
        """
        total_cluster, width, num_chan = templates.shape
        num_cluster = possible_clusters.shape[0]
        distances = np.zeros((num_cluster,), dtype=np.float32)
        for i in prange(num_cluster):
            cluster_ind = possible_clusters[i]
            sum_dist = 0.
            for chan_ind in range(num_chan):
                if union_channels[chan_ind]:
                    for s in range(width):
                        v = wf[s, chan_ind]
                        t = templates[cluster_ind, s, chan_ind]
                        sum_dist += (v - t) ** 2
            distances[i] = sum_dist
        return distances

    @jit(nopython=True)
    def numba_best_shift(traces, template, sample_ind, nbefore, possible_shifts, distances_shift, chan_sparsity):
        """
        numba implementation to compute several sample shift before template substraction
        """
        width, num_chan = template.shape
        n_shift = possible_shifts.size
        for i in range(n_shift):
            shift = possible_shifts[i]
            sum_dist = 0.
            for chan_ind in range(num_chan):
                if chan_sparsity[chan_ind]:
                    for s in range(width):
                        v = traces[sample_ind - nbefore + s +shift, chan_ind]
                        t = template[s, chan_ind]
                        sum_dist += (v - t) ** 2
            distances_shift[i] = sum_dist
        
        return distances_shift
    



#################
# Circus peeler #
#################

class CircusPeeler(BaseTemplateMatchingEngine):

    _default_params = {
        'peak_sign': 'neg',
        'n_shifts': 1,
        'jitter' : 1,
        'detect_threshold': 5,
        'noise_levels': None,
        'random_chunk_kwargs': {},
        'overlaps' : None,
        'templates' : None,
        'amplitudes' : None,
        'sparsify_threshold': 0.2 ,
        'max_amplitude' : 1.5,
        'min_amplitude' : 0.5,
        'second_component' : False,
        'use_sparse_matrix_threshold' : 0.2,
        'omp' : True,
        'omp_min_sps' : 0.5,
        'omp_tol' : 1e-3,
        'progess_bar_steps' : True,
    }

    @classmethod
    def _sparsify_template(cls, template, sparse_thresholds):
        #template -= np.mean(template, axis = 0)
        stds = np.std(template, axis=0)
        idx = np.where(stds < sparse_thresholds)[0]
        template[:, idx] = 0
        return template

    # @classmethod
    # def _sparsify_template(cls, template, template_sparsity_inds):
    #     new_templates = np.zeros(template.shape, dtype=np.float32)
    #     new_templates[:, template_sparsity_inds[0]] = template[:, template_sparsity_inds[0]]
    #     return new_templates

    @classmethod
    def _prepare_templates(cls, d):
        
        waveform_extractor = d['waveform_extractor']
        nb_samples = d['nb_samples']
        nb_channels = d['nb_channels']
        nb_templates = d['nb_templates']
<<<<<<< HEAD
        nb_units = d['nb_units']
=======
>>>>>>> 813c55d0
        max_amplitude = d['max_amplitude']
        min_amplitude = d['min_amplitude']
        use_sparse_matrix_threshold = d['use_sparse_matrix_threshold']
        sparse_thresholds = d['noise_levels'] * d['sparsify_threshold']
        second_component = d['second_component']

        norms = np.zeros(nb_templates, dtype=np.float32)
        amplitudes = np.zeros((nb_units, 2), dtype=np.float32)

        all_units = list(d['waveform_extractor'].sorting.unit_ids)
        if d['progess_bar_steps']:
            all_units = tqdm(all_units, desc='[1] compute templates')

        templates = waveform_extractor.get_all_templates(mode='median')

        if second_component:
            templates_2 = np.zeros(templates.shape, dtype=np.float32)
            templates_2[:, :-1, :] = np.diff(templates, axis=1)
            templates = np.vstack((templates, templates_2))

        normed_templates = np.zeros((nb_templates, nb_samples*nb_channels), dtype=np.float32)

        # template_sparsity_inds = get_template_channel_sparsity(waveform_extractor, method='threshold',
        #                     peak_sign=d['peak_sign'], outputs='index', threshold=d['detect_threshold'])

        for count, unit_id in enumerate(all_units):
            
            template = cls._sparsify_template(templates[count], sparse_thresholds)
            norms[count] = np.linalg.norm(template)
            normed_template = template/norms[count]
            normed_template = normed_template.flatten()
            amplitudes[count] = [min_amplitude, max_amplitude]
            normed_templates[count] = normed_template

            if second_component:
                template = cls._sparsify_template(templates[count + nb_units], sparse_thresholds)
                norms[count + nb_units] = np.linalg.norm(template)
                normed_template = template/norms[count + nb_units]
                normed_template = normed_template.flatten()
                normed_templates[count + nb_units] = normed_template

        nnz = np.sum(normed_templates != 0)/(nb_templates * nb_samples * nb_channels)
        if nnz <= use_sparse_matrix_threshold:
            import scipy
            normed_templates = scipy.sparse.csr_matrix(normed_templates)
            print(f'Templates are automatically sparsified (sparsity level is {nnz})')

        return normed_templates, norms, amplitudes

    @classmethod
    def _prepare_overlaps(cls, templates, d):

        nb_samples = d['nb_samples']
        nb_channels = d['nb_channels']
        nb_templates = d['nb_templates']

        is_dense = isinstance(templates, np.ndarray)

        if not is_dense:
            dense_templates = templates.toarray()
        else:
            dense_templates = templates

        dense_templates = dense_templates.reshape(nb_templates, nb_samples, nb_channels)

        size = 2 * nb_samples - 1

        all_delays = list(range(nb_samples))
        if d['progess_bar_steps']:
            all_delays = tqdm(all_delays, desc='[2] compute overlaps')

        overlaps = {}
        
        for delay in all_delays:
            source = dense_templates[:, :delay, :].reshape(nb_templates, -1)
            target = dense_templates[:, nb_samples-delay:, :].reshape(nb_templates, -1)

            overlaps[delay] = scipy.sparse.csr_matrix(sklearn.metrics.pairwise.distance.cdist(source, target, lambda u,v :u.dot(v)))
            
            if delay < nb_samples:
                overlaps[size - delay-1] = overlaps[delay].T.tocsr()

        new_overlaps = []
        for i in range(nb_templates):
            data = [overlaps[j][i, :].T for j in range(size)]
            data = scipy.sparse.hstack(data).tocsc()
            #data /= data.max()
            new_overlaps += [data]
        overlaps = new_overlaps

        return overlaps

    @classmethod
    def _mcc_error(cls, bounds, good, bad):
        fn = np.sum((good < bounds[0]) | (good > bounds[1]))
        fp = np.sum((bounds[0] <= bad) & (bad <= bounds[1]))
        tp = np.sum((bounds[0] <= good) & (good <= bounds[1]))
        tn = np.sum((bad < bounds[0]) | (bad > bounds[1]))
        denom = (tp+fp)*(tp+fn)*(tn+fp)*(tn+fn)
        if denom > 0:
            mcc = 1 - (tp*tn - fp*fn)/np.sqrt(denom)
        else:
            mcc = 1
        return mcc

    @classmethod
    def _cost_function_mcc(cls, bounds, good, bad, delta_amplitude, alpha):
        # We want a minimal error, with the larger bounds that are possible
        cost = alpha*cls._mcc_error(bounds, good, bad) + (1 - alpha)*np.abs((1 - (bounds[1] - bounds[0])/delta_amplitude))
        return cost

    @classmethod
    def _optimize_amplitudes(cls, noise_snippets, d):

        waveform_extractor = d['waveform_extractor']
        templates = d['templates']
        nb_units = d['nb_units']
        nb_templates = d['nb_templates']
        max_amplitude = d['max_amplitude']
        min_amplitude = d['min_amplitude']
        alpha = 0.5
        norms = d['norms'][:nb_units]
        all_units = list(waveform_extractor.sorting.unit_ids)
        if d['progess_bar_steps']:
            all_units = tqdm(all_units, desc='[3] compute amplitudes')

        amplitudes = np.zeros((nb_units, 2), dtype=np.float32)
        noise = templates[:nb_units].dot(noise_snippets)/norms[:, np.newaxis]

        all_amps = {}
        for count, unit_id in enumerate(all_units):
            w = waveform_extractor.get_waveforms(unit_id)
            snippets = w.reshape(w.shape[0], -1).T
            amps = templates[:nb_units].dot(snippets)/norms[:, np.newaxis]
            good = amps[count, :].flatten()

            sub_amps = amps[np.concatenate((np.arange(count), np.arange(count+1, nb_units))), :]
            bad = sub_amps[sub_amps >= good]
            bad = np.concatenate((bad, noise[count]))
            cost_kwargs = [good, bad, max_amplitude - min_amplitude, alpha]
            cost_bounds = [(min_amplitude, 1), (1, max_amplitude)]
            res = scipy.optimize.differential_evolution(cls._cost_function_mcc, bounds=cost_bounds, args=cost_kwargs)
            amplitudes[count] = res.x

            # import pylab as plt
            # plt.hist(good, 100, alpha=0.5)
            # plt.hist(bad, 100, alpha=0.5)
            # plt.hist(noise[count], 100, alpha=0.5)
            # ymin, ymax = plt.ylim()
            # plt.plot([res.x[0], res.x[0]], [ymin, ymax], 'k--')
            # plt.plot([res.x[1], res.x[1]], [ymin, ymax], 'k--')
            # plt.savefig('test_%d.png' %count)
            # plt.close()

        return amplitudes

    @classmethod
    def initialize_and_check_kwargs(cls, recording, kwargs):

        d = cls._default_params.copy()
        d.update(kwargs)

        assert isinstance(d['waveform_extractor'], WaveformExtractor)
        
        d['nb_channels'] = d['waveform_extractor'].recording.get_num_channels()
        d['nb_samples'] = d['waveform_extractor'].nsamples
        d['nb_units'] = len(d['waveform_extractor'].sorting.unit_ids)

        if d['second_component']:
            d['nb_templates'] = 2 * d['nb_units']
        else:
            d['nb_templates'] = d['nb_units']

        if d['noise_levels'] is None:
            print('CircusPeeler : noise should be computed outside')
            d['noise_levels'] = get_noise_levels(recording)

        d['abs_threholds'] = d['noise_levels'] * d['detect_threshold']

        if d['templates'] is None:
            d['templates'], d['norms'], d['amplitudes'] = cls._prepare_templates(d)
            d['overlaps'] = cls._prepare_overlaps(d['templates'], d)

        d['nbefore'] = d['waveform_extractor'].nbefore
        d['nafter'] = d['waveform_extractor'].nafter
        d['snippet_window'] = np.arange(-d['nbefore'], d['nafter'])
        d['snippet_size'] = d['nb_channels'] * len(d['snippet_window'])
        d['patch_sizes'] = (d['waveform_extractor'].nsamples, d['nb_channels'])
        #d['jitter'] = int(1e-3*d['jitter'] * recording.get_sampling_frequency())

        if not d['omp']:
            nb_segments = recording.get_num_segments()
            nb_snippets = d['waveform_extractor']._params['max_spikes_per_unit']
            nb_chunks = nb_snippets // nb_segments
            noise_snippets = get_random_data_chunks(recording, num_chunks_per_segment=nb_chunks, chunk_size=d['nb_samples'], seed=42)
            noise_snippets = noise_snippets.reshape(nb_chunks, d['nb_samples'], d['nb_channels']).reshape(nb_chunks, -1).T
            d['amplitudes'] = cls._optimize_amplitudes(noise_snippets, d)

        return d        

    @classmethod
    def serialize_method_kwargs(cls, kwargs):
        kwargs = dict(kwargs)
        # remove waveform_extractor
        kwargs.pop('waveform_extractor')
        return kwargs

    @classmethod
    def unserialize_in_worker(cls, kwargs):
        return kwargs

    @classmethod
    def get_margin(cls, recording, kwargs):
        margin = 2 * max(kwargs['nbefore'], kwargs['nafter'])
        return margin

    @classmethod
    def main_function(cls, traces, d):
        peak_sign = d['peak_sign']
        abs_threholds = d['abs_threholds']
        n_shifts = d['n_shifts']
        templates = d['templates']
        overlaps = d['overlaps']
        snippet_window = d['snippet_window']
        snippet_size = d['snippet_size']
        margin = d['margin']
        norms = d['norms']
        omp = d['omp']
        omp_tol = d['omp_tol']
        jitter = d['jitter']
        omp_min_sps = d['omp_min_sps']
        patch_sizes = d['patch_sizes']
        second_component = d['second_component']
        nb_units = d['nb_units']

        neighbor_window = len(snippet_window) - 1
        amplitudes = d['amplitudes']

        if omp:
            stop_criteria = omp_min_sps * norms[:nb_units][:, np.newaxis]

        peak_traces = traces[margin // 2:-margin // 2, :]
        peak_sample_ind, peak_chan_ind = detect_peaks_by_channel(peak_traces, peak_sign, abs_threholds, n_shifts)

        if jitter > 0:
            jittered_peaks = peak_sample_ind[:, np.newaxis] + np.arange(-jitter, jitter)
            jittered_channels = peak_chan_ind[:, np.newaxis] + np.zeros(2*jitter)
            mask = (jittered_peaks > 0) & (jittered_peaks < len(peak_traces))
            jittered_peaks = jittered_peaks[mask]
            jittered_channels = jittered_channels[mask]
            peak_sample_ind, unique_idx = np.unique(jittered_peaks, return_index=True)
            peak_chan_ind = jittered_channels[unique_idx]
        else:
            peak_sample_ind, unique_idx = np.unique(peak_sample_ind, return_index=True)
            peak_chan_ind = peak_chan_ind[unique_idx]

        peak_sample_ind += margin // 2

        nb_peaks = len(peak_sample_ind)
        nb_spikes = 0

        snippets = traces[peak_sample_ind[:, None] + snippet_window]
        snippets = snippets.reshape(nb_peaks, -1)

<<<<<<< HEAD
        dot_products = templates.dot(snippets.T)
        scalar_products = dot_products[:nb_units]

        spikes = np.empty(scalar_products.size, dtype=spike_dtype)

        if not omp:
=======
            snippets = traces[peak_sample_ind[:, None] + snippet_window]
            snippets = snippets.reshape(nb_peaks, -1)
            #snippets -= snippets.mean(0)

            scalar_products = templates.dot(snippets.T)
>>>>>>> 813c55d0

            min_sps = (amplitudes[:, 0] * norms[:nb_units])[:, np.newaxis]
            max_sps = (amplitudes[:, 1] * norms[:nb_units])[:, np.newaxis]

            if nb_peaks > 0:
    
                while True:

                    is_valid = (scalar_products > min_sps) & (scalar_products < max_sps)
                    valid_indices = np.where(is_valid)

                    if len(valid_indices[0]) == 0:
                        break

                    best_amplitude_ind = scalar_products[is_valid].argmax()
                    best_cluster_ind, peak_index = valid_indices[0][best_amplitude_ind], valid_indices[1][best_amplitude_ind]
                    best_amplitude = scalar_products[best_cluster_ind, peak_index]
                    if second_component:
                        best_amplitude_2 = dot_products[best_cluster_ind + nb_units, peak_index]
                    best_peak_sample_ind = peak_sample_ind[peak_index]
                    best_peak_chan_ind = peak_chan_ind[peak_index]

                    peak_data = peak_sample_ind - peak_sample_ind[peak_index] 
                    is_valid = np.searchsorted(peak_data, [-neighbor_window, neighbor_window])
                    idx_neighbor = peak_data[is_valid[0]:is_valid[1]] + neighbor_window

                    to_add = -best_amplitude * overlaps[best_cluster_ind].toarray()[:, idx_neighbor]
<<<<<<< HEAD
                    if second_component and np.abs(best_amplitude_2/norms[best_cluster_ind + nb_units]) > 0.1:
                        to_add += -best_amplitude_2 * overlaps[best_cluster_ind + nb_units].toarray()[:, idx_neighbor]

                    dot_products[:, is_valid[0]:is_valid[1]] += to_add
                    dot_products[best_cluster_ind, is_valid[0]:is_valid[1]] = -np.inf
=======
                    scalar_products[:, is_valid[0]:is_valid[1]] += to_add
                    scalar_products[best_cluster_ind, peak_index] = -np.inf
>>>>>>> 813c55d0

                    spikes['sample_ind'][nb_spikes] = best_peak_sample_ind
                    spikes['channel_ind'][nb_spikes] = best_peak_chan_ind
                    spikes['cluster_ind'][nb_spikes] = best_cluster_ind
                    spikes['amplitude'][nb_spikes] = best_amplitude
                    nb_spikes += 1

                spikes['amplitude'][:nb_spikes] /= norms[spikes['cluster_ind'][:nb_spikes]]

            else:
                spikes = np.zeros(0, dtype=spike_dtype)

        else:

<<<<<<< HEAD
=======
            snippets = traces[peak_sample_ind[:, None] + snippet_window]
            snippets = snippets.reshape(nb_peaks, -1).T
            scalar_products = templates.dot(snippets)

            spikes = np.empty(scalar_products.size, dtype=spike_dtype)

>>>>>>> 813c55d0
            min_sps = amplitudes[:, 0][:, np.newaxis]
            max_sps = amplitudes[:, 1][:, np.newaxis]

            M = np.zeros((nb_peaks, nb_peaks), dtype=np.float32)

            all_selections = np.empty((2, dot_products.size), dtype=np.int32, order='F')
            res_sps = np.zeros(0, dtype=np.float32)
            final_amplitudes = np.zeros(dot_products.shape, dtype=np.float32)
            nb_selection = 0

<<<<<<< HEAD
            full_sps = dot_products.copy()
=======
            full_sps = scalar_products.copy()
>>>>>>> 813c55d0

            neighbors = {}

            while True:

                is_valid = (scalar_products > stop_criteria)
                valid_indices = np.where(is_valid)

                if len(valid_indices[0]) == 0:
                    break

                best_amplitude_ind = scalar_products[is_valid].argmax()
                best_cluster_ind, peak_index = valid_indices[0][best_amplitude_ind], valid_indices[1][best_amplitude_ind]
            
                all_selections[:, nb_selection] = [best_cluster_ind, peak_index]
                nb_selection += 1

                if second_component:
                    all_selections[:, nb_selection] = [best_cluster_ind + nb_units, peak_index]
                    nb_selection += 1

                selection = all_selections[:, :nb_selection]
    
                res_sps = full_sps[selection[0], selection[1]]

                delta_t = peak_sample_ind[selection[1]] - peak_sample_ind[selection[1, -1]]
                idx = np.where(np.abs(delta_t) <= neighbor_window)[0]

                myline = neighbor_window + delta_t[idx]
                if second_component:
                    M[nb_selection-2, idx] = overlaps[selection[0, -2]].toarray()[selection[0, idx], myline]
                    M[nb_selection-1, idx] = overlaps[selection[0, -1]].toarray()[selection[0, idx], myline]
                else:
                    M[nb_selection-1, idx] = overlaps[selection[0, -1]].toarray()[selection[0, idx], myline]

                if nb_selection >= (M.shape[0] - 1):
                    Z = np.zeros((2*M.shape[0], 2*M.shape[1]), dtype=np.float32)
                    Z[:nb_selection, :nb_selection] = M[:nb_selection, :nb_selection]
                    M = Z

                dot_products[best_cluster_ind, peak_index] = -np.inf

                all_amplitudes = scipy.linalg.solve(M[:nb_selection, :nb_selection], res_sps, assume_a='sym', check_finite=False, lower=True, overwrite_b=True)/norms[selection[0]]

                if second_component:
                    diff_amplitudes   = (all_amplitudes[::2] - final_amplitudes[selection[0, ::2], selection[1, ::2]])
                    diff_amplitudes_2 = (all_amplitudes[1::2] - final_amplitudes[selection[0, 1::2], selection[1, 1::2]])
                else:
                    diff_amplitudes   = (all_amplitudes - final_amplitudes[selection[0], selection[1]])

                modified = np.where(np.abs(diff_amplitudes) > omp_tol)[0]
                final_amplitudes[selection[0], selection[1]] = all_amplitudes

                for i in modified:

<<<<<<< HEAD
                    if second_component:
                        tmp_best, tmp_peak = selection[:, 2*i]
                        diff_amp = diff_amplitudes[i]*norms[tmp_best]
                        diff_amp_2 = diff_amplitudes_2[i]*norms[tmp_best + nb_units]
                    else:
                        tmp_best, tmp_peak = selection[:, i]
                        diff_amp = diff_amplitudes[i]*norms[tmp_best]
=======
                    tmp_best, tmp_peak = selection[:, i]
                    diff_amp = diff_amplitudes[i]*norms[tmp_best]
>>>>>>> 813c55d0
                    
                    if not tmp_peak in neighbors.keys():
                        peak_data = peak_sample_ind - peak_sample_ind[tmp_peak] 
                        idx = np.searchsorted(peak_data, [-neighbor_window, neighbor_window])
                        neighbors[tmp_peak] = {'idx' : idx, 'tdx' : peak_data[idx[0]:idx[1]] + neighbor_window }

                    idx = neighbors[tmp_peak]['idx']
                    tdx = neighbors[tmp_peak]['tdx']
<<<<<<< HEAD
=======
                    scalar_products[:, idx[0]:idx[1]] -= diff_amp * overlaps[tmp_best].toarray()[:, tdx]
>>>>>>> 813c55d0

                    to_add = diff_amp * overlaps[tmp_best].toarray()[:, tdx]
                    if second_component:
                        to_add += diff_amp_2 * overlaps[tmp_best + nb_units].toarray()[:, tdx]

                    dot_products[:, idx[0]:idx[1]] -= to_add

            if second_component:
                is_valid = (final_amplitudes[:nb_units] > min_sps)*(final_amplitudes[:nb_units] < max_sps)
            else:
                is_valid = (final_amplitudes > min_sps)*(final_amplitudes < max_sps)
            valid_indices = np.where(is_valid)

            nb_spikes = len(valid_indices[0])
            spikes['sample_ind'][:nb_spikes] = peak_sample_ind[valid_indices[1]]
            spikes['channel_ind'][:nb_spikes] = peak_chan_ind[valid_indices[1]]
            spikes['cluster_ind'][:nb_spikes] = valid_indices[0]
            spikes['amplitude'][:nb_spikes] = final_amplitudes[valid_indices[0], valid_indices[1]]
        
        spikes = spikes[:nb_spikes]
        order = np.argsort(spikes['sample_ind'])
        spikes = spikes[order]

        return spikes




#################
# OMP peeler #
#################

class OMPPeeler(BaseTemplateMatchingEngine):

    _default_params = {
        'n_shifts': 3,
        'noise_levels': None,
        'random_chunk_kwargs': {},
        'templates' : None,
        'sparsify_threshold': 0.2 ,
        'min_amplitude' : 0.75,
        'max_amplitude' : 1.25,
        'use_sparse_matrix_threshold' : 0.2,
    }

    @classmethod
    def _sparsify_template(cls, template, sparse_thresholds):
        stds = np.std(template, axis=0)
        idx = np.where(stds < sparse_thresholds)[0]
        template[:, idx] = 0
        return template

    @classmethod
    def _prepare_templates(cls, d):
        
        waveform_extractor = d['waveform_extractor']
        nb_samples = d['nb_samples']
        nb_channels = d['nb_channels']
        nb_templates = d['nb_templates']
        max_amplitude = d['max_amplitude']
        min_amplitude = d['min_amplitude']
        use_sparse_matrix_threshold = d['use_sparse_matrix_threshold']
        sparse_thresholds = d['noise_levels'] * d['sparsify_threshold']

        norms = np.zeros(nb_templates, dtype=np.float32)

        all_units = list(d['waveform_extractor'].sorting.unit_ids)

        templates = waveform_extractor.get_all_templates(mode='median')
        normed_templates = np.zeros((nb_templates, nb_samples*nb_channels), dtype=np.float32)

        for count, unit_id in enumerate(all_units):
            
            template = cls._sparsify_template(templates[count], sparse_thresholds)

            norms[count] = np.linalg.norm(template)
            normed_template = template/norms[count]
            normed_template = normed_template.flatten()
            normed_templates[count] = normed_template

        nnz = np.sum(normed_templates != 0)/(nb_templates * nb_samples * nb_channels)
        if nnz <= use_sparse_matrix_threshold:
            import scipy
            normed_templates = scipy.sparse.csr_matrix(normed_templates)

        return normed_templates, norms

    @classmethod
    def initialize_and_check_kwargs(cls, recording, kwargs):

        d = cls._default_params.copy()
        d.update(kwargs)

        assert isinstance(d['waveform_extractor'], WaveformExtractor)
        
        d['nb_channels'] = d['waveform_extractor'].recording.get_num_channels()
        d['nb_samples'] = d['waveform_extractor'].nsamples
        d['nb_templates'] = len(d['waveform_extractor'].sorting.unit_ids)

        if d['noise_levels'] is None:
            print('OMPPeeler : noise should be computed outside')
            d['noise_levels'] = get_noise_levels(recording)

        if d['templates'] is None:
            d['templates'], d['norms'] = cls._prepare_templates(d)

        d['patch_sizes'] = (d['waveform_extractor'].nsamples, d['nb_channels'])
        d['nbefore'] = d['waveform_extractor'].nbefore
        d['nafter'] = d['waveform_extractor'].nafter

        return d        

    @classmethod
    def serialize_method_kwargs(cls, kwargs):
        kwargs = dict(kwargs)
        # remove waveform_extractor
        kwargs.pop('waveform_extractor')
        return kwargs

    @classmethod
    def unserialize_in_worker(cls, kwargs):
        return kwargs

    @classmethod
    def get_margin(cls, recording, kwargs):
        margin = 2 * max(kwargs['nbefore'], kwargs['nafter'])
        return margin

    @classmethod
    def main_function(cls, traces, d):
        n_shifts = d['n_shifts']
        templates = d['templates']
        nb_templates = len(templates)
        margin = d['margin']
        norms = d['norms']
        nb_channels = d['nb_channels']
        patch_sizes = d['patch_sizes']
        max_amplitude = d['max_amplitude']
        min_amplitude = d['min_amplitude']

        peak_traces = traces[margin // 2:-margin // 2, :]
        
        snippets = extract_patches_2d(peak_traces, patch_sizes)
        snippets = snippets.reshape(snippets.shape[0], -1).T

        Gram = np.dot(templates, templates.T)

        scalar_products = templates.dot(snippets)
        spikes = np.empty(scalar_products.size, dtype=spike_dtype)

        pre_amplitudes = orthogonal_mp_gram(Gram, scalar_products, copy_Xy=False, copy_Gram=True).T/norms
        pre_amplitudes[pre_amplitudes < 0.5] = 0

        peaks = detect_peaks_by_channel(pre_amplitudes, 'pos', min_amplitude*np.ones(nb_templates), n_shifts)
        amplitudes = np.zeros(pre_amplitudes.shape)
        amplitudes[peaks[0], peaks[1]] = pre_amplitudes[peaks[0], peaks[1]]

        is_valid = (amplitudes > min_amplitude)*(amplitudes < max_amplitude)
        valid_indices = np.where(is_valid)
        nb_spikes = len(valid_indices[0])

        spikes['sample_ind'][:nb_spikes] = valid_indices[0] + margin // 2
        spikes['channel_ind'][:nb_spikes] = np.zeros(len(valid_indices[0]))
        spikes['cluster_ind'][:nb_spikes] = valid_indices[1]
        spikes['amplitude'][:nb_spikes] = amplitudes[is_valid]

        spikes = spikes[:nb_spikes]
        order = np.argsort(spikes['sample_ind'])
        spikes = spikes[order]

        return spikes



template_matching_methods = {
    'naive' : NaiveMatching,
    'tridesclous' : TridesclousPeeler,
    'circus' : CircusPeeler,
    'omp' : OMPPeeler
}<|MERGE_RESOLUTION|>--- conflicted
+++ resolved
@@ -669,10 +669,7 @@
         nb_samples = d['nb_samples']
         nb_channels = d['nb_channels']
         nb_templates = d['nb_templates']
-<<<<<<< HEAD
         nb_units = d['nb_units']
-=======
->>>>>>> 813c55d0
         max_amplitude = d['max_amplitude']
         min_amplitude = d['min_amplitude']
         use_sparse_matrix_threshold = d['use_sparse_matrix_threshold']
@@ -937,20 +934,13 @@
         snippets = traces[peak_sample_ind[:, None] + snippet_window]
         snippets = snippets.reshape(nb_peaks, -1)
 
-<<<<<<< HEAD
+
         dot_products = templates.dot(snippets.T)
         scalar_products = dot_products[:nb_units]
 
         spikes = np.empty(scalar_products.size, dtype=spike_dtype)
 
         if not omp:
-=======
-            snippets = traces[peak_sample_ind[:, None] + snippet_window]
-            snippets = snippets.reshape(nb_peaks, -1)
-            #snippets -= snippets.mean(0)
-
-            scalar_products = templates.dot(snippets.T)
->>>>>>> 813c55d0
 
             min_sps = (amplitudes[:, 0] * norms[:nb_units])[:, np.newaxis]
             max_sps = (amplitudes[:, 1] * norms[:nb_units])[:, np.newaxis]
@@ -978,16 +968,12 @@
                     idx_neighbor = peak_data[is_valid[0]:is_valid[1]] + neighbor_window
 
                     to_add = -best_amplitude * overlaps[best_cluster_ind].toarray()[:, idx_neighbor]
-<<<<<<< HEAD
+
                     if second_component and np.abs(best_amplitude_2/norms[best_cluster_ind + nb_units]) > 0.1:
                         to_add += -best_amplitude_2 * overlaps[best_cluster_ind + nb_units].toarray()[:, idx_neighbor]
 
                     dot_products[:, is_valid[0]:is_valid[1]] += to_add
                     dot_products[best_cluster_ind, is_valid[0]:is_valid[1]] = -np.inf
-=======
-                    scalar_products[:, is_valid[0]:is_valid[1]] += to_add
-                    scalar_products[best_cluster_ind, peak_index] = -np.inf
->>>>>>> 813c55d0
 
                     spikes['sample_ind'][nb_spikes] = best_peak_sample_ind
                     spikes['channel_ind'][nb_spikes] = best_peak_chan_ind
@@ -1002,15 +988,6 @@
 
         else:
 
-<<<<<<< HEAD
-=======
-            snippets = traces[peak_sample_ind[:, None] + snippet_window]
-            snippets = snippets.reshape(nb_peaks, -1).T
-            scalar_products = templates.dot(snippets)
-
-            spikes = np.empty(scalar_products.size, dtype=spike_dtype)
-
->>>>>>> 813c55d0
             min_sps = amplitudes[:, 0][:, np.newaxis]
             max_sps = amplitudes[:, 1][:, np.newaxis]
 
@@ -1021,11 +998,7 @@
             final_amplitudes = np.zeros(dot_products.shape, dtype=np.float32)
             nb_selection = 0
 
-<<<<<<< HEAD
             full_sps = dot_products.copy()
-=======
-            full_sps = scalar_products.copy()
->>>>>>> 813c55d0
 
             neighbors = {}
 
@@ -1081,7 +1054,6 @@
 
                 for i in modified:
 
-<<<<<<< HEAD
                     if second_component:
                         tmp_best, tmp_peak = selection[:, 2*i]
                         diff_amp = diff_amplitudes[i]*norms[tmp_best]
@@ -1089,10 +1061,6 @@
                     else:
                         tmp_best, tmp_peak = selection[:, i]
                         diff_amp = diff_amplitudes[i]*norms[tmp_best]
-=======
-                    tmp_best, tmp_peak = selection[:, i]
-                    diff_amp = diff_amplitudes[i]*norms[tmp_best]
->>>>>>> 813c55d0
                     
                     if not tmp_peak in neighbors.keys():
                         peak_data = peak_sample_ind - peak_sample_ind[tmp_peak] 
@@ -1101,10 +1069,6 @@
 
                     idx = neighbors[tmp_peak]['idx']
                     tdx = neighbors[tmp_peak]['tdx']
-<<<<<<< HEAD
-=======
-                    scalar_products[:, idx[0]:idx[1]] -= diff_amp * overlaps[tmp_best].toarray()[:, tdx]
->>>>>>> 813c55d0
 
                     to_add = diff_amp * overlaps[tmp_best].toarray()[:, tdx]
                     if second_component:
