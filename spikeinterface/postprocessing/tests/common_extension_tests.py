import pytest
<<<<<<< HEAD
import numpy as np
import pandas as pd

=======
import shutil
>>>>>>> df2ff5e8
from spikeinterface import extract_waveforms, load_extractor
from spikeinterface.extractors import toy_example
from spikeinterface.postprocessing import get_template_channel_sparsity
from pathlib import Path

if hasattr(pytest, "global_test_folder"):
    cache_folder = pytest.global_test_folder / "postprocessing"
else:
    cache_folder = Path("cache_folder") / "postprocessing"

class WaveformExtensionCommonTestSuite:
    """
    This class runs common tests for extensions.
    """
    extension_class = None
    extension_data_names = []
    extension_function_kwargs_list = None

    def setUp(self):
        self.cache_folder  =cache_folder

        # 1-segment
        recording, sorting = toy_example(
            num_segments=1, num_units=10, num_channels=12)
        gain = 0.1
        recording.set_channel_gains(gain)
        recording.set_channel_offsets(0)
        if (cache_folder / 'toy_rec_1seg').is_dir():
            recording = load_extractor(cache_folder / 'toy_rec_1seg')
        else:
            recording = recording.save(folder=cache_folder / 'toy_rec_1seg')
        if (cache_folder / 'toy_sorting_1seg').is_dir():
            sorting = load_extractor(cache_folder / 'toy_sorting_1seg')
        else:
            sorting = sorting.save(folder=cache_folder / 'toy_sorting_1seg')
        we1 = extract_waveforms(recording, sorting, cache_folder / 'toy_waveforms_1seg',
                                ms_before=3., ms_after=4., max_spikes_per_unit=500,
                                n_jobs=1, chunk_size=30000, overwrite=True)
        self.we1 = we1
        self.sparsity1 = get_template_channel_sparsity(we1, method="radius",
                                                       radius_um=30)

        # 2-segments
        recording, sorting = toy_example(num_segments=2, num_units=10)
        recording.set_channel_gains(gain)
        recording.set_channel_offsets(0)
        if (cache_folder / 'toy_rec_2seg').is_dir():
            recording = load_extractor(cache_folder / 'toy_rec_2seg')
        else:
            recording = recording.save(folder=cache_folder / 'toy_rec_2seg')
        if (cache_folder / 'toy_sorting_2seg').is_dir():
            sorting = load_extractor(cache_folder / 'toy_sorting_2seg')
        else:
            sorting = sorting.save(folder=cache_folder / 'toy_sorting_2seg')
        we2 = extract_waveforms(recording, sorting, cache_folder / 'toy_waveforms_2seg',
                                ms_before=3., ms_after=4., max_spikes_per_unit=500,
                                n_jobs=1, chunk_size=30000, overwrite=True)
        self.we2 = we2
        self.sparsity2 = get_template_channel_sparsity(we1, method="radius",
                                                       radius_um=30)
        we_memory = extract_waveforms(recording, sorting, mode="memory",
                                      ms_before=3., ms_after=4., max_spikes_per_unit=500,
                                      n_jobs=1, chunk_size=30000)
        self.we_memory2 = we_memory

        self.we_zarr2 = we_memory.save(folder=cache_folder / 'toy_sorting_2seg',
                                       overwrite=True, format="zarr")

    def _test_extension_folder(self, we, in_memory=False):
        if self.extension_function_kwargs_list is None:
            extension_function_kwargs_list = [dict()]
        else:
            extension_function_kwargs_list = self.extension_function_kwargs_list

        for ext_kwargs in extension_function_kwargs_list:
            _ = self.extension_class.get_extension_function()(we, **ext_kwargs)
            # reload as an extension from we
            assert self.extension_class.extension_name in we.get_available_extension_names()
            assert we.is_extension(self.extension_class.extension_name)
            ext = we.load_extension(self.extension_class.extension_name)
            assert isinstance(ext, self.extension_class)
            for ext_name in self.extension_data_names:
                assert ext_name in ext._extension_data
            if not in_memory:
<<<<<<< HEAD
                ext_loaded = self.extension_class.load(we.folder)
=======
                # test select units
                new_folder = cache_folder / f"{we.folder.stem}_{self.extension_class.extension_name}_selected"
                if new_folder.is_dir():
                    shutil.rmtree(new_folder)
                we_new = we.select_units(unit_ids=we.sorting.unit_ids[::2], 
                                         new_folder=cache_folder / \
                                             f"{we.folder.stem}_{self.extension_class.extension_name}_selected")
                ext_loaded = self.extension_class.load_from_folder(we.folder)
>>>>>>> df2ff5e8
                for ext_name in self.extension_data_names:
                    assert ext_name in ext_loaded._extension_data
            else:
                # test select units
                we_new = we.select_units(unit_ids=we.sorting.unit_ids[::2])
    
    def test_extension(self):
        print("Test extension", self.extension_class)
        # 1 segment
        print("1 segment", self.we1)
        self._test_extension_folder(self.we1)
        # 2 segment
        print("2 segment", self.we2)
        self._test_extension_folder(self.we2)
        # memory
        print("Memory", self.we_memory2)
        self._test_extension_folder(self.we_memory2, in_memory=True)
        # zarr
        print("Zarr", self.we_zarr2)
        self._test_extension_folder(self.we_zarr2)

        # test content of memory/content/zarr
        for ext in self.we2.get_available_extension_names():
            print(f"Testing data for {ext}")
            ext_memory = self.we2.load_extension(ext)
            ext_folder = self.we2.load_extension(ext)
            ext_zarr = self.we2.load_extension(ext)

            for ext_data_name, ext_data_mem in ext_memory._extension_data.items():
                ext_data_folder = ext_folder._extension_data[ext_data_name]
                ext_data_zarr = ext_zarr._extension_data[ext_data_name]
                if isinstance(ext_data_mem, np.ndarray):
                    np.testing.assert_array_equal(ext_data_mem, ext_data_folder)
                    np.testing.assert_array_equal(ext_data_mem, ext_data_zarr)
                elif isinstance(ext_data_mem, pd.DataFrame):
                    assert ext_data_mem.equals(ext_data_folder)
                    assert ext_data_mem.equals(ext_data_zarr)
                else:
                    print(f"{ext_data_name} of type {type(ext_data_mem)} not tested.")
                    <|MERGE_RESOLUTION|>--- conflicted
+++ resolved
@@ -1,11 +1,7 @@
 import pytest
-<<<<<<< HEAD
 import numpy as np
 import pandas as pd
-
-=======
 import shutil
->>>>>>> df2ff5e8
 from spikeinterface import extract_waveforms, load_extractor
 from spikeinterface.extractors import toy_example
 from spikeinterface.postprocessing import get_template_channel_sparsity
@@ -90,24 +86,27 @@
             for ext_name in self.extension_data_names:
                 assert ext_name in ext._extension_data
             if not in_memory:
-<<<<<<< HEAD
                 ext_loaded = self.extension_class.load(we.folder)
-=======
+                for ext_name in self.extension_data_names:
+                    assert ext_name in ext_loaded._extension_data
                 # test select units
+            if we.format == "binary":
                 new_folder = cache_folder / f"{we.folder.stem}_{self.extension_class.extension_name}_selected"
                 if new_folder.is_dir():
                     shutil.rmtree(new_folder)
                 we_new = we.select_units(unit_ids=we.sorting.unit_ids[::2], 
                                          new_folder=cache_folder / \
                                              f"{we.folder.stem}_{self.extension_class.extension_name}_selected")
-                ext_loaded = self.extension_class.load_from_folder(we.folder)
->>>>>>> df2ff5e8
-                for ext_name in self.extension_data_names:
-                    assert ext_name in ext_loaded._extension_data
+                 # check that extension is present after select_units()
+                assert self.extension_class.extension_name in we_new.get_available_extension_names()
+            elif we.folder is None:
+                # test select units in-memory and zarr
+                we_new = we.select_units(unit_ids=we.sorting.unit_ids[::2])
+                # check that extension is present after select_units()
+                assert self.extension_class.extension_name in we_new.get_available_extension_names()
             else:
-                # test select units
-                we_new = we.select_units(unit_ids=we.sorting.unit_ids[::2])
-    
+                print("select_units() not supported for Zarr")
+
     def test_extension(self):
         print("Test extension", self.extension_class)
         # 1 segment
