[project]
name = "spikeinterface"
version = "0.102.0"
authors = [
  { name="Alessio Buccino", email="alessiop.buccino@gmail.com" },
  { name="Samuel Garcia", email="sam.garcia.die@gmail.com" },
]
description = "Python toolkit for analysis, visualization, and comparison of spike sorting output"
readme = "README.md"
requires-python = ">=3.9,<3.14"  # Only numpy 2.1 supported on python 3.13 for windows. We need to wait for fix on neo
classifiers = [
    "Programming Language :: Python :: 3 :: Only",
    "License :: OSI Approved :: MIT License",
    "Intended Audience :: Science/Research",
    "Operating System :: POSIX :: Linux",
    "Operating System :: Microsoft :: Windows",
    "Operating System :: MacOS",
    "Operating System :: OS Independent"
]


dependencies = [
<<<<<<< HEAD
    "numpy>=1.20, <2.0",
=======
    "numpy>=1.20",
>>>>>>> f0cd3cb8
    "threadpoolctl>=3.0.0",
    "tqdm",
    "zarr>=2.16,<2.18",
    "neo>=0.14.0",
    "probeinterface>=0.2.23",
    "packaging",
]

[build-system]
requires = ["setuptools>=62.0"]
build-backend = "setuptools.build_meta"

[tool.setuptools]
include-package-data = true
package-data = {"spikeinterface.sorters" = ["**/*.m", "**/*.prm", "**/*.params", "**/*.yaml"]}

[tool.setuptools.exclude-package-data]
spikeinterface = ["**/tests/test_*"]

[tool.setuptools.packages.find]
where = ["src"]
include = ["spikeinterface*"]
namespaces = false
exclude = ["spikeinterface.*.tests"]

[tool.black]
line-length = 120

[project.urls]
homepage = "https://github.com/SpikeInterface/spikeinterface"
repository = "https://github.com/SpikeInterface/spikeinterface"
documentation = "https://spikeinterface.readthedocs.io/"
changelog = "https://spikeinterface.readthedocs.io/en/latest/whatisnew.html"


[project.optional-dependencies]

extractors = [
    "MEArec>=1.8",
    "pynwb>=2.6.0",
    "hdmf-zarr>=0.5.0",
    "pyedflib>=0.1.30",
    "sonpy;python_version<'3.10'",
    "lxml", # lxml for neuroscope
    "scipy",
    "ONE-api>=2.7.0", # alf sorter and streaming IBL
    "ibllib>=2.36.0", # streaming IBL
    "pymatreader>=0.0.32", # For cell explorer matlab files
    "zugbruecke>=0.2; sys_platform!='win32'", # For plexon2
]

streaming_extractors = [
    "ONE-api>=2.7.0,<2.10.0", # alf sorter and streaming IBL
    "ibllib>=2.36.0", # streaming IBL
    # Following dependencies are for streaming with nwb files
    "pynwb>=2.6.0",
    "fsspec",
    "aiohttp",
    "requests",
    "hdmf-zarr>=0.5.0",
    "remfile",
    "s3fs"
]


preprocessing = [
    "scipy",
]


full = [
    "h5py",
    "pandas",
    "scipy",
    "scikit-learn",
    "networkx",
    "distinctipy",
    "matplotlib>=3.6", # matplotlib.colormaps
    "cuda-python; platform_system != 'Darwin'",
    "numba",
    "skops",
    "huggingface_hub"
]

widgets = [
    "matplotlib",
    "ipympl",
    "ipywidgets",
    "sortingview>=0.12.0",
]

qualitymetrics = [
    "scikit-learn",
    "scipy",
    "pandas",
    "numba",
]

test_core = [
    "pytest",
    "pytest-dependency",
    "psutil",

    # for github test : probeinterface and neo from master
    # for release we need pypi, so this need to be commented
    "probeinterface @ git+https://github.com/SpikeInterface/probeinterface.git",
    "neo @ git+https://github.com/NeuralEnsemble/python-neo.git",
]

test_extractors = [
    # Functions to download data in neo test suite
    "pooch>=1.8.2",
    "datalad>=1.0.2",
    "probeinterface @ git+https://github.com/SpikeInterface/probeinterface.git",
    "neo @ git+https://github.com/NeuralEnsemble/python-neo.git",
]

test_preprocessing = [
    "ibllib>=2.36.0", # for IBL
    "torch",
]


test = [
    "pytest",
    "pytest-dependency",
    "pytest-cov",

    "huggingface_hub",

    # preprocessing
    "ibllib>=2.36.0", # for IBL

    # streaming templates
    "s3fs",

    # tridesclous
    "numba",
    "hdbscan>=0.8.33",  # Previous version had a broken wheel

    # for sortingview backend
    "sortingview",


    ## install tridesclous for testing ##
    "tridesclous>=1.6.8",

    ## sliding_nn
    "pymde",
    "torch",
    "pynndescent",

    # curation
    "skops",
    "huggingface_hub",

    # for github test : probeinterface and neo from master
    # for release we need pypi, so this need to be commented
    "probeinterface @ git+https://github.com/SpikeInterface/probeinterface.git",
    "neo @ git+https://github.com/NeuralEnsemble/python-neo.git",
]

docs = [
    "Sphinx",
    "sphinx_rtd_theme>=1.2",
    "sphinx-gallery",
    "sphinx-design",
    "numpydoc",
    "ipython",
    "sphinxcontrib-jquery",

    # for notebooks in the gallery
    "MEArec", # Use as an example
    "pandas", # in the modules gallery comparison tutorial
    "hdbscan>=0.8.33",   # For sorters spykingcircus2 + tridesclous
    "numba", # For many postprocessing functions
    "networkx",
    "skops", # For auotmated curation
    "scikit-learn", # For auotmated curation
    # Download data
    "pooch>=1.8.2",
    "datalad>=1.0.2",

    # for release we need pypi, so this needs to be commented
    "probeinterface @ git+https://github.com/SpikeInterface/probeinterface.git",  # We always build from the latest version
    "neo @ git+https://github.com/NeuralEnsemble/python-neo.git",  # We always build from the latest version

]

dev = [
    "spikeinterface[test]",
    "spikeinterface[test_core]",
    "spikeinterface[docs]",
    "black",
    "pre-commit",
]

[tool.pytest.ini_options]
markers = [
    "core",
    "generation",
    "extractors",
    "preprocessing",
    "postprocessing",
    "qualitymetrics",
    "sorters",
    "sorters_external",
    "sorters_internal",
    "comparison",
    "curation",
    "exporters",
    "widgets",
    "sortingcomponents",
    "streaming_extractors: extractors that require streaming such as ross and fsspec",
]
filterwarnings =[
    'ignore:.*distutils Version classes are deprecated.*:DeprecationWarning',
    'ignore:.*the imp module is deprecated in favour of importlib.*:DeprecationWarning',
]<|MERGE_RESOLUTION|>--- conflicted
+++ resolved
@@ -20,11 +20,7 @@
 
 
 dependencies = [
-<<<<<<< HEAD
-    "numpy>=1.20, <2.0",
-=======
     "numpy>=1.20",
->>>>>>> f0cd3cb8
     "threadpoolctl>=3.0.0",
     "tqdm",
     "zarr>=2.16,<2.18",
