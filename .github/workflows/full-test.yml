--- conflicted
+++ resolved
@@ -152,12 +152,7 @@
       - name: Test core
         run: |
           source ~/test_env/bin/activate
-<<<<<<< HEAD
-          pytest -rP -vv -m core --durations=0 --durations-min=0.001 > report_core.txt
-          cat report_core.txt
-=======
           pytest -m core -vv -ra --durations=0 --durations-min=0.001 | tee report_core.txt; test ${PIPESTATUS[0]} -eq 0 || fail
->>>>>>> 50d20dbf
           echo "# Timing profile of core tests" >> $GITHUB_STEP_SUMMARY 
           python ./.github/build_job_summary.py report_core.txt >> $GITHUB_STEP_SUMMARY  
           rm report_core.txt
@@ -165,12 +160,7 @@
         if: ${{ steps.modules-changed.outputs.EXTRACTORS_CHANGED == 'true' }}
         run: |
           source ~/test_env/bin/activate
-<<<<<<< HEAD
-          pytest -vv -s -m extractors --durations=0 --durations-min=0.001 > report_extractors.txt
-          cat report_extractors.txt
-=======
           pytest -m extractors -vv -ra --durations=0 --durations-min=0.001 | tee report_extractors.txt; test ${PIPESTATUS[0]} -eq 0 || fail
->>>>>>> 50d20dbf
           echo "# Timing profile of extractors" >> $GITHUB_STEP_SUMMARY 
           python ./.github/build_job_summary.py report_extractors.txt >> $GITHUB_STEP_SUMMARY  
           rm report_extractors.txt
@@ -178,12 +168,7 @@
         if: ${{ steps.modules-changed.outputs.PREPROCESSING_CHANGED == 'true' || steps.modules-changed.outputs.CORE_CHANGED == 'true' }}
         run: |
           source ~/test_env/bin/activate
-<<<<<<< HEAD
-          pytest -vv -s -m preprocessing --durations=0 --durations-min=0.001 > report_preprocessing.txt
-          cat report_preprocessing.txt
-=======
           pytest -m preprocessing -vv -ra --durations=0 --durations-min=0.001 | tee report_preprocessing.txt; test ${PIPESTATUS[0]} -eq 0 || fail
->>>>>>> 50d20dbf
           echo "# Timing profile of preprocessing" >> $GITHUB_STEP_SUMMARY 
           python ./.github/build_job_summary.py report_preprocessing.txt >> $GITHUB_STEP_SUMMARY  
           rm report_preprocessing.txt
@@ -191,12 +176,7 @@
         if: ${{ steps.modules-changed.outputs.POSTPROCESSING_CHANGED == 'true' || steps.modules-changed.outputs.CORE_CHANGED == 'true' }}
         run: |
           source ~/test_env/bin/activate
-<<<<<<< HEAD
-          pytest -vv -s -m postprocessing --durations=0 --durations-min=0.001 > report_postprocessing.txt
-          cat report_postprocessing.txt
-=======
           pytest -m postprocessing -vv -ra --durations=0 --durations-min=0.001 | tee report_postprocessing.txt; test ${PIPESTATUS[0]} -eq 0 || fail
->>>>>>> 50d20dbf
           echo "# Timing profile of postprocessing" >> $GITHUB_STEP_SUMMARY 
           python ./.github/build_job_summary.py report_postprocessing.txt >> $GITHUB_STEP_SUMMARY  
           rm report_postprocessing.txt
@@ -204,12 +184,7 @@
         if: ${{ steps.modules-changed.outputs.QUALITYMETRICS_CHANGED == 'true' || steps.modules-changed.outputs.CORE_CHANGED == 'true' }}
         run: |
           source ~/test_env/bin/activate
-<<<<<<< HEAD
-          pytest -vv -s -m qualitymetrics --durations=0 --durations-min=0.001 > report_qualitymetrics.txt
-          cat report_qualitymetrics.txt
-=======
           pytest -m qualitymetrics -vv -ra --durations=0 --durations-min=0.001 | tee report_qualitymetrics.txt; test ${PIPESTATUS[0]} -eq 0 || fail
->>>>>>> 50d20dbf
           echo "# Timing profile of qualitymetrics" >> $GITHUB_STEP_SUMMARY 
           python ./.github/build_job_summary.py report_qualitymetrics.txt >> $GITHUB_STEP_SUMMARY  
           rm report_qualitymetrics.txt
@@ -217,12 +192,7 @@
         if: ${{ steps.modules-changed.outputs.SORTERS_CHANGED == 'true' || steps.modules-changed.outputs.CORE_CHANGED == 'true' }}
         run: |
           source ~/test_env/bin/activate
-<<<<<<< HEAD
-          pytest -vv -s -m sorters --durations=0 --durations-min=0.001 > report_sorters.txt
-          cat report_sorters.txt
-=======
           pytest -m sorters -vv -ra --durations=0 --durations-min=0.001 | tee report_sorters.txt; test ${PIPESTATUS[0]} -eq 0 || fail
->>>>>>> 50d20dbf
           echo "# Timing profile of sorters" >> $GITHUB_STEP_SUMMARY 
           python ./.github/build_job_summary.py report_sorters.txt >> $GITHUB_STEP_SUMMARY  
           rm report_sorters.txt
@@ -230,12 +200,7 @@
         if: ${{ steps.modules-changed.outputs.COMPARISON_CHANGED == 'true' || steps.modules-changed.outputs.CORE_CHANGED == 'true' }}
         run: |
           source ~/test_env/bin/activate
-<<<<<<< HEAD
-          pytest -vv -s -m comparison --durations=0 --durations-min=0.001 > report_comparison.txt
-          cat report_comparison.txt
-=======
           pytest -m comparison -vv -ra --durations=0 --durations-min=0.001 | tee report_comparison.txt; test ${PIPESTATUS[0]} -eq 0 || fail
->>>>>>> 50d20dbf
           echo "# Timing profile of comparison" >> $GITHUB_STEP_SUMMARY 
           python ./.github/build_job_summary.py report_comparison.txt >> $GITHUB_STEP_SUMMARY  
           rm report_comparison.txt
@@ -243,12 +208,7 @@
         if: ${{ steps.modules-changed.outputs.CURATION_CHANGED == 'true' || steps.modules-changed.outputs.CORE_CHANGED == 'true' }}
         run: |
           source ~/test_env/bin/activate
-<<<<<<< HEAD
-          pytest -vv -s -m curation --durations=0 --durations-min=0.001 > report_curation.txt
-          cat report_curation.txt
-=======
           pytest -m curation -vv -ra --durations=0 --durations-min=0.001 | tee report_curation.txt; test ${PIPESTATUS[0]} -eq 0 || fail
->>>>>>> 50d20dbf
           echo "# Timing profile of curation" >> $GITHUB_STEP_SUMMARY 
           python ./.github/build_job_summary.py report_curation.txt >> $GITHUB_STEP_SUMMARY  
           rm report_curation.txt
@@ -256,12 +216,7 @@
         if: ${{ steps.modules-changed.outputs.WIDGETS_CHANGED == 'true' || steps.modules-changed.outputs.CORE_CHANGED == 'true' || steps.modules-changed.outputs.QUALITYMETRICS_CHANGED == 'true' ||  steps.modules-changed.outputs.PREPROCESSING_CHANGED == 'true'}}
         run: |
           source ~/test_env/bin/activate
-<<<<<<< HEAD
-          pytest -vv -s -m widgets --durations=0 --durations-min=0.001 > report_widgets.txt
-          cat report_widgets.txt
-=======
           pytest -m widgets -vv -ra --durations=0 --durations-min=0.001 | tee report_widgets.txt; test ${PIPESTATUS[0]} -eq 0 || fail
->>>>>>> 50d20dbf
           echo "# Timing profile of widgets" >> $GITHUB_STEP_SUMMARY 
           python ./.github/build_job_summary.py report_widgets.txt >> $GITHUB_STEP_SUMMARY  
           rm report_widgets.txt
@@ -269,12 +224,7 @@
         if: ${{ steps.modules-changed.outputs.EXPORTERS_CHANGED == 'true' || steps.modules-changed.outputs.CORE_CHANGED == 'true' || steps.modules-changed.outputs.WIDGETS_CHANGED == 'true' }}
         run: |
           source ~/test_env/bin/activate
-<<<<<<< HEAD
-          pytest -vv -s -m exporters --durations=0 --durations-min=0.001 > report_exporters.txt
-          cat report_exporters.txt
-=======
           pytest -m exporters -vv -ra --durations=0 --durations-min=0.001 | tee report_exporters.txt; test ${PIPESTATUS[0]} -eq 0 || fail
->>>>>>> 50d20dbf
           echo "# Timing profile of exporters" >> $GITHUB_STEP_SUMMARY 
           python ./.github/build_job_summary.py report_exporters.txt >> $GITHUB_STEP_SUMMARY  
           rm report_exporters.txt
@@ -282,12 +232,7 @@
         if: ${{ steps.modules-changed.outputs.SORTINGCOMPONENTS_CHANGED == 'true' || steps.modules-changed.outputs.CORE_CHANGED == 'true' }}
         run: |
           source ~/test_env/bin/activate
-<<<<<<< HEAD
-          pytest -vv -s -m sortingcomponents --durations=0 --durations-min=0.001 > report_sortingcomponents.txt
-          cat report_sortingcomponents.txt
-=======
           pytest -m sortingcomponents -vv -ra --durations=0 --durations-min=0.001 | tee report_sortingcomponents.txt; test ${PIPESTATUS[0]} -eq 0 || fail
->>>>>>> 50d20dbf
           echo "# Timing profile of sortingcomponents" >> $GITHUB_STEP_SUMMARY 
           python ./.github/build_job_summary.py report_sortingcomponents.txt >> $GITHUB_STEP_SUMMARY  
           rm report_sortingcomponents.txt
@@ -295,14 +240,6 @@
         if: ${{ steps.modules-changed.outputs.SORTERS_INTERNAL_CHANGED == 'true' || steps.modules-changed.outputs.SORTINGCOMPONENTS_CHANGED || steps.modules-changed.outputs.CORE_CHANGED == 'true' }}
         run: |
           source ~/test_env/bin/activate
-<<<<<<< HEAD
-          pytest -vv -s -m si_sorters --durations=0 --durations-min=0.001 > report_si_sorters.txt
-          cat report_si_sorters.txt
-          echo "# Timing profile of si_sorters" >> $GITHUB_STEP_SUMMARY 
-          python ./.github/build_job_summary.py report_si_sorters.txt >> $GITHUB_STEP_SUMMARY 
-          cat $GITHUB_STEP_SUMMARY 
-=======
           pytest -m sorters_internal -vv -ra --durations=0 --durations-min=0.001 | tee report_sorters_internal.txt; test ${PIPESTATUS[0]} -eq 0 || fail
           echo "# Timing profile of sorters_internal" >> $GITHUB_STEP_SUMMARY 
-          python ./.github/build_job_summary.py report_sorters_internal.txt >> $GITHUB_STEP_SUMMARY 
->>>>>>> 50d20dbf
+          python ./.github/build_job_summary.py report_sorters_internal.txt >> $GITHUB_STEP_SUMMARY 