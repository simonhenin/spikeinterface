API
===

spikeinterface.core
-------------------
.. automodule:: spikeinterface.core

    .. autofunction:: load_extractor
    .. autoclass:: BaseRecording
    .. autoclass:: BaseSorting
    .. autoclass:: BaseEvent
    .. autoclass:: BinaryRecordingExtractor
    .. autofunction:: read_binary
    .. autoclass:: NpzSortingExtractor
    .. autoclass:: NumpyRecording
    .. autoclass:: NumpySorting
    .. autoclass:: ChannelSliceRecording
    .. autoclass:: UnitsSelectionSorting
    .. autoclass:: FrameSliceRecording
    .. autofunction:: append_recordings
    .. autofunction:: concatenate_recordings
    .. autofunction:: append_sortings
    .. autofunction:: extract_waveforms
    .. autoclass:: WaveformExtractor
    .. autofunction:: download_dataset
    .. autofunction:: write_binary_recording
    .. autofunction:: set_global_tmp_folder
    .. autofunction:: set_global_dataset_folder
    .. autoclass:: ChunkRecordingExecutor



<<<<<<< HEAD
spikeinterface.extractors
-------------------------
=======
Module :mod:`spikeinterface.extractors`
---------------------------------------
NEO-based
~~~~~~~~~
>>>>>>> d9a23d00
.. automodule:: spikeinterface.extractors

    .. autofunction:: read_alphaomega
    .. autofunction:: read_alphaomega_event
    .. autofunction:: read_axona
    .. autofunction:: read_biocam
    .. autofunction:: read_blackrock
    .. autofunction:: read_ced
    .. autofunction:: read_intan
    .. autofunction:: read_kilosort
    .. autofunction:: read_maxwell
    .. autofunction:: read_mearec
    .. autofunction:: read_mcsraw
    .. autofunction:: read_neuralynx
    .. autofunction:: read_neuroscope
    .. autofunction:: read_nix
    .. autofunction:: read_openephys
    .. autofunction:: read_openephys_event
    .. autofunction:: read_plexon
    .. autofunction:: read_spike2
    .. autofunction:: read_spikegadgets
    .. autofunction:: read_spikeglx
    .. autofunction:: read_tdt


Non-NEO-based
~~~~~~~~~~~~~
.. automodule:: spikeinterface.extractors

    .. autofunction:: read_alf_sorting
    .. autofunction:: read_bids_folder
    .. autofunction:: read_cbin_ibl
    .. autofunction:: read_combinato
    .. autofunction:: read_hdsort
    .. autofunction:: read_herdingspikes
    .. autofunction:: read_klusta
    .. autofunction:: read_mcsh5
    .. autofunction:: read_mda_recording
    .. autofunction:: read_mda_sorting
    .. autofunction:: read_nwb
    .. autofunction:: read_phy
    .. autofunction:: read_shybrid_recording
    .. autofunction:: read_shybrid_sorting
    .. autofunction:: read_spykingcircus
    .. autofunction:: toy_example
    .. autofunction:: read_tridesclous
    .. autofunction:: read_waveclust
    .. autofunction:: read_yass





spikeinterface.toolkit
----------------------

toolkit.utils
~~~~~~~~~~~~~


.. automodule:: spikeinterface.toolkit

    .. autofunction:: get_random_data_chunks
    .. autofunction:: get_channel_distances
    .. autofunction:: get_closest_channels
    .. autofunction:: get_noise_levels


Preprocessing
~~~~~~~~~~~~~

.. automodule:: spikeinterface.toolkit.preprocessing

    .. autofunction:: bandpass_filter
    .. autofunction:: blank_staturation
    .. autofunction:: center
    .. autofunction:: clip
    .. autofunction:: common_reference
    .. autofunction:: filter
    .. autofunction:: normalize_by_quantile
    .. autofunction:: notch_filter
    .. autofunction:: rectify
    .. autofunction:: remove_artifacts
    .. autofunction:: remove_bad_channels
    .. autofunction:: scale
    .. autofunction:: whiten



Postprocessing
~~~~~~~~~~~~~~
.. automodule:: spikeinterface.toolkit.postprocessing

    .. autofunction:: get_template_amplitudes
    .. autofunction:: get_template_extremum_channel
    .. autofunction:: get_template_extremum_channel_peak_shift
    .. autofunction:: get_template_extremum_amplitude
    .. autofunction:: get_template_channel_sparsity
    .. autofunction:: compute_unit_centers_of_mass
    .. autofunction:: calculate_template_metrics
    .. autofunction:: get_template_metric_names
    .. autofunction:: compute_principal_components
    .. autofunction:: get_spike_amplitudes
    .. autofunction:: compute_correlograms


Quality metrics
~~~~~~~~~~~~~~~
.. automodule:: spikeinterface.toolkit.qualitymetrics

    .. autofunction:: compute_quality_metrics
    .. autofunction:: get_quality_metric_list


spikeinterface.sorters
----------------------
.. automodule:: spikeinterface.sorters

    .. autofunction:: available_sorters
    .. autofunction:: installed_sorters
    .. autofunction:: get_default_params
    .. autofunction:: print_sorter_versions
    .. autofunction:: get_sorter_description
    .. autofunction:: run_sorter
    .. autofunction:: run_sorters

Low level
~~~~~~~~~
.. automodule:: spikeinterface.sorters

    .. autoclass:: BaseSorter


spikeinterface.comparison
-------------------------
.. automodule:: spikeinterface.comparison

    .. autofunction:: compare_two_sorters
    .. autofunction:: compare_multiple_sorters
    .. autofunction:: compare_sorter_to_ground_truth

    .. autoclass:: GroundTruthComparison
        :members:

    .. autoclass:: SymmetricSortingComparison
        :members:
        :undoc-members:

    .. autoclass:: GroundTruthStudy
        :members:
        :undoc-members:


spikeinterface.widgets
----------------------
.. automodule:: spikeinterface.widgets

    .. autofunction:: plot_timeseries
    .. autofunction:: plot_rasters
    .. autofunction:: plot_probe_map
    .. autofunction:: plot_isi_distribution
    .. autofunction:: plot_crosscorrelograms
    .. autofunction:: plot_autocorrelograms
    .. autofunction:: plot_drift_over_time
    .. autofunction:: plot_peak_activity_map
    .. autofunction:: plot_unit_waveforms
    .. autofunction:: plot_unit_templates
    .. autofunction:: plot_unit_waveform_density_map
    .. autofunction:: plot_amplitudes_timeseries
    .. autofunction:: plot_amplitudes_distribution
    .. autofunction:: plot_principal_component
    .. autofunction:: plot_unit_localization
    .. autofunction:: plot_unit_probe_map
    .. autofunction:: plot_units_depth_vs_amplitude
    .. autofunction:: plot_confusion_matrix
    .. autofunction:: plot_agreement_matrix
    .. autofunction:: plot_multicomp_graph
    .. autofunction:: plot_multicomp_agreement
    .. autofunction:: plot_multicomp_agreement_by_sorter
    .. autofunction:: plot_comparison_collision_pair_by_pair
    .. autofunction:: plot_comparison_collision_by_similarity
    .. autofunction:: plot_sorting_performance
    .. autofunction:: plot_unit_summary


spikeinterface.exporters
------------------------
.. automodule:: spikeinterface.exporters

    .. autofunction:: export_to_phy
    .. autofunction:: export_report


spikeinterface.sortingcomponents
-----------------

Peak Localization
~~~~~~~~~~~~~~~~~
.. automodule:: spikeinterface.sortingcomponents.peak_localization

    .. autofunction:: localize_peaks

Peak Detection
~~~~~~~~~~~~~~
.. automodule:: spikeinterface.sortingcomponents.peak_detection

    .. autofunction:: detect_peaks

Motion Correction
~~~~~~~~~~~~~~~~~
.. automodule:: spikeinterface.sortingcomponents.motion_correction

    .. autoclass:: CorrectMotionRecording

Clustering
~~~~~~~~~~
.. automodule::

    .. autofunction:: find_cluster_from_peaks
<|MERGE_RESOLUTION|>--- conflicted
+++ resolved
@@ -30,15 +30,11 @@
 
 
 
-<<<<<<< HEAD
 spikeinterface.extractors
 -------------------------
-=======
-Module :mod:`spikeinterface.extractors`
----------------------------------------
+
 NEO-based
 ~~~~~~~~~
->>>>>>> d9a23d00
 .. automodule:: spikeinterface.extractors
 
     .. autofunction:: read_alphaomega
